//
//  CombineLatest+arity.swift
//  RxSwift
//
//  Created by Krunoslav Zaher on 4/22/15.
//  Copyright © 2015 Krunoslav Zaher. All rights reserved.
//

import Foundation

<% for i in 2 ... 8 { %>

// <%= i %>

extension Observable {
    /**
    Merges the specified observable sequences into one observable sequence by using the selector function whenever any of the observable sequences produces an element.

    - seealso: [combineLatest operator on reactivex.io](http://reactivex.io/documentation/operators/combinelatest.html)

    - parameter resultSelector: Function to invoke whenever any of the sources produces an element.
    - returns: An observable sequence containing the result of combining elements of the sources using the specified result selector function.
    */
    // @warn_unused_result(message:"http://git.io/rxs.uo")
    public static func combineLatest<<%= (Array(1...i).map { "O\($0): ObservableType" }).joined(separator: ", ") %>>
        (<%= (Array(1...i).map { "_ source\($0): O\($0)" }).joined(separator: ", ") %>, debounceDependencies: Bool = false, resultSelector: @escaping (<%= (Array(1...i).map { "O\($0).E" }).joined(separator: ", ") %>) throws -> E)
            -> Observable<E> {
        return CombineLatest<%= i %>(
            <%= (Array(1...i).map { "source\($0): source\($0).asObservable()" }).joined(separator: ", ") %>,
            debounceDependencies: debounceDependencies, resultSelector: resultSelector
        )
    }
}

class CombineLatestSink<%= i %>_<<%= (Array(1...i).map { "E\($0)" }).joined(separator: ", ") %>, O: ObserverType> : CombineLatestSink<O> {
    typealias R = O.E
    typealias Parent = CombineLatest<%= i %><<%= (Array(1...i).map { "E\($0)" }).joined(separator: ", ") %>, R>

    let _parent: Parent

<%= (Array(1...i).map {
"    var _latestElement\($0): E\($0)! = nil"
}).joined(separator: "\n") %>

    init(parent: Parent, observer: O, cancel: Cancelable) {
        _parent = parent
        super.init(arity: <%= i %>, observer: observer, cancel: cancel)
    }

    func run(debounceDependencies: Bool) -> Disposable {
        var disposables: [Disposable] = []
        
        if debounceDependencies {
            for (index, source) in _parent.observableSources.enumerated() {
                for leafSource in source.leafSources {
                    let subscription = SingleAssignmentDisposable()
                    
                    let observer = CombineLatestEraseObserver(lock: _lock, parent: self, index: index, this: subscription)
                    subscription.disposable = leafSource.subscribeAny { observer.on($0) }
                    disposables.append(subscription)
                }
            }
        }

<%= (Array(1...i).map {
"        let subscription\($0) = SingleAssignmentDisposable()"
}).joined(separator: "\n") %>

<%= (Array(1...i).map {
"        let observer\($0) = CombineLatestObserver(lock: _lock, parent: self, index: \($0 - 1), setLatestValue: { (e: E\($0)) -> Void in self._latestElement\($0) = e }, this: subscription\($0))"
}).joined(separator: "\n") %>

        if debounceDependencies {
            // We avoid using MainScheduler here, as we _always_ want these subscriptions to be dispatched
            // asynchronously rather than run directly.
            let mainScheduler = ConcurrentDispatchQueueScheduler(queue: DispatchQueue.main)
<%= (Array(1...i).map {
"            subscription\($0).disposable = _parent._source\($0).observeOn(mainScheduler).subscribe(observer\($0))"
}).joined(separator: "\n") %>
        } else {
<%= (Array(1...i).map {
<<<<<<< HEAD
"            subscription\($0).disposable = _parent._source\($0).subscribe(observer\($0))"
=======
"         subscription\($0).setDisposable(_parent._source\($0).subscribe(observer\($0)))"
>>>>>>> 11530c33
}).joined(separator: "\n") %>
        }

        return Disposables.create(disposables + [
<%= (Array(1...i).map { "                subscription\($0)" }).joined(separator: ",\n") %>
        ])
    }

    override func getResult() throws -> R {
        return try _parent._resultSelector(<%= (Array(1...i).map { "_latestElement\($0)" }).joined(separator: ", ") %>)
    }
}

class CombineLatest<%= i %><<%= (Array(1...i).map { "E\($0)" }).joined(separator: ", ") %>, R> : Producer<R> {
    typealias ResultSelector = (<%= (Array(1...i).map { "E\($0)" }).joined(separator: ", ") %>) throws -> R

<%= (Array(1...i).map {
"    let _source\($0): Observable<E\($0)>"
}).joined(separator: "\n") %>

    let _debounceDependencies: Bool
    let _resultSelector: ResultSelector

<<<<<<< HEAD
    init(<%= (Array(1...i).map { "source\($0): Observable<E\($0)>" }).joined(separator: ", ") %>, debounceDependencies: Bool, resultSelector: @escaping ResultSelector) {
=======
    init(<%= (Array(1...i).map { "source\($0): Observable<E\($0)>" }).joined(separator: ", ") %>, resultSelector: @escaping ResultSelector) {
>>>>>>> 11530c33
<%= (Array(1...i).map {
"        _source\($0) = source\($0)"
}).joined(separator: "\n")  %>

        _debounceDependencies = debounceDependencies
        _resultSelector = resultSelector
    }

<<<<<<< HEAD
    override func run<O: ObserverType>(_ observer: O) -> Disposable where O.E == R {
        let sink = CombineLatestSink<%= i %>_(parent: self, observer: observer)
        sink.disposable = sink.run(debounceDependencies: _debounceDependencies)
        return sink
=======
    override func run<O: ObserverType>(_ observer: O, cancel: Cancelable) -> (sink: Disposable, subscription: Disposable) where O.E == R {
        let sink = CombineLatestSink<%= i %>_(parent: self, observer: observer, cancel: cancel)
        let subscription = sink.run()
        return (sink: sink, subscription: subscription)
>>>>>>> 11530c33
    }
}

<% } %><|MERGE_RESOLUTION|>--- conflicted
+++ resolved
@@ -56,7 +56,7 @@
                     let subscription = SingleAssignmentDisposable()
                     
                     let observer = CombineLatestEraseObserver(lock: _lock, parent: self, index: index, this: subscription)
-                    subscription.disposable = leafSource.subscribeAny { observer.on($0) }
+                    subscription.setDisposable(leafSource.subscribeAny { observer.on($0) })
                     disposables.append(subscription)
                 }
             }
@@ -75,15 +75,11 @@
             // asynchronously rather than run directly.
             let mainScheduler = ConcurrentDispatchQueueScheduler(queue: DispatchQueue.main)
 <%= (Array(1...i).map {
-"            subscription\($0).disposable = _parent._source\($0).observeOn(mainScheduler).subscribe(observer\($0))"
+"            subscription\($0).setDisposable(_parent._source\($0).observeOn(mainScheduler).subscribe(observer\($0)))"
 }).joined(separator: "\n") %>
         } else {
 <%= (Array(1...i).map {
-<<<<<<< HEAD
-"            subscription\($0).disposable = _parent._source\($0).subscribe(observer\($0))"
-=======
-"         subscription\($0).setDisposable(_parent._source\($0).subscribe(observer\($0)))"
->>>>>>> 11530c33
+"            subscription\($0).setDisposable(_parent._source\($0).subscribe(observer\($0)))"
 }).joined(separator: "\n") %>
         }
 
@@ -107,11 +103,7 @@
     let _debounceDependencies: Bool
     let _resultSelector: ResultSelector
 
-<<<<<<< HEAD
     init(<%= (Array(1...i).map { "source\($0): Observable<E\($0)>" }).joined(separator: ", ") %>, debounceDependencies: Bool, resultSelector: @escaping ResultSelector) {
-=======
-    init(<%= (Array(1...i).map { "source\($0): Observable<E\($0)>" }).joined(separator: ", ") %>, resultSelector: @escaping ResultSelector) {
->>>>>>> 11530c33
 <%= (Array(1...i).map {
 "        _source\($0) = source\($0)"
 }).joined(separator: "\n")  %>
@@ -120,17 +112,10 @@
         _resultSelector = resultSelector
     }
 
-<<<<<<< HEAD
-    override func run<O: ObserverType>(_ observer: O) -> Disposable where O.E == R {
-        let sink = CombineLatestSink<%= i %>_(parent: self, observer: observer)
-        sink.disposable = sink.run(debounceDependencies: _debounceDependencies)
-        return sink
-=======
     override func run<O: ObserverType>(_ observer: O, cancel: Cancelable) -> (sink: Disposable, subscription: Disposable) where O.E == R {
         let sink = CombineLatestSink<%= i %>_(parent: self, observer: observer, cancel: cancel)
-        let subscription = sink.run()
+        let subscription = sink.run(debounceDependencies: _debounceDependencies)
         return (sink: sink, subscription: subscription)
->>>>>>> 11530c33
     }
 }
 
