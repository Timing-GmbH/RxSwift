//
//  PublishSubject.swift
//  RxSwift
//
//  Created by Krunoslav Zaher on 2/11/15.
//  Copyright © 2015 Krunoslav Zaher. All rights reserved.
//

/// Represents an object that is both an observable sequence as well as an observer.
///
/// Each notification is broadcasted to all subscribed observers.
public final class PublishSubject<Element>
    : Observable<Element>
    , SubjectType
    , Cancelable
    , ObserverType
    , SynchronizedUnsubscribeType {
    public typealias SubjectObserverType = PublishSubject<Element>

    typealias Observers = AnyObserver<Element>.s
    typealias DisposeKey = Observers.KeyType
    
    /// Indicates whether the subject has any observers
    public var hasObservers: Bool {
        self.lock.performLocked { self.observers.count > 0 }
    }
    
<<<<<<< HEAD
    private let _lock = RecursiveLock()
	public var _source: Observable<Element>?
=======
    private let lock = RecursiveLock()
>>>>>>> 04c8d2b4
    
    // state
    private var disposed = false
    private var observers = Observers()
    private var stopped = false
    private var stoppedEvent = nil as Event<Element>?

    #if DEBUG
        private let synchronizationTracker = SynchronizationTracker()
    #endif

    /// Indicates whether the subject has been isDisposed.
    public var isDisposed: Bool {
        self.disposed
    }
    
    /// Creates a subject.
    public override init() {
        super.init()
        #if TRACE_RESOURCES
            _ = Resources.incrementTotal()
        #endif
    }
    
    /// Notifies all subscribed observers about next event.
    ///
    /// - parameter event: Event to send to the observers.
    public func on(_ event: Event<Element>) {
        #if DEBUG
            self.synchronizationTracker.register(synchronizationErrorMessage: .default)
            defer { self.synchronizationTracker.unregister() }
        #endif
        dispatch(self.synchronized_on(event), event)
    }

    func synchronized_on(_ event: Event<Element>) -> Observers {
        self.lock.lock(); defer { self.lock.unlock() }
        switch event {
        case .next:
            if self.isDisposed || self.stopped {
                return Observers()
            }
            
            return self.observers
        case .completed, .error:
            if self.stoppedEvent == nil {
                self.stoppedEvent = event
                self.stopped = true
                let observers = self.observers
                self.observers.removeAll()
                return observers
            }

            return Observers()
        }
    }
    
    /**
    Subscribes an observer to the subject.
    
    - parameter observer: Observer to subscribe to the subject.
    - returns: Disposable object that can be used to unsubscribe the observer from the subject.
    */
    public override func subscribe<Observer: ObserverType>(_ observer: Observer) -> Disposable where Observer.Element == Element {
        self.lock.performLocked { self.synchronized_subscribe(observer) }
    }

    func synchronized_subscribe<Observer: ObserverType>(_ observer: Observer) -> Disposable where Observer.Element == Element {
        if let stoppedEvent = self.stoppedEvent {
            observer.on(stoppedEvent)
            return Disposables.create()
        }
        
        if self.isDisposed {
            observer.on(.error(RxError.disposed(object: self)))
            return Disposables.create()
        }
        
        let key = self.observers.insert(observer.on)
        return SubscriptionDisposable(owner: self, key: key)
    }

    func synchronizedUnsubscribe(_ disposeKey: DisposeKey) {
        self.lock.performLocked { self.synchronized_unsubscribe(disposeKey) }
    }

    func synchronized_unsubscribe(_ disposeKey: DisposeKey) {
        _ = self.observers.removeKey(disposeKey)
    }
    
    /// Returns observer interface for subject.
    public func asObserver() -> PublishSubject<Element> {
        self
    }
    
    /// Unsubscribe all observers and release resources.
    public func dispose() {
        self.lock.performLocked { self.synchronized_dispose() }
    }

    final func synchronized_dispose() {
        self.disposed = true
        self.observers.removeAll()
        self.stoppedEvent = nil
    }

    #if TRACE_RESOURCES
        deinit {
            _ = Resources.decrementTotal()
        }
    #endif
}<|MERGE_RESOLUTION|>--- conflicted
+++ resolved
@@ -25,12 +25,8 @@
         self.lock.performLocked { self.observers.count > 0 }
     }
     
-<<<<<<< HEAD
-    private let _lock = RecursiveLock()
-	public var _source: Observable<Element>?
-=======
     private let lock = RecursiveLock()
->>>>>>> 04c8d2b4
+	public var source: Observable<Element>?
     
     // state
     private var disposed = false
