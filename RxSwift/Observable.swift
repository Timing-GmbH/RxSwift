--- conflicted
+++ resolved
@@ -6,25 +6,11 @@
 //  Copyright © 2015 Krunoslav Zaher. All rights reserved.
 //
 
-<<<<<<< HEAD
-import Foundation
-
-/**
-A type-erased `ObservableType`. 
-
-It represents a push style sequence.
-*/
-open class Observable<Element> : ObservableType {
-    /**
-    Type of elements in sequence.
-    */
-=======
 /// A type-erased `ObservableType`. 
 ///
 /// It represents a push style sequence.
-public class Observable<Element> : ObservableType {
+open class Observable<Element> : ObservableType {
     /// Type of elements in sequence.
->>>>>>> f831ec33
     public typealias E = Element
     
     public init() {
@@ -33,13 +19,8 @@
 #endif
     }
     
-<<<<<<< HEAD
     open func subscribe<O: ObserverType>(_ observer: O) -> Disposable where O.E == E {
-        abstractMethod()
-=======
-    public func subscribe<O: ObserverType>(_ observer: O) -> Disposable where O.E == E {
         rxAbstractMethod()
->>>>>>> f831ec33
     }
     
     open func asObservable() -> Observable<E> {
