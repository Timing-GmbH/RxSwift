//
//  Throttle.swift
//  Rx
//
//  Created by Krunoslav Zaher on 3/22/15.
//  Copyright (c) 2015 Krunoslav Zaher. All rights reserved.
//

import Foundation

class Throttle_<O: ObserverType, SchedulerType: Scheduler> : Sink<O>, ObserverType {
    typealias Element = O.Element
    typealias ParentType = Throttle<Element, SchedulerType>
    
    typealias ThrottleState = (
        value: RxMutableBox<Element?>,
        cancellable: SerialDisposable,
        id: UInt64
    )
    
    let parent: ParentType
    
    var lock = NSRecursiveLock()
    var throttleState: ThrottleState = (
        value: RxMutableBox(nil),
        cancellable: SerialDisposable(),
        id: 0
    )
    
    init(parent: ParentType, observer: O, cancel: Disposable) {
        self.parent = parent
        
        super.init(observer: observer, cancel: cancel)
    }
    
    func run() -> Disposable {
        let cancellable = self.throttleState.cancellable
        let subscription = parent.source.subscribeSafe(self)
        
        return CompositeDisposable(subscription, cancellable)
    }

    func on(event: Event<Element>) {
        switch event {
        case .Next:
            break
        case .Error: fallthrough
        case .Completed:
            throttleState.cancellable.dispose()
            break
        }
       
        let latestId = self.lock.calculateLocked { () -> UInt64 in
            let observer = self.observer
            
<<<<<<< HEAD
            let oldValue = self.throttleState.value
=======
            var oldValue = self.throttleState.value.value
>>>>>>> f978d02c
            
            self.throttleState.id = self.throttleState.id &+ 1
            
            switch event {
<<<<<<< HEAD
            case .Next(let value):
                self.throttleState.value = value
            case .Error(_):
                self.throttleState.value = nil
=======
            case .Next(let boxedValue):
                self.throttleState.value.value = boxedValue.value
            case .Error(let error):
                self.throttleState.value.value = nil
>>>>>>> f978d02c
                trySend(observer, event)
                self.dispose()
            case .Completed:
                self.throttleState.value.value = nil
                if let value = oldValue {
                    trySendNext(observer, value)
                }
                trySendCompleted(observer)
                self.dispose()
            }
            
            return self.throttleState.id
        }
        
        
        switch event {
        case .Next(_):
            let d = SingleAssignmentDisposable()
            self.throttleState.cancellable.disposable = d
            
            let scheduler = self.parent.scheduler
            let dueTime = self.parent.dueTime
            
            let _  = scheduler.scheduleRelative(latestId, dueTime: dueTime) { (id) in
                self.propagate()
                return NopDisposableResult
            }.map { disposeTimer -> Disposable in
                d.disposable = disposeTimer
                return disposeTimer
            }.recoverWith { e -> RxResult<Disposable> in
                self.lock.performLocked {
                    trySendError(observer, e)
                    self.dispose()
                }
                return NopDisposableResult
            }
        default: break
        }
    }
    
    func propagate() {
<<<<<<< HEAD
        let originalValue: Element? = self.lock.calculateLocked {
            let originalValue = self.throttleState.value
            self.throttleState.value = nil
=======
        var originalValue: Element? = self.lock.calculateLocked {
            var originalValue = self.throttleState.value.value
            self.throttleState.value.value = nil
>>>>>>> f978d02c
            return originalValue
        }
        
        if let value = originalValue {
            trySendNext(observer, value)
        }
    }
}

class Throttle<Element, SchedulerType: Scheduler> : Producer<Element> {
    
    let source: Observable<Element>
    let dueTime: SchedulerType.TimeInterval
    let scheduler: SchedulerType
    
    init(source: Observable<Element>, dueTime: SchedulerType.TimeInterval, scheduler: SchedulerType) {
        self.source = source
        self.dueTime = dueTime
        self.scheduler = scheduler
    }
    
    override func run<O: ObserverType where O.Element == Element>(observer: O, cancel: Disposable, setSink: (Disposable) -> Void) -> Disposable {
        let sink = Throttle_(parent: self, observer: observer, cancel: cancel)
        setSink(sink)
        return sink.run()
    }
    
}<|MERGE_RESOLUTION|>--- conflicted
+++ resolved
@@ -53,26 +53,15 @@
         let latestId = self.lock.calculateLocked { () -> UInt64 in
             let observer = self.observer
             
-<<<<<<< HEAD
-            let oldValue = self.throttleState.value
-=======
             var oldValue = self.throttleState.value.value
->>>>>>> f978d02c
             
             self.throttleState.id = self.throttleState.id &+ 1
             
             switch event {
-<<<<<<< HEAD
-            case .Next(let value):
-                self.throttleState.value = value
-            case .Error(_):
-                self.throttleState.value = nil
-=======
-            case .Next(let boxedValue):
-                self.throttleState.value.value = boxedValue.value
+            case .Next(let element):
+                self.throttleState.value.value = element
             case .Error(let error):
                 self.throttleState.value.value = nil
->>>>>>> f978d02c
                 trySend(observer, event)
                 self.dispose()
             case .Completed:
@@ -114,15 +103,9 @@
     }
     
     func propagate() {
-<<<<<<< HEAD
-        let originalValue: Element? = self.lock.calculateLocked {
-            let originalValue = self.throttleState.value
-            self.throttleState.value = nil
-=======
         var originalValue: Element? = self.lock.calculateLocked {
             var originalValue = self.throttleState.value.value
             self.throttleState.value.value = nil
->>>>>>> f978d02c
             return originalValue
         }
         
