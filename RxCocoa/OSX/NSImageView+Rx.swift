--- conflicted
+++ resolved
@@ -17,13 +17,8 @@
     /**
     Bindable sink for `image` property.
     */
-<<<<<<< HEAD
-    public var rx_image: AnyObserver<NSImage?> {
-        return self.rx_image(transitionType: nil)
-=======
     public var image: AnyObserver<NSImage?> {
         return image(transitionType: nil)
->>>>>>> 43c0b952
     }
     
     /**
