--- conflicted
+++ resolved
@@ -25,14 +25,9 @@
         self.lock.performLocked { self.observers.count > 0 }
     }
     
-<<<<<<< HEAD
-	let _lock = RecursiveLock()
-	public var _source: Observable<Element>?
+	let lock = RecursiveLock()
+	public var source: Observable<Element>?
 	
-=======
-    let lock = RecursiveLock()
-    
->>>>>>> 04c8d2b4
     // state
     private var disposed = false
     private var element: Element
