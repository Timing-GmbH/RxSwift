--- conflicted
+++ resolved
@@ -9,34 +9,18 @@
 /// A type-erased `ObservableType`. 
 ///
 /// It represents a push style sequence.
-<<<<<<< HEAD
 open class Observable<Element> : ObservableType {
-    /// Type of elements in sequence.
-    public typealias E = Element
-    
-    public init() {
-=======
-public class Observable<Element> : ObservableType {
     init() {
->>>>>>> 6b2a406b
 #if TRACE_RESOURCES
         _ = Resources.incrementTotal()
 #endif
     }
     
-<<<<<<< HEAD
-    open func subscribe<O: ObserverType>(_ observer: O) -> Disposable where O.E == E {
+    open func subscribe<Observer: ObserverType>(_ observer: Observer) -> Disposable where Observer.Element == Element {
         rxAbstractMethod()
     }
     
-    open func asObservable() -> Observable<E> {
-=======
-    public func subscribe<Observer: ObserverType>(_ observer: Observer) -> Disposable where Observer.Element == Element {
-        rxAbstractMethod()
-    }
-    
-    public func asObservable() -> Observable<Element> {
->>>>>>> 6b2a406b
+    open func asObservable() -> Observable<Element> {
         return self
     }
     
