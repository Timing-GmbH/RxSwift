--- conflicted
+++ resolved
@@ -436,17 +436,10 @@
      - parameter resultSelector: Function to invoke whenever any of the sources produces an element.
      - returns: An observable sequence containing the result of combining elements of the sources using the specified result selector function.
      */
-<<<<<<< HEAD
-    public static func combineLatest<C: Collection, R>(_ collection: C, debounceDependencies: Bool = false, _ resultSelector: @escaping ([Element]) throws -> R) -> SharedSequence<SharingStrategy, R>
-        where C.Iterator.Element == SharedSequence<SharingStrategy, Element> {
-        let source = Observable.combineLatest(collection.map { $0.asObservable() }, debounceDependencies: debounceDependencies, resultSelector)
-        return SharedSequence<SharingStrategy, R>(source)
-=======
-    public static func combineLatest<Collection: Swift.Collection, Result>(_ collection: Collection, resultSelector: @escaping ([Element]) throws -> Result) -> SharedSequence<SharingStrategy, Result>
+    public static func combineLatest<Collection: Swift.Collection, Result>(_ collection: Collection, debounceDependencies: Bool = false, resultSelector: @escaping ([Element]) throws -> Result) -> SharedSequence<SharingStrategy, Result>
         where Collection.Element == SharedSequence<SharingStrategy, Element> {
-        let source = Observable.combineLatest(collection.map { $0.asObservable() }, resultSelector: resultSelector)
+        let source = Observable.combineLatest(collection.map { $0.asObservable() }, debounceDependencies: debounceDependencies, resultSelector: resultSelector)
         return SharedSequence<SharingStrategy, Result>(source)
->>>>>>> 6b2a406b
     }
 
     /**
