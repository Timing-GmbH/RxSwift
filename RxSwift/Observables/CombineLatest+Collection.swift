--- conflicted
+++ resolved
@@ -17,15 +17,9 @@
      - parameter resultSelector: Function to invoke whenever any of the sources produces an element.
      - returns: An observable sequence containing the result of combining elements of the sources using the specified result selector function.
      */
-<<<<<<< HEAD
-    public static func combineLatest<C: Collection>(_ collection: C, debounceDependencies: Bool = false, _ resultSelector: @escaping ([C.Iterator.Element.E]) throws -> E) -> Observable<E>
-        where C.Iterator.Element: ObservableType {
+    public static func combineLatest<Collection: Swift.Collection>(_ collection: Collection, debounceDependencies: Bool = false, resultSelector: @escaping ([Collection.Element.Element]) throws -> Element) -> Observable<Element>
+        where Collection.Element: ObservableType {
         return CombineLatestCollectionType(sources: collection, debounceDependencies: debounceDependencies, resultSelector: resultSelector)
-=======
-    public static func combineLatest<Collection: Swift.Collection>(_ collection: Collection, resultSelector: @escaping ([Collection.Element.Element]) throws -> Element) -> Observable<Element>
-        where Collection.Element: ObservableType {
-        return CombineLatestCollectionType(sources: collection, resultSelector: resultSelector)
->>>>>>> 6b2a406b
     }
 
     /**
@@ -35,15 +29,9 @@
 
      - returns: An observable sequence containing the result of combining elements of the sources.
      */
-<<<<<<< HEAD
-    public static func combineLatest<C: Collection>(_ collection: C, debounceDependencies: Bool = false) -> Observable<[E]>
-        where C.Iterator.Element: ObservableType, C.Iterator.Element.E == E {
+    public static func combineLatest<Collection: Swift.Collection>(_ collection: Collection, debounceDependencies: Bool = false) -> Observable<[Element]>
+        where Collection.Element: ObservableType, Collection.Element.Element == Element {
         return CombineLatestCollectionType(sources: collection, debounceDependencies: debounceDependencies, resultSelector: { $0 })
-=======
-    public static func combineLatest<Collection: Swift.Collection>(_ collection: Collection) -> Observable<[Element]>
-        where Collection.Element: ObservableType, Collection.Element.Element == Element {
-        return CombineLatestCollectionType(sources: collection, resultSelector: { $0 })
->>>>>>> 6b2a406b
     }
 }
 
@@ -125,12 +113,8 @@
                     self.dispose()
                 }
                 else {
-<<<<<<< HEAD
-                    _subscriptions[atIndex].dispose()
-                    _eraseSubscriptions[atIndex].dispose()
-=======
                     self._subscriptions[atIndex].dispose()
->>>>>>> 6b2a406b
+                    self._eraseSubscriptions[atIndex].dispose()
                 }
             }
         // }
@@ -207,18 +191,11 @@
     let _count: Int
     let _debounceDependencies: Bool
 
-<<<<<<< HEAD
-    init(sources: C, debounceDependencies: Bool, resultSelector: @escaping ResultSelector) {
-        _sources = sources
-        _resultSelector = resultSelector
-        _count = Int(Int64(self._sources.count))
-        _debounceDependencies = debounceDependencies
-=======
-    init(sources: Collection, resultSelector: @escaping ResultSelector) {
+    init(sources: Collection, debounceDependencies: Bool, resultSelector: @escaping ResultSelector) {
         self._sources = sources
         self._resultSelector = resultSelector
         self._count = self._sources.count
->>>>>>> 6b2a406b
+        self._debounceDependencies = debounceDependencies
     }
     
     override func run<Observer: ObserverType>(_ observer: Observer, cancel: Cancelable) -> (sink: Disposable, subscription: Disposable) where Observer.Element == Result {
