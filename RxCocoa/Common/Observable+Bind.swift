//
//  Observable+Bind.swift
//  RxCocoa
//
//  Created by Krunoslav Zaher on 8/29/15.
//  Copyright © 2015 Krunoslav Zaher. All rights reserved.
//


import RxSwift

extension ObservableType {
    
    /**
    Creates new subscription and sends elements to observer.
    
    In this form it's equivalent to `subscribe` method, but it communicates intent better, and enables
    writing more consistent binding code.
    
    - parameter to: Observer that receives events.
    - returns: Disposable object that can be used to unsubscribe the observer.
    */
    public func bind<O: ObserverType>(to observer: O) -> Disposable where O.E == E {
        return self.subscribe(observer)
    }

    /**
     Creates new subscription and sends elements to observer.

     In this form it's equivalent to `subscribe` method, but it communicates intent better, and enables
     writing more consistent binding code.

     - parameter to: Observer that receives events.
     - returns: Disposable object that can be used to unsubscribe the observer.
     */
    public func bind<O: ObserverType>(to observer: O) -> Disposable where O.E == E? {
        return self.map { $0 }.subscribe(observer)
    }

    /**
<<<<<<< HEAD
    Creates new subscription and sends elements to variable.

    In case error occurs in debug mode, `fatalError` will be raised.
    In case error occurs in release mode, `error` will be logged.

    - parameter to: Target variable for sequence elements.
    - returns: Disposable object that can be used to unsubscribe the observer.
    */
    public func bind(to variable: Variable<E>) -> Disposable {
        variable.source = self.asObservable()
=======
     Creates new subscription and sends elements to publish relay.
     
     In case error occurs in debug mode, `fatalError` will be raised.
     In case error occurs in release mode, `error` will be logged.
     
     - parameter to: Target publish relay for sequence elements.
     - returns: Disposable object that can be used to unsubscribe the observer.
     */
    public func bind(to relay: PublishRelay<E>) -> Disposable {
>>>>>>> b0b22fa6
        return subscribe { e in
            switch e {
            case let .next(element):
                relay.accept(element)
            case let .error(error):
                rxFatalErrorInDebug("Binding error to publish relay: \(error)")
            case .completed:
                break
            }
        }
    }
    
    /**
     Creates new subscription and sends elements to publish relay.
     
     In case error occurs in debug mode, `fatalError` will be raised.
     In case error occurs in release mode, `error` will be logged.
     
     - parameter to: Target publish relay for sequence elements.
     - returns: Disposable object that can be used to unsubscribe the observer.
     */
    public func bind(to relay: PublishRelay<E?>) -> Disposable {
        return self.map { $0 as E? }.bind(to: relay)
    }
    
    /**
     Creates new subscription and sends elements to behavior relay.
     
     In case error occurs in debug mode, `fatalError` will be raised.
     In case error occurs in release mode, `error` will be logged.
     
     - parameter to: Target behavior relay for sequence elements.
     - returns: Disposable object that can be used to unsubscribe the observer.
     */
    public func bind(to relay: BehaviorRelay<E>) -> Disposable {
        return subscribe { e in
            switch e {
            case let .next(element):
                relay.accept(element)
            case let .error(error):
                rxFatalErrorInDebug("Binding error to behavior relay: \(error)")
            case .completed:
                break
            }
        }
    }
    
    /**
     Creates new subscription and sends elements to behavior relay.
     
     In case error occurs in debug mode, `fatalError` will be raised.
     In case error occurs in release mode, `error` will be logged.
     
     - parameter to: Target behavior relay for sequence elements.
     - returns: Disposable object that can be used to unsubscribe the observer.
     */
    public func bind(to relay: BehaviorRelay<E?>) -> Disposable {
        return self.map { $0 as E? }.bind(to: relay)
    }
    
    /**
    Subscribes to observable sequence using custom binder function.
    
    - parameter to: Function used to bind elements from `self`.
    - returns: Object representing subscription.
    */
    public func bind<R>(to binder: (Self) -> R) -> R {
        return binder(self)
    }

    /**
    Subscribes to observable sequence using custom binder function and final parameter passed to binder function
    after `self` is passed.
    
        public func bind<R1, R2>(to binder: Self -> R1 -> R2, curriedArgument: R1) -> R2 {
            return binder(self)(curriedArgument)
        }
    
    - parameter to: Function used to bind elements from `self`.
    - parameter curriedArgument: Final argument passed to `binder` to finish binding process.
    - returns: Object representing subscription.
    */
    public func bind<R1, R2>(to binder: (Self) -> (R1) -> R2, curriedArgument: R1) -> R2 {
         return binder(self)(curriedArgument)
    }
    
    
    /**
    Subscribes an element handler to an observable sequence. 

    In case error occurs in debug mode, `fatalError` will be raised.
    In case error occurs in release mode, `error` will be logged.
    
    - parameter onNext: Action to invoke for each element in the observable sequence.
    - returns: Subscription object used to unsubscribe from the observable sequence.
    */
    public func bind(onNext: @escaping (E) -> Void) -> Disposable {
        return subscribe(onNext: onNext, onError: { error in
            rxFatalErrorInDebug("Binding error: \(error)")
        })
    }
}<|MERGE_RESOLUTION|>--- conflicted
+++ resolved
@@ -38,18 +38,6 @@
     }
 
     /**
-<<<<<<< HEAD
-    Creates new subscription and sends elements to variable.
-
-    In case error occurs in debug mode, `fatalError` will be raised.
-    In case error occurs in release mode, `error` will be logged.
-
-    - parameter to: Target variable for sequence elements.
-    - returns: Disposable object that can be used to unsubscribe the observer.
-    */
-    public func bind(to variable: Variable<E>) -> Disposable {
-        variable.source = self.asObservable()
-=======
      Creates new subscription and sends elements to publish relay.
      
      In case error occurs in debug mode, `fatalError` will be raised.
@@ -59,7 +47,7 @@
      - returns: Disposable object that can be used to unsubscribe the observer.
      */
     public func bind(to relay: PublishRelay<E>) -> Disposable {
->>>>>>> b0b22fa6
+        relay.source = self.asObservable()
         return subscribe { e in
             switch e {
             case let .next(element):
