//
//  Driver+Subscription.swift
//  RxCocoa
//
//  Created by Krunoslav Zaher on 9/19/15.
//  Copyright © 2015 Krunoslav Zaher. All rights reserved.
//

import RxSwift

private let errorMessage = "`drive*` family of methods can be only called from `MainThread`.\n" +
"This is required to ensure that the last replayed `Driver` element is delivered on `MainThread`.\n"

extension SharedSequenceConvertibleType where SharingStrategy == DriverSharingStrategy {
    /**
    Creates new subscription and sends elements to observer.
    This method can be only called from `MainThread`.

    In this form it's equivalent to `subscribe` method, but it communicates intent better.

    - parameter observer: Observer that receives events.
    - returns: Disposable object that can be used to unsubscribe the observer from the subject.
    */
    public func drive<O: ObserverType>(_ observer: O) -> Disposable where O.E == E {
        MainScheduler.ensureExecutingOnScheduler(errorMessage: errorMessage)
        return self.asSharedSequence().asObservable().subscribe(observer)
    }

    /**
     Creates new subscription and sends elements to observer.
     This method can be only called from `MainThread`.

     In this form it's equivalent to `subscribe` method, but it communicates intent better.

     - parameter observer: Observer that receives events.
     - returns: Disposable object that can be used to unsubscribe the observer from the subject.
     */
    public func drive<O: ObserverType>(_ observer: O) -> Disposable where O.E == E? {
        MainScheduler.ensureExecutingOnScheduler(errorMessage: errorMessage)
        return self.asSharedSequence().asObservable().map { $0 as E? }.subscribe(observer)
    }

    /**
    Creates new subscription and sends elements to `BehaviorRelay`.
    This method can be only called from `MainThread`.

    - parameter variable: Target variable for sequence elements.
    - returns: Disposable object that can be used to unsubscribe the observer from the variable.
    */
<<<<<<< HEAD
    public func drive(_ variable: Variable<E>) -> Disposable {
        MainScheduler.ensureExecutingOnScheduler(errorMessage: driverErrorMessage)
        variable.source = self.asObservable()
=======
    public func drive(_ relay: BehaviorRelay<E>) -> Disposable {
        MainScheduler.ensureExecutingOnScheduler(errorMessage: errorMessage)
>>>>>>> b0b22fa6
        return drive(onNext: { e in
            relay.accept(e)
        })
    }

    /**
     Creates new subscription and sends elements to variable.
     This method can be only called from `MainThread`.

     - parameter variable: Target variable for sequence elements.
     - returns: Disposable object that can be used to unsubscribe the observer from the variable.
     */
    public func drive(_ relay: BehaviorRelay<E?>) -> Disposable {
        MainScheduler.ensureExecutingOnScheduler(errorMessage: errorMessage)
        return drive(onNext: { e in
            relay.accept(e)
        })
    }

    /**
    Subscribes to observable sequence using custom binder function.
    This method can be only called from `MainThread`.

    - parameter with: Function used to bind elements from `self`.
    - returns: Object representing subscription.
    */
    public func drive<R>(_ transformation: (Observable<E>) -> R) -> R {
        MainScheduler.ensureExecutingOnScheduler(errorMessage: errorMessage)
        return transformation(self.asObservable())
    }

    /**
    Subscribes to observable sequence using custom binder function and final parameter passed to binder function
    after `self` is passed.

        public func drive<R1, R2>(with: Self -> R1 -> R2, curriedArgument: R1) -> R2 {
            return with(self)(curriedArgument)
        }

    This method can be only called from `MainThread`.

    - parameter with: Function used to bind elements from `self`.
    - parameter curriedArgument: Final argument passed to `binder` to finish binding process.
    - returns: Object representing subscription.
    */
    public func drive<R1, R2>(_ with: (Observable<E>) -> (R1) -> R2, curriedArgument: R1) -> R2 {
        MainScheduler.ensureExecutingOnScheduler(errorMessage: errorMessage)
        return with(self.asObservable())(curriedArgument)
    }
    
    /**
    Subscribes an element handler, a completion handler and disposed handler to an observable sequence.
    This method can be only called from `MainThread`.
    
    Error callback is not exposed because `Driver` can't error out.
    
    - parameter onNext: Action to invoke for each element in the observable sequence.
    - parameter onCompleted: Action to invoke upon graceful termination of the observable sequence.
    gracefully completed, errored, or if the generation is canceled by disposing subscription)
    - parameter onDisposed: Action to invoke upon any type of termination of sequence (if the sequence has
    gracefully completed, errored, or if the generation is canceled by disposing subscription)
    - returns: Subscription object used to unsubscribe from the observable sequence.
    */
    public func drive(onNext: ((E) -> Void)? = nil, onCompleted: (() -> Void)? = nil, onDisposed: (() -> Void)? = nil) -> Disposable {
        MainScheduler.ensureExecutingOnScheduler(errorMessage: errorMessage)
        return self.asObservable().subscribe(onNext: onNext, onCompleted: onCompleted, onDisposed: onDisposed)
    }
}

<|MERGE_RESOLUTION|>--- conflicted
+++ resolved
@@ -47,14 +47,9 @@
     - parameter variable: Target variable for sequence elements.
     - returns: Disposable object that can be used to unsubscribe the observer from the variable.
     */
-<<<<<<< HEAD
-    public func drive(_ variable: Variable<E>) -> Disposable {
-        MainScheduler.ensureExecutingOnScheduler(errorMessage: driverErrorMessage)
-        variable.source = self.asObservable()
-=======
     public func drive(_ relay: BehaviorRelay<E>) -> Disposable {
         MainScheduler.ensureExecutingOnScheduler(errorMessage: errorMessage)
->>>>>>> b0b22fa6
+        relay.source = self.asObservable()
         return drive(onNext: { e in
             relay.accept(e)
         })
