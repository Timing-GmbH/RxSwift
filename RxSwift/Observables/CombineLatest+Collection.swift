--- conflicted
+++ resolved
@@ -6,13 +6,9 @@
 //  Copyright © 2015 Krunoslav Zaher. All rights reserved.
 //
 
-<<<<<<< HEAD
 import Foundation
 
-extension Observable {
-=======
 extension ObservableType {
->>>>>>> b0b22fa6
     /**
      Merges the specified observable sequences into one observable sequence by using the selector function whenever any of the observable sequences produces an element.
 
@@ -21,11 +17,7 @@
      - parameter resultSelector: Function to invoke whenever any of the sources produces an element.
      - returns: An observable sequence containing the result of combining elements of the sources using the specified result selector function.
      */
-<<<<<<< HEAD
-    public static func combineLatest<C: Collection>(_ collection: C, debounceDependencies: Bool = false, _ resultSelector: @escaping ([C.Iterator.Element.E]) throws -> Element) -> Observable<Element>
-=======
-    public static func combineLatest<C: Collection>(_ collection: C, _ resultSelector: @escaping ([C.Iterator.Element.E]) throws -> E) -> Observable<E>
->>>>>>> b0b22fa6
+    public static func combineLatest<C: Collection>(_ collection: C, debounceDependencies: Bool = false, _ resultSelector: @escaping ([C.Iterator.Element.E]) throws -> E) -> Observable<E>
         where C.Iterator.Element: ObservableType {
         return CombineLatestCollectionType(sources: collection, debounceDependencies: debounceDependencies, resultSelector: resultSelector)
     }
@@ -37,15 +29,9 @@
 
      - returns: An observable sequence containing the result of combining elements of the sources.
      */
-<<<<<<< HEAD
-    public static func combineLatest<C: Collection>(_ collection: C, debounceDependencies: Bool = false) -> Observable<[Element]>
-        where C.Iterator.Element: ObservableType, C.Iterator.Element.E == Element {
+    public static func combineLatest<C: Collection>(_ collection: C, debounceDependencies: Bool = false) -> Observable<[E]>
+        where C.Iterator.Element: ObservableType, C.Iterator.Element.E == E {
         return CombineLatestCollectionType(sources: collection, debounceDependencies: debounceDependencies, resultSelector: { $0 })
-=======
-    public static func combineLatest<C: Collection>(_ collection: C) -> Observable<[E]>
-        where C.Iterator.Element: ObservableType, C.Iterator.Element.E == E {
-        return CombineLatestCollectionType(sources: collection, resultSelector: { $0 })
->>>>>>> b0b22fa6
     }
 }
 
@@ -199,12 +185,8 @@
     init(sources: C, debounceDependencies: Bool, resultSelector: @escaping ResultSelector) {
         _sources = sources
         _resultSelector = resultSelector
-<<<<<<< HEAD
-        _count = Int(self._sources.count.toIntMax())
+        _count = Int(Int64(self._sources.count))
         _debounceDependencies = debounceDependencies
-=======
-        _count = Int(Int64(self._sources.count))
->>>>>>> b0b22fa6
     }
     
     override func run<O : ObserverType>(_ observer: O, cancel: Cancelable) -> (sink: Disposable, subscription: Disposable) where O.E == R {
