//
//  Observable+Bind.swift
//  RxCocoa
//
//  Created by Krunoslav Zaher on 8/29/15.
//  Copyright © 2015 Krunoslav Zaher. All rights reserved.
//

#if !RX_NO_MODULE
    import RxSwift
#endif

extension ObservableType {
    
    /**
    Creates new subscription and sends elements to observer.
    
    In this form it's equivalent to `subscribe` method, but it communicates intent better, and enables
    writing more consistent binding code.
    
    - parameter to: Observer that receives events.
    - returns: Disposable object that can be used to unsubscribe the observer.
    */
    public func bind<O: ObserverType>(to observer: O) -> Disposable where O.E == E {
        return self.subscribe(observer)
    }

    /**
     Creates new subscription and sends elements to observer.

     In this form it's equivalent to `subscribe` method, but it communicates intent better, and enables
     writing more consistent binding code.

     - parameter to: Observer that receives events.
     - returns: Disposable object that can be used to unsubscribe the observer.
     */
    public func bind<O: ObserverType>(to observer: O) -> Disposable where O.E == E? {
        return self.map { $0 }.subscribe(observer)
    }

    /**
    Creates new subscription and sends elements to variable.

    In case error occurs in debug mode, `fatalError` will be raised.
    In case error occurs in release mode, `error` will be logged.

    - parameter to: Target variable for sequence elements.
    - returns: Disposable object that can be used to unsubscribe the observer.
    */
<<<<<<< HEAD
    // @warn_unused_result(message: "http://git.io/rxs.ud")
    public func bindTo(_ variable: Variable<E>) -> Disposable {
        variable.source = self.asObservable()
=======
    public func bind(to variable: Variable<E>) -> Disposable {
>>>>>>> f831ec33
        return subscribe { e in
            switch e {
            case let .next(element):
                variable.value = element
            case let .error(error):
                let error = "Binding error to variable: \(error)"
            #if DEBUG
                rxFatalError(error)
            #else
                print(error)
            #endif
            case .completed:
                break
            }
        }
    }

    /**
     Creates new subscription and sends elements to variable.

     In case error occurs in debug mode, `fatalError` will be raised.
     In case error occurs in release mode, `error` will be logged.

     - parameter to: Target variable for sequence elements.
     - returns: Disposable object that can be used to unsubscribe the observer.
     */
    public func bind(to variable: Variable<E?>) -> Disposable {
        return self.map { $0 as E? }.bind(to: variable)
    }
    
    /**
    Subscribes to observable sequence using custom binder function.
    
    - parameter to: Function used to bind elements from `self`.
    - returns: Object representing subscription.
    */
    public func bind<R>(to binder: (Self) -> R) -> R {
        return binder(self)
    }

    /**
    Subscribes to observable sequence using custom binder function and final parameter passed to binder function
    after `self` is passed.
    
        public func bind<R1, R2>(to binder: Self -> R1 -> R2, curriedArgument: R1) -> R2 {
            return binder(self)(curriedArgument)
        }
    
    - parameter to: Function used to bind elements from `self`.
    - parameter curriedArgument: Final argument passed to `binder` to finish binding process.
    - returns: Object representing subscription.
    */
    public func bind<R1, R2>(to binder: (Self) -> (R1) -> R2, curriedArgument: R1) -> R2 {
         return binder(self)(curriedArgument)
    }
    
    
    /**
    Subscribes an element handler to an observable sequence. 

    In case error occurs in debug mode, `fatalError` will be raised.
    In case error occurs in release mode, `error` will be logged.
    
    - parameter onNext: Action to invoke for each element in the observable sequence.
    - returns: Subscription object used to unsubscribe from the observable sequence.
    */
    public func bind(onNext: @escaping (E) -> Void) -> Disposable {
        return subscribe(onNext: onNext, onError: { error in
            let error = "Binding error: \(error)"
            #if DEBUG
                rxFatalError(error)
            #else
                print(error)
            #endif
        })
    }
}<|MERGE_RESOLUTION|>--- conflicted
+++ resolved
@@ -47,13 +47,8 @@
     - parameter to: Target variable for sequence elements.
     - returns: Disposable object that can be used to unsubscribe the observer.
     */
-<<<<<<< HEAD
-    // @warn_unused_result(message: "http://git.io/rxs.ud")
-    public func bindTo(_ variable: Variable<E>) -> Disposable {
+    public func bind(to variable: Variable<E>) -> Disposable {
         variable.source = self.asObservable()
-=======
-    public func bind(to variable: Variable<E>) -> Disposable {
->>>>>>> f831ec33
         return subscribe { e in
             switch e {
             case let .next(element):
