//
//  Observable+Multiple.swift
//  Rx
//
//  Created by Krunoslav Zaher on 3/12/15.
//  Copyright © 2015 Krunoslav Zaher. All rights reserved.
//

import Foundation

// MARK: combineLatest

extension Observable {
    /**
     Merges the specified observable sequences into one observable sequence by using the selector function whenever any of the observable sequences produces an element.

     - seealso: [combinelatest operator on reactivex.io](http://reactivex.io/documentation/operators/combinelatest.html)

     - parameter resultSelector: Function to invoke whenever any of the sources produces an element.
     - returns: An observable sequence containing the result of combining elements of the sources using the specified result selector function.
     */
    // @warn_unused_result(message:"http://git.io/rxs.uo")
    public static func combineLatest<C: Collection>(_ collection: C, _ resultSelector: @escaping ([C.Iterator.Element.E]) throws -> Element) -> Observable<Element>
        where C.Iterator.Element: ObservableType {
        return CombineLatestCollectionType(sources: collection, resultSelector: resultSelector)
    }
}

extension Collection where Iterator.Element : ObservableType {
    
    /**
    Merges the specified observable sequences into one observable sequence by using the selector function whenever any of the observable sequences produces an element.

    - seealso: [combinelatest operator on reactivex.io](http://reactivex.io/documentation/operators/combinelatest.html)
    
    - parameter resultSelector: Function to invoke whenever any of the sources produces an element.
    - returns: An observable sequence containing the result of combining elements of the sources using the specified result selector function.
    */
    // @warn_unused_result(message:"http://git.io/rxs.uo")
<<<<<<< HEAD
    public func combineLatest<R>(debounceDependencies: Bool = false, _ resultSelector: @escaping ([Generator.Element.E]) throws -> R) -> Observable<R> {
        return CombineLatestCollectionType(sources: self, debounceDependencies: debounceDependencies, resultSelector: resultSelector)
=======
    @available(*, deprecated, renamed: "Observable.combineLatest()")
    public func combineLatest<R>(_ resultSelector: @escaping ([Generator.Element.E]) throws -> R) -> Observable<R> {
        return CombineLatestCollectionType(sources: self, resultSelector: resultSelector)
>>>>>>> 11530c33
    }
}

// MARK: zip

extension Observable {
    /**
     Merges the specified observable sequences into one observable sequence by using the selector function whenever all of the observable sequences have produced an element at a corresponding index.

     - seealso: [zip operator on reactivex.io](http://reactivex.io/documentation/operators/zip.html)

     - parameter resultSelector: Function to invoke for each series of elements at corresponding indexes in the sources.
     - returns: An observable sequence containing the result of combining elements of the sources using the specified result selector function.
     */
    // @warn_unused_result(message:"http://git.io/rxs.uo")
    public static func zip<C: Collection>(_ collection: C, _ resultSelector: @escaping ([C.Iterator.Element.E]) throws -> Element) -> Observable<Element>
    where C.Iterator.Element: ObservableType {
        return ZipCollectionType(sources: collection, resultSelector: resultSelector)
    }
}

extension Collection where Iterator.Element : ObservableType {
    
    /**
    Merges the specified observable sequences into one observable sequence by using the selector function whenever all of the observable sequences have produced an element at a corresponding index.

    - seealso: [zip operator on reactivex.io](http://reactivex.io/documentation/operators/zip.html)
    
    - parameter resultSelector: Function to invoke for each series of elements at corresponding indexes in the sources.
    - returns: An observable sequence containing the result of combining elements of the sources using the specified result selector function.
    */
    // @warn_unused_result(message:"http://git.io/rxs.uo")
    @available(*, deprecated, renamed: "Observable.zip()")
    public func zip<R>(_ resultSelector: @escaping ([Generator.Element.E]) throws -> R) -> Observable<R> {
        return ZipCollectionType(sources: self, resultSelector: resultSelector)
    }
}

// MARK: switch

extension ObservableType where E : ObservableConvertibleType {
    
    /**
    Transforms an observable sequence of observable sequences into an observable sequence
    producing values only from the most recent observable sequence.
    
    Each time a new inner observable sequence is received, unsubscribe from the
    previous inner observable sequence.

    - seealso: [switch operator on reactivex.io](http://reactivex.io/documentation/operators/switch.html)

    - returns: The observable sequence that at any point in time produces the elements of the most recent inner observable sequence that has been received.
    */
    // @warn_unused_result(message:"http://git.io/rxs.uo")
    public func switchLatest() -> Observable<E.E> {
        return Switch(source: asObservable())
    }
}

// MARK: concat

extension ObservableType {

    /**
    Concatenates the second observable sequence to `self` upon successful termination of `self`.

    - seealso: [concat operator on reactivex.io](http://reactivex.io/documentation/operators/concat.html)
    
    - parameter second: Second observable sequence.
    - returns: An observable sequence that contains the elements of `self`, followed by those of the second sequence.
    */
    // @warn_unused_result(message:"http://git.io/rxs.uo")
    public func concat<O: ObservableConvertibleType>(_ second: O) -> Observable<E> where O.E == E {
        return Observable.concat([self.asObservable(), second.asObservable()])
    }
}

extension Observable {
    /**
     Concatenates all observable sequences in the given sequence, as long as the previous observable sequence terminated successfully.

     This operator has tail recursive optimizations that will prevent stack overflow.

     Optimizations will be performed in cases equivalent to following:

     [1, [2, [3, .....].concat()].concat].concat()

     - seealso: [concat operator on reactivex.io](http://reactivex.io/documentation/operators/concat.html)

     - returns: An observable sequence that contains the elements of each given sequence, in sequential order.
     */
    // @warn_unused_result(message:"http://git.io/rxs.uo")
    public static func concat<S: Sequence >(_ sequence: S) -> Observable<Element>
        where S.Iterator.Element == Observable<Element> {
            return Concat(sources: sequence, count: nil)
    }

    /**
     Concatenates all observable sequences in the given collection, as long as the previous observable sequence terminated successfully.

     This operator has tail recursive optimizations that will prevent stack overflow.

     Optimizations will be performed in cases equivalent to following:

     [1, [2, [3, .....].concat()].concat].concat()

     - seealso: [concat operator on reactivex.io](http://reactivex.io/documentation/operators/concat.html)

     - returns: An observable sequence that contains the elements of each given sequence, in sequential order.
     */
    // @warn_unused_result(message:"http://git.io/rxs.uo")
    public static func concat<S: Collection >(_ collection: S) -> Observable<Element>
        where S.Iterator.Element == Observable<Element> {
            return Concat(sources: collection, count: collection.count.toIntMax())
    }
}

extension Sequence where Iterator.Element : ObservableType {
    
    /**
    Concatenates all observable sequences in the given sequence, as long as the previous observable sequence terminated successfully.
    
    This operator has tail recursive optimizations that will prevent stack overflow.
     
    Optimizations will be performed in cases equivalent to following:
     
        [1, [2, [3, .....].concat()].concat].concat()

    - seealso: [concat operator on reactivex.io](http://reactivex.io/documentation/operators/concat.html)

    - returns: An observable sequence that contains the elements of each given sequence, in sequential order.
    */
    // @warn_unused_result(message:"http://git.io/rxs.uo")
    @available(*, deprecated, renamed: "Observable.concat()")
    public func concat()
        -> Observable<Iterator.Element.E> {
        return Concat(sources: self, count: nil)
    }
}

extension Collection where Iterator.Element : ObservableType {
    
    /**
    Concatenates all observable sequences in the given sequence, as long as the previous observable sequence terminated successfully.

    This operator has tail recursive optimizations that will prevent stack overflow and enable generating
     infinite observable sequences while using limited amount of memory during generation.

    Optimizations will be performed in cases equivalent to following:
     
        [1, [2, [3, .....].concat()].concat].concat()

    - seealso: [concat operator on reactivex.io](http://reactivex.io/documentation/operators/concat.html)
    
    - returns: An observable sequence that contains the elements of each given sequence, in sequential order.
    */
    // @warn_unused_result(message:"http://git.io/rxs.uo")
    @available(*, deprecated, renamed: "Observable.concat()")
    public func concat()
        -> Observable<Generator.Element.E> {
        return Concat(sources: self, count: self.count.toIntMax())
    }
}

extension ObservableType where E : ObservableConvertibleType {
    
    /**
    Concatenates all inner observable sequences, as long as the previous observable sequence terminated successfully.

    - seealso: [concat operator on reactivex.io](http://reactivex.io/documentation/operators/concat.html)
    
    - returns: An observable sequence that contains the elements of each observed inner sequence, in sequential order.
    */
    // @warn_unused_result(message:"http://git.io/rxs.uo")
    public func concat() -> Observable<E.E> {
        return merge(maxConcurrent: 1)
    }
}

// MARK: merge

extension ObservableType where E : ObservableConvertibleType {
    
    /**
    Merges elements from all observable sequences in the given enumerable sequence into a single observable sequence.

    - seealso: [merge operator on reactivex.io](http://reactivex.io/documentation/operators/merge.html)
    
    - returns: The observable sequence that merges the elements of the observable sequences.
    */
    // @warn_unused_result(message:"http://git.io/rxs.uo")
    public func merge() -> Observable<E.E> {
        return Merge(source: asObservable())
    }

    /**
    Merges elements from all inner observable sequences into a single observable sequence, limiting the number of concurrent subscriptions to inner sequences.

    - seealso: [merge operator on reactivex.io](http://reactivex.io/documentation/operators/merge.html)

    - parameter maxConcurrent: Maximum number of inner observable sequences being subscribed to concurrently.
    - returns: The observable sequence that merges the elements of the inner sequences.
    */
    // @warn_unused_result(message:"http://git.io/rxs.uo")
    public func merge(maxConcurrent: Int)
        -> Observable<E.E> {
        return MergeLimited(source: asObservable(), maxConcurrent: maxConcurrent)
    }
}

// MARK: catch

extension ObservableType {
    
    /**
    Continues an observable sequence that is terminated by an error with the observable sequence produced by the handler.

    - seealso: [catch operator on reactivex.io](http://reactivex.io/documentation/operators/catch.html)
    
    - parameter handler: Error handler function, producing another observable sequence.
    - returns: An observable sequence containing the source sequence's elements, followed by the elements produced by the handler's resulting observable sequence in case an error occurred.
    */
    // @warn_unused_result(message:"http://git.io/rxs.uo")
    public func catchError(_ handler: @escaping (Swift.Error) throws -> Observable<E>)
        -> Observable<E> {
        return Catch(source: asObservable(), handler: handler)
    }

    /**
    Continues an observable sequence that is terminated by an error with a single element.

    - seealso: [catch operator on reactivex.io](http://reactivex.io/documentation/operators/catch.html)
    
    - parameter element: Last element in an observable sequence in case error occurs.
    - returns: An observable sequence containing the source sequence's elements, followed by the `element` in case an error occurred.
    */
    // @warn_unused_result(message:"http://git.io/rxs.uo")
    public func catchErrorJustReturn(_ element: E)
        -> Observable<E> {
        return Catch(source: asObservable(), handler: { _ in Observable.just(element) })
    }
    
}

extension Observable {
    /**
     Continues an observable sequence that is terminated by an error with the next observable sequence.

     - seealso: [catch operator on reactivex.io](http://reactivex.io/documentation/operators/catch.html)

     - returns: An observable sequence containing elements from consecutive source sequences until a source sequence terminates successfully.
     */
    // @warn_unused_result(message:"http://git.io/rxs.uo")
    public static func catchError<S: Sequence>(_ sequence: S) -> Observable<Element>
        where S.Iterator.Element == Observable<Element> {
        return CatchSequence(sources: sequence)
    }
}

extension Sequence where Iterator.Element : ObservableType {
    /**
    Continues an observable sequence that is terminated by an error with the next observable sequence.

    - seealso: [catch operator on reactivex.io](http://reactivex.io/documentation/operators/catch.html)
    
    - returns: An observable sequence containing elements from consecutive source sequences until a source sequence terminates successfully.
    */
    // @warn_unused_result(message:"http://git.io/rxs.uo")
    @available(*, deprecated, renamed: "Observable.catchError()")
    public func catchError()
        -> Observable<Iterator.Element.E> {
        return CatchSequence(sources: self)
    }
}

// MARK: takeUntil

extension ObservableType {
    
    /**
    Returns the elements from the source observable sequence until the other observable sequence produces an element.

    - seealso: [takeUntil operator on reactivex.io](http://reactivex.io/documentation/operators/takeuntil.html)
    
    - parameter other: Observable sequence that terminates propagation of elements of the source sequence.
    - returns: An observable sequence containing the elements of the source sequence up to the point the other sequence interrupted further propagation.
    */
    // @warn_unused_result(message:"http://git.io/rxs.uo")
    public func takeUntil<O: ObservableType>(_ other: O)
        -> Observable<E> {
        return TakeUntil(source: asObservable(), other: other.asObservable())
    }
}

// MARK: skipUntil

extension ObservableType {
    
    /**
    Returns the elements from the source observable sequence that are emitted after the other observable sequence produces an element.

    - seealso: [skipUntil operator on reactivex.io](http://reactivex.io/documentation/operators/skipuntil.html)
    
    - parameter other: Observable sequence that starts propagation of elements of the source sequence.
    - returns: An observable sequence containing the elements of the source sequence that are emitted after the other sequence emits an item.
    */
    // @warn_unused_result(message:"http://git.io/rxs.uo")
    public func skipUntil<O: ObservableType>(_ other: O)
        -> Observable<E> {
        return SkipUntil(source: asObservable(), other: other.asObservable())
    }
}

// MARK: amb

extension ObservableType {
    
    /**
    Propagates the observable sequence that reacts first.

    - seealso: [amb operator on reactivex.io](http://reactivex.io/documentation/operators/amb.html)
    
    - parameter right: Second observable sequence.
    - returns: An observable sequence that surfaces either of the given sequences, whichever reacted first.
    */
    // @warn_unused_result(message:"http://git.io/rxs.uo")
    public func amb<O2: ObservableType>
        (_ right: O2)
        -> Observable<E> where O2.E == E {
        return Amb(left: asObservable(), right: right.asObservable())
    }
}

extension Observable {
    /**
     Propagates the observable sequence that reacts first.

     - seealso: [amb operator on reactivex.io](http://reactivex.io/documentation/operators/amb.html)

     - returns: An observable sequence that surfaces any of the given sequences, whichever reacted first.
     */
    // @warn_unused_result(message:"http://git.io/rxs.uo")
    public static func amb<S: Sequence>(_ sequence: S) -> Observable<Element>
        where S.Iterator.Element == Observable<Element> {
        return sequence.reduce(Observable<S.Iterator.Element.E>.never()) { a, o in
            return a.amb(o.asObservable())
        }
    }
}

extension Sequence where Iterator.Element : ObservableType {
    
    /**
    Propagates the observable sequence that reacts first.

    - seealso: [amb operator on reactivex.io](http://reactivex.io/documentation/operators/amb.html)
    
    - returns: An observable sequence that surfaces any of the given sequences, whichever reacted first.
    */
    // @warn_unused_result(message:"http://git.io/rxs.uo")
    @available(*, deprecated, renamed: "Observable.amb()")
    public func amb()
        -> Observable<Iterator.Element.E> {
        return self.reduce(Observable.never()) { a, o in
            return a.amb(o.asObservable())
        }
    }
}

// withLatestFrom

extension ObservableType {
    
    /**
    Merges two observable sequences into one observable sequence by combining each element from self with the latest element from the second source, if any.

    - seealso: [combineLatest operator on reactivex.io](http://reactivex.io/documentation/operators/combinelatest.html)
     
    - parameter second: Second observable source.
    - parameter resultSelector: Function to invoke for each element from the self combined with the latest element from the second source, if any.
    - returns: An observable sequence containing the result of combining each element of the self  with the latest element from the second source, if any, using the specified result selector function.
    */
    public func withLatestFrom<SecondO: ObservableConvertibleType, ResultType>(_ second: SecondO, resultSelector: @escaping (E, SecondO.E) throws -> ResultType) -> Observable<ResultType> {
        return WithLatestFrom(first: asObservable(), second: second.asObservable(), resultSelector: resultSelector)
    }

    /**
    Merges two observable sequences into one observable sequence by using latest element from the second sequence every time when `self` emitts an element.

    - seealso: [combineLatest operator on reactivex.io](http://reactivex.io/documentation/operators/combinelatest.html)
     
    - parameter second: Second observable source.
    - returns: An observable sequence containing the result of combining each element of the self  with the latest element from the second source, if any, using the specified result selector function.
    */
    public func withLatestFrom<SecondO: ObservableConvertibleType>(_ second: SecondO) -> Observable<SecondO.E> {
        return WithLatestFrom(first: asObservable(), second: second.asObservable(), resultSelector: { $1 })
    }
}<|MERGE_RESOLUTION|>--- conflicted
+++ resolved
@@ -20,9 +20,9 @@
      - returns: An observable sequence containing the result of combining elements of the sources using the specified result selector function.
      */
     // @warn_unused_result(message:"http://git.io/rxs.uo")
-    public static func combineLatest<C: Collection>(_ collection: C, _ resultSelector: @escaping ([C.Iterator.Element.E]) throws -> Element) -> Observable<Element>
+    public static func combineLatest<C: Collection>(_ collection: C, debounceDependencies: Bool = false, _ resultSelector: @escaping ([C.Iterator.Element.E]) throws -> Element) -> Observable<Element>
         where C.Iterator.Element: ObservableType {
-        return CombineLatestCollectionType(sources: collection, resultSelector: resultSelector)
+        return CombineLatestCollectionType(sources: collection, debounceDependencies: debounceDependencies, resultSelector: resultSelector)
     }
 }
 
@@ -37,14 +37,9 @@
     - returns: An observable sequence containing the result of combining elements of the sources using the specified result selector function.
     */
     // @warn_unused_result(message:"http://git.io/rxs.uo")
-<<<<<<< HEAD
+    @available(*, deprecated, renamed: "Observable.combineLatest()")
     public func combineLatest<R>(debounceDependencies: Bool = false, _ resultSelector: @escaping ([Generator.Element.E]) throws -> R) -> Observable<R> {
         return CombineLatestCollectionType(sources: self, debounceDependencies: debounceDependencies, resultSelector: resultSelector)
-=======
-    @available(*, deprecated, renamed: "Observable.combineLatest()")
-    public func combineLatest<R>(_ resultSelector: @escaping ([Generator.Element.E]) throws -> R) -> Observable<R> {
-        return CombineLatestCollectionType(sources: self, resultSelector: resultSelector)
->>>>>>> 11530c33
     }
 }
 
