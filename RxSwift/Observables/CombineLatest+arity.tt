--- conflicted
+++ resolved
@@ -22,11 +22,7 @@
     - returns: An observable sequence containing the result of combining elements of the sources using the specified result selector function.
     */
     public static func combineLatest<<%= (Array(1...i).map { "O\($0): ObservableType" }).joined(separator: ", ") %>>
-<<<<<<< HEAD
         (<%= (Array(1...i).map { "_ source\($0): O\($0)" }).joined(separator: ", ") %>, debounceDependencies: Bool = false, resultSelector: @escaping (<%= (Array(1...i).map { "O\($0).Element" }).joined(separator: ", ") %>) throws -> Element)
-=======
-        (<%= (Array(1...i).map { "_ source\($0): O\($0)" }).joined(separator: ", ") %>, resultSelector: @escaping (<%= (Array(1...i).map { "O\($0).Element" }).joined(separator: ", ") %>) throws -> Element)
->>>>>>> 04c8d2b4
             -> Observable<Element> {
         return CombineLatest<%= i %>(
             <%= (Array(1...i).map { "source\($0): source\($0).asObservable()" }).joined(separator: ", ") %>,
@@ -44,11 +40,7 @@
     - returns: An observable sequence containing the result of combining elements of the sources.
     */
     public static func combineLatest<<%= (Array(1...i).map { "O\($0): ObservableType" }).joined(separator: ", ") %>>
-<<<<<<< HEAD
         (<%= (Array(1...i).map { "_ source\($0): O\($0)" }).joined(separator: ", ") %>, debounceDependencies: Bool = false)
-=======
-        (<%= (Array(1...i).map { "_ source\($0): O\($0)" }).joined(separator: ", ") %>)
->>>>>>> 04c8d2b4
             -> Observable<(<%= (Array(1...i).map { "O\($0).Element" }).joined(separator: ", ") %>)> {
         return CombineLatest<%= i %>(
             <%= (Array(1...i).map { "source\($0): source\($0).asObservable()" }).joined(separator: ", ") %>,
@@ -77,11 +69,11 @@
         var disposables: [Disposable] = []
         
         if debounceDependencies {
-            for (index, source) in _parent.observableSources.enumerated() {
+            for (index, source) in self.parent.observableSources.enumerated() {
                 for leafSource in source.leafSources.deduplicatedByPointer() {
                     let subscription = SingleAssignmentDisposable()
                     
-                    let observer = CombineLatestEraseObserver(lock: _lock, parent: self, index: index, this: subscription)
+                    let observer = CombineLatestEraseObserver(lock: self.lock, parent: self, index: index, this: subscription)
                     subscription.setDisposable(leafSource.subscribeAny { observer.on($0) })
                     disposables.append(subscription)
                 }
@@ -101,7 +93,7 @@
             // asynchronously rather than run directly.
             let mainScheduler = ConcurrentDispatchQueueScheduler(queue: DispatchQueue.main)
 <%= (Array(1...i).map {
-"            subscription\($0).setDisposable(_parent._source\($0).observeOn(mainScheduler).subscribe(observer\($0)))"
+"            subscription\($0).setDisposable(self.parent.source\($0).observeOn(mainScheduler).subscribe(observer\($0)))"
 }).joined(separator: "\n") %>
         } else {
 <%= (Array(1...i).map {
@@ -126,29 +118,21 @@
 "    let source\($0): Observable<E\($0)>"
 }).joined(separator: "\n") %>
 
-<<<<<<< HEAD
-    let _debounceDependencies: Bool
-    let _resultSelector: ResultSelector
-=======
+    let debounceDependencies: Bool
     let resultSelector: ResultSelector
->>>>>>> 04c8d2b4
 
     init(<%= (Array(1...i).map { "source\($0): Observable<E\($0)>" }).joined(separator: ", ") %>, debounceDependencies: Bool, resultSelector: @escaping ResultSelector) {
 <%= (Array(1...i).map {
 "        self.source\($0) = source\($0)"
 }).joined(separator: "\n")  %>
 
-<<<<<<< HEAD
-        self._debounceDependencies = debounceDependencies
-        self._resultSelector = resultSelector
-=======
+        self.debounceDependencies = debounceDependencies
         self.resultSelector = resultSelector
->>>>>>> 04c8d2b4
     }
 
     override func run<Observer: ObserverType>(_ observer: Observer, cancel: Cancelable) -> (sink: Disposable, subscription: Disposable) where Observer.Element == Result {
         let sink = CombineLatestSink<%= i %>_(parent: self, observer: observer, cancel: cancel)
-        let subscription = sink.run(debounceDependencies: _debounceDependencies)
+        let subscription = sink.run(debounceDependencies: debounceDependencies)
         return (sink: sink, subscription: subscription)
     }
 }
