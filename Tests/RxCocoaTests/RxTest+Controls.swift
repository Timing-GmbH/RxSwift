//
//  RxTest+Controls.swift
//  Rx
//
//  Created by Krunoslav Zaher on 3/12/16.
//  Copyright © 2016 Krunoslav Zaher. All rights reserved.
//

import Foundation
import RxCocoa
import RxSwift
import XCTest

extension RxTest {
<<<<<<< HEAD
    func ensurePropertyDeallocated<C, T: Equatable>(_ createControl: () -> C, _ initialValue: T, _ propertySelector: (C) -> ControlProperty<T>) where C: NSObject {
=======
    func ensurePropertyDeallocated<C, T: Equatable where C: NSObject, C: NSObjectProtocol>(_ createControl: () -> C, _ initialValue: T, _ propertySelector: (C) -> ControlProperty<T>) {
>>>>>>> 43c0b952
        let variable = Variable(initialValue)


        var completed = false
        var deallocated = false
        var lastReturnedPropertyValue: T!

        autoreleasepool {
            var control: C! = createControl()

            let property = propertySelector(control)

            let disposable = variable.asObservable().bindTo(property)

            _ = property.subscribe(onNext: { n in
                lastReturnedPropertyValue = n
            }, onCompleted: {
                completed = true
                disposable.dispose()
            })


            _ = control.rx.deallocated.subscribe(onNext: { _ in
                deallocated = true
            })

            control = nil
        }


        // this code is here to flush any events that were scheduled to
        // run on main loop
        DispatchQueue.main.async {
            let runLoop = CFRunLoopGetCurrent()
            CFRunLoopStop(runLoop)
        }
        let runLoop = CFRunLoopGetCurrent()
        CFRunLoopWakeUp(runLoop)
        CFRunLoopRun()

        XCTAssertTrue(deallocated)
        XCTAssertTrue(completed)
        XCTAssertEqual(initialValue, lastReturnedPropertyValue)
    }

<<<<<<< HEAD
    func ensureEventDeallocated<C, T>(_ createControl: @escaping () -> C, _ eventSelector: (C) -> ControlEvent<T>) where C: NSObject {
        return ensureEventDeallocated({ () -> (C, Disposable) in (createControl(), Disposables.create()) }, eventSelector)
    }

    func ensureEventDeallocated<C, T>(_ createControl: () -> (C, Disposable), _ eventSelector: (C) -> ControlEvent<T>) where C: NSObject {
=======
    func ensureEventDeallocated<C, T where C: NSObject, C: NSObjectProtocol>(_ createControl: () -> C, _ eventSelector: (C) -> ControlEvent<T>) {
        return ensureEventDeallocated({ () -> (C, Disposable) in (createControl(), Disposables.create()) }, eventSelector)
    }

    func ensureEventDeallocated<C, T where C: NSObject, C: NSObjectProtocol>(_ createControl: () -> (C, Disposable), _ eventSelector: (C) -> ControlEvent<T>) {
>>>>>>> 43c0b952
        var completed = false
        var deallocated = false
        let outerDisposable = SingleAssignmentDisposable()

        autoreleasepool {
            let (control, disposable) = createControl()
            let eventObservable = eventSelector(control)

            _ = eventObservable.subscribe(onNext: { n in

            }, onCompleted: {
                completed = true
            })

            _ = control.rx.deallocated.subscribe(onNext: { _ in
                deallocated = true
            })

            outerDisposable.disposable = disposable
        }

        outerDisposable.dispose()
        XCTAssertTrue(deallocated)
        XCTAssertTrue(completed)
    }

<<<<<<< HEAD
    func ensureControlObserverHasWeakReference<C, T>( _ createControl: @autoclosure() -> (C), _ observerSelector: (C) -> AnyObserver<T>, _ observableSelector: () -> (Observable<T>)) where C: NSObject {
=======
    func ensureControlObserverHasWeakReference<C, T where C: NSObject, C: NSObjectProtocol>( _ createControl: @autoclosure() -> (C), _ observerSelector: (C) -> AnyObserver<T>, _ observableSelector: () -> (Observable<T>)) {
>>>>>>> 43c0b952
        var deallocated = false

        let disposeBag = DisposeBag()

        autoreleasepool {
            let control = createControl()
            let propertyObserver = observerSelector(control)
            let observable = observableSelector()

            observable.bindTo(propertyObserver).addDisposableTo(disposeBag)

            _ = control.rx.deallocated.subscribe(onNext: { _ in
                deallocated = true
            })
        }

        XCTAssertTrue(deallocated)
    }
}<|MERGE_RESOLUTION|>--- conflicted
+++ resolved
@@ -12,11 +12,7 @@
 import XCTest
 
 extension RxTest {
-<<<<<<< HEAD
     func ensurePropertyDeallocated<C, T: Equatable>(_ createControl: () -> C, _ initialValue: T, _ propertySelector: (C) -> ControlProperty<T>) where C: NSObject {
-=======
-    func ensurePropertyDeallocated<C, T: Equatable where C: NSObject, C: NSObjectProtocol>(_ createControl: () -> C, _ initialValue: T, _ propertySelector: (C) -> ControlProperty<T>) {
->>>>>>> 43c0b952
         let variable = Variable(initialValue)
 
 
@@ -39,7 +35,7 @@
             })
 
 
-            _ = control.rx.deallocated.subscribe(onNext: { _ in
+            _ = (control as NSObject).rx.deallocated.subscribe(onNext: { _ in
                 deallocated = true
             })
 
@@ -62,19 +58,11 @@
         XCTAssertEqual(initialValue, lastReturnedPropertyValue)
     }
 
-<<<<<<< HEAD
     func ensureEventDeallocated<C, T>(_ createControl: @escaping () -> C, _ eventSelector: (C) -> ControlEvent<T>) where C: NSObject {
         return ensureEventDeallocated({ () -> (C, Disposable) in (createControl(), Disposables.create()) }, eventSelector)
     }
 
     func ensureEventDeallocated<C, T>(_ createControl: () -> (C, Disposable), _ eventSelector: (C) -> ControlEvent<T>) where C: NSObject {
-=======
-    func ensureEventDeallocated<C, T where C: NSObject, C: NSObjectProtocol>(_ createControl: () -> C, _ eventSelector: (C) -> ControlEvent<T>) {
-        return ensureEventDeallocated({ () -> (C, Disposable) in (createControl(), Disposables.create()) }, eventSelector)
-    }
-
-    func ensureEventDeallocated<C, T where C: NSObject, C: NSObjectProtocol>(_ createControl: () -> (C, Disposable), _ eventSelector: (C) -> ControlEvent<T>) {
->>>>>>> 43c0b952
         var completed = false
         var deallocated = false
         let outerDisposable = SingleAssignmentDisposable()
@@ -89,7 +77,7 @@
                 completed = true
             })
 
-            _ = control.rx.deallocated.subscribe(onNext: { _ in
+            _ = (control as NSObject).rx.deallocated.subscribe(onNext: { _ in
                 deallocated = true
             })
 
@@ -101,11 +89,7 @@
         XCTAssertTrue(completed)
     }
 
-<<<<<<< HEAD
     func ensureControlObserverHasWeakReference<C, T>( _ createControl: @autoclosure() -> (C), _ observerSelector: (C) -> AnyObserver<T>, _ observableSelector: () -> (Observable<T>)) where C: NSObject {
-=======
-    func ensureControlObserverHasWeakReference<C, T where C: NSObject, C: NSObjectProtocol>( _ createControl: @autoclosure() -> (C), _ observerSelector: (C) -> AnyObserver<T>, _ observableSelector: () -> (Observable<T>)) {
->>>>>>> 43c0b952
         var deallocated = false
 
         let disposeBag = DisposeBag()
@@ -117,7 +101,7 @@
 
             observable.bindTo(propertyObserver).addDisposableTo(disposeBag)
 
-            _ = control.rx.deallocated.subscribe(onNext: { _ in
+            _ = (control as NSObject).rx.deallocated.subscribe(onNext: { _ in
                 deallocated = true
             })
         }
