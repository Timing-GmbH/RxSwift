--- conflicted
+++ resolved
@@ -51,15 +51,11 @@
     private static var isScheduleRequiredKey: pthread_key_t = { () -> pthread_key_t in
         let key = UnsafeMutablePointer<pthread_key_t>.allocate(capacity: 1)
         defer {
-<<<<<<< HEAD
-            key.deallocate()
-=======
 #if swift(>=4.1)
             key.deallocate()
 #else
             key.deallocate(capacity: 1)
 #endif
->>>>>>> bf83288e
         }
                                                                
         guard pthread_key_create(key, nil) == 0 else {
