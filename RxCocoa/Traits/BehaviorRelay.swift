--- conflicted
+++ resolved
@@ -16,16 +16,12 @@
 
     private let _subject: BehaviorSubject<Element>
 
-<<<<<<< HEAD
 	public var source: Observable<Element>? {
 		get { return _subject._source }
 		set { _subject._source = newValue }
 	}
 	
-    // Accepts `event` and emits it to subscribers
-=======
     /// Accepts `event` and emits it to subscribers
->>>>>>> bf83288e
     public func accept(_ event: Element) {
         _subject.onNext(event)
     }
