//
//  CombineLatest+Collection.swift
//  RxSwift
//
//  Created by Krunoslav Zaher on 8/29/15.
//  Copyright © 2015 Krunoslav Zaher. All rights reserved.
//

import Foundation

extension ObservableType {
    /**
     Merges the specified observable sequences into one observable sequence by using the selector function whenever any of the observable sequences produces an element.

     - seealso: [combinelatest operator on reactivex.io](http://reactivex.io/documentation/operators/combinelatest.html)

     - parameter resultSelector: Function to invoke whenever any of the sources produces an element.
     - returns: An observable sequence containing the result of combining elements of the sources using the specified result selector function.
     */
    public static func combineLatest<Collection: Swift.Collection>(_ collection: Collection, debounceDependencies: Bool = false, resultSelector: @escaping ([Collection.Element.Element]) throws -> Element) -> Observable<Element>
        where Collection.Element: ObservableType {
<<<<<<< HEAD
        return CombineLatestCollectionType(sources: collection, debounceDependencies: debounceDependencies, resultSelector: resultSelector)
=======
        CombineLatestCollectionType(sources: collection, resultSelector: resultSelector)
>>>>>>> 04c8d2b4
    }

    /**
     Merges the specified observable sequences into one observable sequence whenever any of the observable sequences produces an element.

     - seealso: [combinelatest operator on reactivex.io](http://reactivex.io/documentation/operators/combinelatest.html)

     - returns: An observable sequence containing the result of combining elements of the sources.
     */
    public static func combineLatest<Collection: Swift.Collection>(_ collection: Collection, debounceDependencies: Bool = false) -> Observable<[Element]>
        where Collection.Element: ObservableType, Collection.Element.Element == Element {
<<<<<<< HEAD
        return CombineLatestCollectionType(sources: collection, debounceDependencies: debounceDependencies, resultSelector: { $0 })
=======
        CombineLatestCollectionType(sources: collection, resultSelector: { $0 })
>>>>>>> 04c8d2b4
    }
}

final private class CombineLatestCollectionTypeSink<Collection: Swift.Collection, Observer: ObserverType>
    : Sink<Observer> where Collection.Element: ObservableConvertibleType {
    typealias Result = Observer.Element 
    typealias Parent = CombineLatestCollectionType<Collection, Result>
    typealias SourceElement = Collection.Element.Element
    
    let parent: Parent
    
    let lock = RecursiveLock()

    // state
<<<<<<< HEAD
    var _numberOfValues = 0
    var _values: [SourceElement?]
    var _isDone: [Bool]
    var _numberOfDone = 0
    var _subscriptions: [SingleAssignmentDisposable]
    var _eraseSubscriptions: [Disposable]
=======
    var numberOfValues = 0
    var values: [SourceElement?]
    var isDone: [Bool]
    var numberOfDone = 0
    var subscriptions: [SingleAssignmentDisposable]
>>>>>>> 04c8d2b4
    
    init(parent: Parent, observer: Observer, cancel: Cancelable) {
        self.parent = parent
        self.values = [SourceElement?](repeating: nil, count: parent.count)
        self.isDone = [Bool](repeating: false, count: parent.count)
        self.subscriptions = [SingleAssignmentDisposable]()
        self.subscriptions.reserveCapacity(parent.count)
        
        for _ in 0 ..< parent.count {
            self.subscriptions.append(SingleAssignmentDisposable())
        }
        
        _eraseSubscriptions = (0 ..< parent._count).map { _ in Disposables.create() }
        
        super.init(observer: observer, cancel: cancel)
    }
    
    func on(_ event: Event<SourceElement>, atIndex: Int) {
        self.lock.lock(); defer { self.lock.unlock() }
        switch event {
        case .next(let element):
            if self.values[atIndex] == nil {
                self.numberOfValues += 1
            }
            
            self.values[atIndex] = element
            
            if self.numberOfValues < self.parent.count {
                let numberOfOthersThatAreDone = self.numberOfDone - (self.isDone[atIndex] ? 1 : 0)
                if numberOfOthersThatAreDone == self.parent.count - 1 {
                    self.forwardOn(.completed)
                    self.dispose()
                }
                return
            }
            
            do {
                let result = try self.parent.resultSelector(self.values.map { $0! })
                self.forwardOn(.next(result))
            }
            catch let error {
                self.forwardOn(.error(error))
                self.dispose()
<<<<<<< HEAD
            case .completed:
                if self._isDone[atIndex] {
                    return
                }
                
                self._isDone[atIndex] = true
                self._numberOfDone += 1
                
                if self._numberOfDone == self._parent._count {
                    self.forwardOn(.completed)
                    self.dispose()
                }
                else {
                    self._subscriptions[atIndex].dispose()
                    self._eraseSubscriptions[atIndex].dispose()
                }
=======
>>>>>>> 04c8d2b4
            }
            
        case .error(let error):
            self.forwardOn(.error(error))
            self.dispose()
        case .completed:
            if self.isDone[atIndex] {
                return
            }
            
            self.isDone[atIndex] = true
            self.numberOfDone += 1
            
            if self.numberOfDone == self.parent.count {
                self.forwardOn(.completed)
                self.dispose()
            }
            else {
                self.subscriptions[atIndex].dispose()
            }
        }
    }
    
    func erase(_ index: Int) {
        _lock.lock(); defer { _lock.unlock() }
        if _isDone[index] {
            return
        }
        
        if _values[index] != nil {
            _values[index] = nil
            _numberOfValues -= 1
        }
    }
    
    func run(debounceDependencies: Bool) -> Disposable {
        var j = 0
        for i in self.parent.sources {
            let index = j
            let source = i.asObservable()

            if debounceDependencies {
                var extraDisposables: [Disposable] = []
                for leafSource in source.leafSources.deduplicatedByPointer() {
                    let subscription = SingleAssignmentDisposable()
                    let disposable = leafSource.subscribeAny { [weak self, weak subscription] in
                        switch $0 {
                        case .next(_):
                            self?.erase(index)
                        case .error, .completed:
                            subscription?.dispose()
                        } }
					subscription.setDisposable(disposable)
                    extraDisposables.append(subscription)
                }
                _eraseSubscriptions[index] = CompositeDisposable(disposables: extraDisposables)
            }

            let mainScheduler = ConcurrentDispatchQueueScheduler(queue: DispatchQueue.main)
            let disposable = (debounceDependencies ? source.observeOn(mainScheduler) : source).subscribe(
                AnyObserver { event in
                self.on(event, atIndex: index)
            })

            self.subscriptions[j].setDisposable(disposable)
            
            j += 1
        }

        if self.parent.sources.isEmpty {
            do {
                let result = try self.parent.resultSelector([])
                self.forwardOn(.next(result))
                self.forwardOn(.completed)
                self.dispose()
            }
            catch let error {
                self.forwardOn(.error(error))
                self.dispose()
            }
        }
        
<<<<<<< HEAD
        return Disposables.create(_subscriptions.map { $0 as Disposable } + _eraseSubscriptions)
=======
        return Disposables.create(subscriptions)
>>>>>>> 04c8d2b4
    }
}

final private class CombineLatestCollectionType<Collection: Swift.Collection, Result>: Producer<Result> where Collection.Element: ObservableConvertibleType {
    typealias ResultSelector = ([Collection.Element.Element]) throws -> Result
    
<<<<<<< HEAD
    let _sources: Collection
    let _resultSelector: ResultSelector
    let _count: Int
    let _debounceDependencies: Bool

    init(sources: Collection, debounceDependencies: Bool, resultSelector: @escaping ResultSelector) {
        self._sources = sources
        self._resultSelector = resultSelector
        self._count = self._sources.count
        self._debounceDependencies = debounceDependencies
=======
    let sources: Collection
    let resultSelector: ResultSelector
    let count: Int

    init(sources: Collection, resultSelector: @escaping ResultSelector) {
        self.sources = sources
        self.resultSelector = resultSelector
        self.count = self.sources.count
>>>>>>> 04c8d2b4
    }
    
    override func run<Observer: ObserverType>(_ observer: Observer, cancel: Cancelable) -> (sink: Disposable, subscription: Disposable) where Observer.Element == Result {
        let sink = CombineLatestCollectionTypeSink(parent: self, observer: observer, cancel: cancel)
        let subscription = sink.run(debounceDependencies: _debounceDependencies)
        return (sink: sink, subscription: subscription)
    }
}<|MERGE_RESOLUTION|>--- conflicted
+++ resolved
@@ -19,11 +19,7 @@
      */
     public static func combineLatest<Collection: Swift.Collection>(_ collection: Collection, debounceDependencies: Bool = false, resultSelector: @escaping ([Collection.Element.Element]) throws -> Element) -> Observable<Element>
         where Collection.Element: ObservableType {
-<<<<<<< HEAD
-        return CombineLatestCollectionType(sources: collection, debounceDependencies: debounceDependencies, resultSelector: resultSelector)
-=======
-        CombineLatestCollectionType(sources: collection, resultSelector: resultSelector)
->>>>>>> 04c8d2b4
+        CombineLatestCollectionType(sources: collection, debounceDependencies: debounceDependencies, resultSelector: resultSelector)
     }
 
     /**
@@ -35,11 +31,7 @@
      */
     public static func combineLatest<Collection: Swift.Collection>(_ collection: Collection, debounceDependencies: Bool = false) -> Observable<[Element]>
         where Collection.Element: ObservableType, Collection.Element.Element == Element {
-<<<<<<< HEAD
-        return CombineLatestCollectionType(sources: collection, debounceDependencies: debounceDependencies, resultSelector: { $0 })
-=======
-        CombineLatestCollectionType(sources: collection, resultSelector: { $0 })
->>>>>>> 04c8d2b4
+        CombineLatestCollectionType(sources: collection, debounceDependencies: debounceDependencies, resultSelector: { $0 })
     }
 }
 
@@ -54,20 +46,12 @@
     let lock = RecursiveLock()
 
     // state
-<<<<<<< HEAD
-    var _numberOfValues = 0
-    var _values: [SourceElement?]
-    var _isDone: [Bool]
-    var _numberOfDone = 0
-    var _subscriptions: [SingleAssignmentDisposable]
-    var _eraseSubscriptions: [Disposable]
-=======
     var numberOfValues = 0
     var values: [SourceElement?]
     var isDone: [Bool]
     var numberOfDone = 0
     var subscriptions: [SingleAssignmentDisposable]
->>>>>>> 04c8d2b4
+    var eraseSubscriptions: [Disposable]
     
     init(parent: Parent, observer: Observer, cancel: Cancelable) {
         self.parent = parent
@@ -80,7 +64,7 @@
             self.subscriptions.append(SingleAssignmentDisposable())
         }
         
-        _eraseSubscriptions = (0 ..< parent._count).map { _ in Disposables.create() }
+        self.eraseSubscriptions = (0 ..< parent.count).map { _ in Disposables.create() }
         
         super.init(observer: observer, cancel: cancel)
     }
@@ -111,25 +95,6 @@
             catch let error {
                 self.forwardOn(.error(error))
                 self.dispose()
-<<<<<<< HEAD
-            case .completed:
-                if self._isDone[atIndex] {
-                    return
-                }
-                
-                self._isDone[atIndex] = true
-                self._numberOfDone += 1
-                
-                if self._numberOfDone == self._parent._count {
-                    self.forwardOn(.completed)
-                    self.dispose()
-                }
-                else {
-                    self._subscriptions[atIndex].dispose()
-                    self._eraseSubscriptions[atIndex].dispose()
-                }
-=======
->>>>>>> 04c8d2b4
             }
             
         case .error(let error):
@@ -149,19 +114,20 @@
             }
             else {
                 self.subscriptions[atIndex].dispose()
+                self.eraseSubscriptions[atIndex].dispose()
             }
         }
     }
     
     func erase(_ index: Int) {
-        _lock.lock(); defer { _lock.unlock() }
-        if _isDone[index] {
+        lock.lock(); defer { lock.unlock() }
+        if isDone[index] {
             return
         }
         
-        if _values[index] != nil {
-            _values[index] = nil
-            _numberOfValues -= 1
+        if values[index] != nil {
+            values[index] = nil
+            numberOfValues -= 1
         }
     }
     
@@ -185,7 +151,7 @@
 					subscription.setDisposable(disposable)
                     extraDisposables.append(subscription)
                 }
-                _eraseSubscriptions[index] = CompositeDisposable(disposables: extraDisposables)
+                eraseSubscriptions[index] = CompositeDisposable(disposables: extraDisposables)
             }
 
             let mainScheduler = ConcurrentDispatchQueueScheduler(queue: DispatchQueue.main)
@@ -212,43 +178,28 @@
             }
         }
         
-<<<<<<< HEAD
-        return Disposables.create(_subscriptions.map { $0 as Disposable } + _eraseSubscriptions)
-=======
-        return Disposables.create(subscriptions)
->>>>>>> 04c8d2b4
+        return Disposables.create(subscriptions.map { $0 as Disposable } + eraseSubscriptions)
     }
 }
 
 final private class CombineLatestCollectionType<Collection: Swift.Collection, Result>: Producer<Result> where Collection.Element: ObservableConvertibleType {
     typealias ResultSelector = ([Collection.Element.Element]) throws -> Result
     
-<<<<<<< HEAD
-    let _sources: Collection
-    let _resultSelector: ResultSelector
-    let _count: Int
-    let _debounceDependencies: Bool
-
-    init(sources: Collection, debounceDependencies: Bool, resultSelector: @escaping ResultSelector) {
-        self._sources = sources
-        self._resultSelector = resultSelector
-        self._count = self._sources.count
-        self._debounceDependencies = debounceDependencies
-=======
     let sources: Collection
     let resultSelector: ResultSelector
     let count: Int
-
-    init(sources: Collection, resultSelector: @escaping ResultSelector) {
+    let debounceDependencies: Bool
+
+    init(sources: Collection, debounceDependencies: Bool, resultSelector: @escaping ResultSelector) {
         self.sources = sources
         self.resultSelector = resultSelector
         self.count = self.sources.count
->>>>>>> 04c8d2b4
+        self.debounceDependencies = debounceDependencies
     }
     
     override func run<Observer: ObserverType>(_ observer: Observer, cancel: Cancelable) -> (sink: Disposable, subscription: Disposable) where Observer.Element == Result {
         let sink = CombineLatestCollectionTypeSink(parent: self, observer: observer, cancel: cancel)
-        let subscription = sink.run(debounceDependencies: _debounceDependencies)
+        let subscription = sink.run(debounceDependencies: debounceDependencies)
         return (sink: sink, subscription: subscription)
     }
 }