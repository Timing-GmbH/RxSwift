//
//  SerialDisposable.swift
//  Rx
//
//  Created by Krunoslav Zaher on 3/12/15.
//  Copyright (c) 2015 Krunoslav Zaher. All rights reserved.
//

import Foundation

public class SerialDisposable : DisposeBase, Cancelable {
    typealias State = (
        current: Disposable?,
        disposed: Bool
    )
    
    var lock = SpinLock()
    var state: State = (
        current: nil,
        disposed: false
    )
    
    public var disposed: Bool {
        get {
            return state.disposed
        }
    }
    
    override public init() {
        super.init()
    }
    
<<<<<<< HEAD
    public func setDisposable(newDisposable: Disposable) {
        let disposable: Disposable? = self.lock.calculateLocked {
            if state.disposed {
                return newDisposable
            }
            else {
                let toDispose = state.current
                state.current = newDisposable
                return toDispose
=======
    var disposable: Disposable {
        get {
            return self.lock.calculateLocked {
                return self.disposable
>>>>>>> f978d02c
            }
        }
        set (newDisposable) {
            var disposable: Disposable? = self.lock.calculateLocked {
                if state.disposed {
                    return newDisposable
                }
                else {
                    var toDispose = state.current
                    state.current = newDisposable
                    return toDispose
                }
            }
            
            if let disposable = disposable {
                disposable.dispose()
            }
        }
    }
    
    public func dispose() {
        let disposable: Disposable? = self.lock.calculateLocked {
            if state.disposed {
                return nil
            }
            else {
                state.disposed = true
                return state.current
            }
        }
        
        if let disposable = disposable {
            disposable.dispose()
        }
    }
}<|MERGE_RESOLUTION|>--- conflicted
+++ resolved
@@ -30,31 +30,19 @@
         super.init()
     }
     
-<<<<<<< HEAD
-    public func setDisposable(newDisposable: Disposable) {
-        let disposable: Disposable? = self.lock.calculateLocked {
-            if state.disposed {
-                return newDisposable
-            }
-            else {
-                let toDispose = state.current
-                state.current = newDisposable
-                return toDispose
-=======
     var disposable: Disposable {
         get {
             return self.lock.calculateLocked {
                 return self.disposable
->>>>>>> f978d02c
             }
         }
         set (newDisposable) {
-            var disposable: Disposable? = self.lock.calculateLocked {
+            let disposable: Disposable? = self.lock.calculateLocked {
                 if state.disposed {
                     return newDisposable
                 }
                 else {
-                    var toDispose = state.current
+                    let toDispose = state.current
                     state.current = newDisposable
                     return toDispose
                 }
