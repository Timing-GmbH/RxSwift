// !$*UTF8*$!
{
	archiveVersion = 1;
	classes = {
	};
	objectVersion = 46;
	objects = {

/* Begin PBXBuildFile section */
		033C2EF61D081C460050C015 /* UIScrollView+RxTests.swift in Sources */ = {isa = PBXBuildFile; fileRef = 033C2EF41D081B2A0050C015 /* UIScrollView+RxTests.swift */; };
		0BA949671E224B7E0036DD06 /* AsyncSubject.swift in Sources */ = {isa = PBXBuildFile; fileRef = 0BA949661E224B7E0036DD06 /* AsyncSubject.swift */; };
		0BA9496C1E224B9C0036DD06 /* AsyncSubjectTests.swift in Sources */ = {isa = PBXBuildFile; fileRef = 0BA9496B1E224B9C0036DD06 /* AsyncSubjectTests.swift */; };
		0BA9496D1E224B9C0036DD06 /* AsyncSubjectTests.swift in Sources */ = {isa = PBXBuildFile; fileRef = 0BA9496B1E224B9C0036DD06 /* AsyncSubjectTests.swift */; };
		0BA9496E1E224B9C0036DD06 /* AsyncSubjectTests.swift in Sources */ = {isa = PBXBuildFile; fileRef = 0BA9496B1E224B9C0036DD06 /* AsyncSubjectTests.swift */; };
		1AF67DA21CED420A00C310FA /* PublishSubjectTest.swift in Sources */ = {isa = PBXBuildFile; fileRef = 1AF67DA11CED420A00C310FA /* PublishSubjectTest.swift */; };
		1AF67DA31CED427D00C310FA /* PublishSubjectTest.swift in Sources */ = {isa = PBXBuildFile; fileRef = 1AF67DA11CED420A00C310FA /* PublishSubjectTest.swift */; };
		1AF67DA41CED427D00C310FA /* PublishSubjectTest.swift in Sources */ = {isa = PBXBuildFile; fileRef = 1AF67DA11CED420A00C310FA /* PublishSubjectTest.swift */; };
		1AF67DA61CED430100C310FA /* ReplaySubjectTest.swift in Sources */ = {isa = PBXBuildFile; fileRef = 1AF67DA51CED430100C310FA /* ReplaySubjectTest.swift */; };
		1AF67DA71CED430100C310FA /* ReplaySubjectTest.swift in Sources */ = {isa = PBXBuildFile; fileRef = 1AF67DA51CED430100C310FA /* ReplaySubjectTest.swift */; };
		1AF67DA81CED430100C310FA /* ReplaySubjectTest.swift in Sources */ = {isa = PBXBuildFile; fileRef = 1AF67DA51CED430100C310FA /* ReplaySubjectTest.swift */; };
		1E3079AC21FB52330072A7E6 /* AtomicTests.swift in Sources */ = {isa = PBXBuildFile; fileRef = 1E3079AB21FB52330072A7E6 /* AtomicTests.swift */; };
		1E3079AD21FB52330072A7E6 /* AtomicTests.swift in Sources */ = {isa = PBXBuildFile; fileRef = 1E3079AB21FB52330072A7E6 /* AtomicTests.swift */; };
		1E3079AE21FB52330072A7E6 /* AtomicTests.swift in Sources */ = {isa = PBXBuildFile; fileRef = 1E3079AB21FB52330072A7E6 /* AtomicTests.swift */; };
		1E3EDF65226356A000B631B9 /* Date+Dispatch.swift in Sources */ = {isa = PBXBuildFile; fileRef = 1E3EDF64226356A000B631B9 /* Date+Dispatch.swift */; };
		1E9DA0C522006858000EB80A /* Synchronized.swift in Sources */ = {isa = PBXBuildFile; fileRef = 1E9DA0C422006858000EB80A /* Synchronized.swift */; };
		1E9DA0C622006858000EB80A /* Synchronized.swift in Sources */ = {isa = PBXBuildFile; fileRef = 1E9DA0C422006858000EB80A /* Synchronized.swift */; };
		1E9DA0C722006858000EB80A /* Synchronized.swift in Sources */ = {isa = PBXBuildFile; fileRef = 1E9DA0C422006858000EB80A /* Synchronized.swift */; };
		25F6ECBC1F48C366008552FA /* Maybe.swift in Sources */ = {isa = PBXBuildFile; fileRef = 25F6ECBB1F48C366008552FA /* Maybe.swift */; };
		25F6ECBE1F48C373008552FA /* Completable.swift in Sources */ = {isa = PBXBuildFile; fileRef = 25F6ECBD1F48C373008552FA /* Completable.swift */; };
		25F6ECC01F48C37C008552FA /* Single.swift in Sources */ = {isa = PBXBuildFile; fileRef = 25F6ECBF1F48C37C008552FA /* Single.swift */; };
		271A97441CFC9F7B00D64125 /* UIViewController+RxTests.swift in Sources */ = {isa = PBXBuildFile; fileRef = 271A97421CFC99FE00D64125 /* UIViewController+RxTests.swift */; };
		4583D8231FE94BBA00AA1BB1 /* Recorded+Event.swift in Sources */ = {isa = PBXBuildFile; fileRef = 4583D8211FE94BB100AA1BB1 /* Recorded+Event.swift */; };
		4C5213AA225D41E60079FC77 /* CompactMap.swift in Sources */ = {isa = PBXBuildFile; fileRef = 4C5213A9225D41E60079FC77 /* CompactMap.swift */; };
		4C5213AE225E224F0079FC77 /* Observable+CompactMapTests.swift in Sources */ = {isa = PBXBuildFile; fileRef = 4C5213AB225E20350079FC77 /* Observable+CompactMapTests.swift */; };
		4C5213AF225E22500079FC77 /* Observable+CompactMapTests.swift in Sources */ = {isa = PBXBuildFile; fileRef = 4C5213AB225E20350079FC77 /* Observable+CompactMapTests.swift */; };
		4C5213B0225E22510079FC77 /* Observable+CompactMapTests.swift in Sources */ = {isa = PBXBuildFile; fileRef = 4C5213AB225E20350079FC77 /* Observable+CompactMapTests.swift */; };
		4C8DE0E220D54545003E2D8A /* DisposeBagTest.swift in Sources */ = {isa = PBXBuildFile; fileRef = 4C8DE0E120D54545003E2D8A /* DisposeBagTest.swift */; };
		4C8DE0E320D54545003E2D8A /* DisposeBagTest.swift in Sources */ = {isa = PBXBuildFile; fileRef = 4C8DE0E120D54545003E2D8A /* DisposeBagTest.swift */; };
		4C8DE0E420D54545003E2D8A /* DisposeBagTest.swift in Sources */ = {isa = PBXBuildFile; fileRef = 4C8DE0E120D54545003E2D8A /* DisposeBagTest.swift */; };
		5039386128CB6479003A0ACC /* RxDelegateProxyCrashFix.swift in Sources */ = {isa = PBXBuildFile; fileRef = 5039386028CB6479003A0ACC /* RxDelegateProxyCrashFix.swift */; };
		504540C924196D960098665F /* WKWebView+Rx.swift in Sources */ = {isa = PBXBuildFile; fileRef = 504540C824196D960098665F /* WKWebView+Rx.swift */; };
		504540CB24196EB10098665F /* WKWebView+RxTests.swift in Sources */ = {isa = PBXBuildFile; fileRef = 504540CA24196EB10098665F /* WKWebView+RxTests.swift */; };
		504540CC24196EB10098665F /* WKWebView+RxTests.swift in Sources */ = {isa = PBXBuildFile; fileRef = 504540CA24196EB10098665F /* WKWebView+RxTests.swift */; };
		504540D0241971E80098665F /* DelegateProxyTest+WebKit.swift in Sources */ = {isa = PBXBuildFile; fileRef = 504540CF241971E70098665F /* DelegateProxyTest+WebKit.swift */; };
		504540D1241971E80098665F /* DelegateProxyTest+WebKit.swift in Sources */ = {isa = PBXBuildFile; fileRef = 504540CF241971E70098665F /* DelegateProxyTest+WebKit.swift */; };
		54700CA01CE37E1800EF3A8F /* UINavigationItem+RxTests.swift.swift in Sources */ = {isa = PBXBuildFile; fileRef = 54700C9E1CE37D1000EF3A8F /* UINavigationItem+RxTests.swift.swift */; };
		54700CA11CE37E1900EF3A8F /* UINavigationItem+RxTests.swift.swift in Sources */ = {isa = PBXBuildFile; fileRef = 54700C9E1CE37D1000EF3A8F /* UINavigationItem+RxTests.swift.swift */; };
		601AE3DA1EE24E4F00617386 /* SwiftSupport.swift in Sources */ = {isa = PBXBuildFile; fileRef = 601AE3D91EE24E4F00617386 /* SwiftSupport.swift */; };
<<<<<<< HEAD
		65CD03771D1AA8BB005CEB2B /* Observable+Dependencies.swift in Sources */ = {isa = PBXBuildFile; fileRef = 65CD03761D1AA8BB005CEB2B /* Observable+Dependencies.swift */; };
		6B9CA56B202A1F44002C2D11 /* KeyPathBinder.swift in Sources */ = {isa = PBXBuildFile; fileRef = 6B9CA568202A1F43002C2D11 /* KeyPathBinder.swift */; };
		6B9CA56E202A206A002C2D11 /* KeyPathBinder+RxTests.swift in Sources */ = {isa = PBXBuildFile; fileRef = 6B9CA56D202A1F96002C2D11 /* KeyPathBinder+RxTests.swift */; };
		6B9CA56F202A206B002C2D11 /* KeyPathBinder+RxTests.swift in Sources */ = {isa = PBXBuildFile; fileRef = 6B9CA56D202A1F96002C2D11 /* KeyPathBinder+RxTests.swift */; };
		6B9CA570202A206C002C2D11 /* KeyPathBinder+RxTests.swift in Sources */ = {isa = PBXBuildFile; fileRef = 6B9CA56D202A1F96002C2D11 /* KeyPathBinder+RxTests.swift */; };
=======
		6A7D2CD423BBDBDC0038576E /* ReplayRelayTests.swift in Sources */ = {isa = PBXBuildFile; fileRef = 6A7D2CD323BBDBDC0038576E /* ReplayRelayTests.swift */; };
		6A7D2CD523BBDBDC0038576E /* ReplayRelayTests.swift in Sources */ = {isa = PBXBuildFile; fileRef = 6A7D2CD323BBDBDC0038576E /* ReplayRelayTests.swift */; };
		6A7D2CD623BBDBDC0038576E /* ReplayRelayTests.swift in Sources */ = {isa = PBXBuildFile; fileRef = 6A7D2CD323BBDBDC0038576E /* ReplayRelayTests.swift */; };
		6A94254A23AFC2F300B7A24C /* ReplayRelay.swift in Sources */ = {isa = PBXBuildFile; fileRef = 6A94254923AFC2F300B7A24C /* ReplayRelay.swift */; };
		78067D1125164938007CB7EE /* NSTextView+RxTests.swift in Sources */ = {isa = PBXBuildFile; fileRef = 927A78C82117BCB400A45638 /* NSTextView+RxTests.swift */; };
		7846F56624F83AF400A39919 /* Infallible.swift in Sources */ = {isa = PBXBuildFile; fileRef = 7846F56524F83AF400A39919 /* Infallible.swift */; };
		786DED6324F83DE5008C4FAC /* ObservableConvertibleType+Infallible.swift in Sources */ = {isa = PBXBuildFile; fileRef = 786DED6224F83DE5008C4FAC /* ObservableConvertibleType+Infallible.swift */; };
		786DED6924F8415B008C4FAC /* Infallible+Zip+arity.swift in Sources */ = {isa = PBXBuildFile; fileRef = 786DED6824F8415B008C4FAC /* Infallible+Zip+arity.swift */; };
		786DED6C24F844BC008C4FAC /* Infallible+CombineLatest+arity.swift in Sources */ = {isa = PBXBuildFile; fileRef = 786DED6B24F844BC008C4FAC /* Infallible+CombineLatest+arity.swift */; };
		786DED6E24F84623008C4FAC /* Infallible+Operators.swift in Sources */ = {isa = PBXBuildFile; fileRef = 786DED6D24F84623008C4FAC /* Infallible+Operators.swift */; };
		786DED7024F847BF008C4FAC /* Infallible+Create.swift in Sources */ = {isa = PBXBuildFile; fileRef = 786DED6F24F847BF008C4FAC /* Infallible+Create.swift */; };
		786DED7224F849F3008C4FAC /* Infallible+Bind.swift in Sources */ = {isa = PBXBuildFile; fileRef = 786DED7124F849F3008C4FAC /* Infallible+Bind.swift */; };
		788DCE5D24CB8249005B8F8C /* Decode.swift in Sources */ = {isa = PBXBuildFile; fileRef = 788DCE5C24CB8249005B8F8C /* Decode.swift */; };
		788DCE5F24CB8512005B8F8C /* Observable+DecodeTests.swift in Sources */ = {isa = PBXBuildFile; fileRef = 788DCE5E24CB8512005B8F8C /* Observable+DecodeTests.swift */; };
		788DCE6024CB8512005B8F8C /* Observable+DecodeTests.swift in Sources */ = {isa = PBXBuildFile; fileRef = 788DCE5E24CB8512005B8F8C /* Observable+DecodeTests.swift */; };
		788DCE6124CB8512005B8F8C /* Observable+DecodeTests.swift in Sources */ = {isa = PBXBuildFile; fileRef = 788DCE5E24CB8512005B8F8C /* Observable+DecodeTests.swift */; };
		78B6157523B69F49009C2AD9 /* Binder.swift in Sources */ = {isa = PBXBuildFile; fileRef = C8E65EFA1F6E91D1004478C3 /* Binder.swift */; };
		78B6157723B6A035009C2AD9 /* Binder+Tests.swift in Sources */ = {isa = PBXBuildFile; fileRef = 78B6157623B6A035009C2AD9 /* Binder+Tests.swift */; };
		78C385CE25685076005E39B3 /* Infallible+BindTests.swift in Sources */ = {isa = PBXBuildFile; fileRef = 78C385CD25685076005E39B3 /* Infallible+BindTests.swift */; };
		78C385CF25685076005E39B3 /* Infallible+BindTests.swift in Sources */ = {isa = PBXBuildFile; fileRef = 78C385CD25685076005E39B3 /* Infallible+BindTests.swift */; };
		78C385EB256859DC005E39B3 /* Infallible+Tests.swift in Sources */ = {isa = PBXBuildFile; fileRef = 78C385EA256859DC005E39B3 /* Infallible+Tests.swift */; };
		78C385EC256859DC005E39B3 /* Infallible+Tests.swift in Sources */ = {isa = PBXBuildFile; fileRef = 78C385EA256859DC005E39B3 /* Infallible+Tests.swift */; };
		78F2D93E24C8D35700D13F0C /* RxWKNavigationDelegateProxy.swift in Sources */ = {isa = PBXBuildFile; fileRef = 504540CD2419701D0098665F /* RxWKNavigationDelegateProxy.swift */; };
>>>>>>> 04c8d2b4
		7EDBAEB41C89B1A6006CBE67 /* UITabBarItem+RxTests.swift in Sources */ = {isa = PBXBuildFile; fileRef = 7EDBAEAB1C89B1A5006CBE67 /* UITabBarItem+RxTests.swift */; };
		7EDBAEC31C89BCB9006CBE67 /* UITabBarItem+RxTests.swift in Sources */ = {isa = PBXBuildFile; fileRef = 7EDBAEAB1C89B1A5006CBE67 /* UITabBarItem+RxTests.swift */; };
		7F600F411C5D0C6E00535B1D /* UIRefreshControl+Rx.swift in Sources */ = {isa = PBXBuildFile; fileRef = 7F600F3D1C5D0C0100535B1D /* UIRefreshControl+Rx.swift */; };
		7FE849471C5D0D6A00845C0E /* UIRefreshControl+RxTests.swift in Sources */ = {isa = PBXBuildFile; fileRef = 7F600F421C5D0D2D00535B1D /* UIRefreshControl+RxTests.swift */; };
		7FE849481C5D0D6B00845C0E /* UIRefreshControl+RxTests.swift in Sources */ = {isa = PBXBuildFile; fileRef = 7F600F421C5D0D2D00535B1D /* UIRefreshControl+RxTests.swift */; };
		819C2F091F2FBC7F009104B6 /* First.swift in Sources */ = {isa = PBXBuildFile; fileRef = 819C2F081F2FBC7F009104B6 /* First.swift */; };
		842A5A2C1C357F92003568D5 /* NSTextStorage+Rx.swift in Sources */ = {isa = PBXBuildFile; fileRef = 842A5A281C357F7D003568D5 /* NSTextStorage+Rx.swift */; };
		844BC8AC1CE4FA6300F5C7CB /* RxPickerViewDelegateProxy.swift in Sources */ = {isa = PBXBuildFile; fileRef = 844BC8AA1CE4FA5600F5C7CB /* RxPickerViewDelegateProxy.swift */; };
		844BC8B41CE4FD7500F5C7CB /* UIPickerView+Rx.swift in Sources */ = {isa = PBXBuildFile; fileRef = 844BC8B31CE4FD7500F5C7CB /* UIPickerView+Rx.swift */; };
		844BC8BB1CE5024500F5C7CB /* UIPickerView+RxTests.swift in Sources */ = {isa = PBXBuildFile; fileRef = 844BC8B71CE5023200F5C7CB /* UIPickerView+RxTests.swift */; };
		846436E31C9AF65B0035B40D /* RxSearchControllerDelegateProxy.swift in Sources */ = {isa = PBXBuildFile; fileRef = 846436E11C9AF64C0035B40D /* RxSearchControllerDelegateProxy.swift */; };
		84C225A31C33F00B008724EC /* RxTextStorageDelegateProxy.swift in Sources */ = {isa = PBXBuildFile; fileRef = 84C225A21C33F00B008724EC /* RxTextStorageDelegateProxy.swift */; };
		84E4D3921C9AFD3400ADFDC9 /* UISearchController+Rx.swift in Sources */ = {isa = PBXBuildFile; fileRef = 84E4D3901C9AFCD500ADFDC9 /* UISearchController+Rx.swift */; };
		84E4D3961C9B011000ADFDC9 /* UISearchController+RxTests.swift in Sources */ = {isa = PBXBuildFile; fileRef = 84E4D3951C9B011000ADFDC9 /* UISearchController+RxTests.swift */; };
		88718CFE1CE5D80000D88D60 /* UITabBar+Rx.swift in Sources */ = {isa = PBXBuildFile; fileRef = 88718CFD1CE5D80000D88D60 /* UITabBar+Rx.swift */; };
		88718D011CE5DE2600D88D60 /* UITabBar+RxTests.swift in Sources */ = {isa = PBXBuildFile; fileRef = 88718D001CE5DE2500D88D60 /* UITabBar+RxTests.swift */; };
		88718D021CE5DE2600D88D60 /* UITabBar+RxTests.swift in Sources */ = {isa = PBXBuildFile; fileRef = 88718D001CE5DE2500D88D60 /* UITabBar+RxTests.swift */; };
		88D98F2E1CE7549A00D50457 /* RxTabBarDelegateProxy.swift in Sources */ = {isa = PBXBuildFile; fileRef = 88D98F2D1CE7549A00D50457 /* RxTabBarDelegateProxy.swift */; };
		914FCD671CCDB82E0058B304 /* UIPageControl+RxTest.swift in Sources */ = {isa = PBXBuildFile; fileRef = 914FCD661CCDB82E0058B304 /* UIPageControl+RxTest.swift */; };
		914FCD681CCDB82E0058B304 /* UIPageControl+RxTest.swift in Sources */ = {isa = PBXBuildFile; fileRef = 914FCD661CCDB82E0058B304 /* UIPageControl+RxTest.swift */; };
		9BA1CBD31C0F7D550044B50A /* UIActivityIndicatorView+Rx.swift in Sources */ = {isa = PBXBuildFile; fileRef = 9BA1CBD11C0F7C0A0044B50A /* UIActivityIndicatorView+Rx.swift */; };
		A20CC6C9259F3FE700370AE3 /* WithUnretained.swift in Sources */ = {isa = PBXBuildFile; fileRef = A20CC6C8259F3FE700370AE3 /* WithUnretained.swift */; };
		A20CC6EA259F40A100370AE3 /* Observable+WithUnretainedTests.swift in Sources */ = {isa = PBXBuildFile; fileRef = A20CC6D4259F408100370AE3 /* Observable+WithUnretainedTests.swift */; };
		A20CC6F5259F40A100370AE3 /* Observable+WithUnretainedTests.swift in Sources */ = {isa = PBXBuildFile; fileRef = A20CC6D4259F408100370AE3 /* Observable+WithUnretainedTests.swift */; };
		A20CC6F6259F40A200370AE3 /* Observable+WithUnretainedTests.swift in Sources */ = {isa = PBXBuildFile; fileRef = A20CC6D4259F408100370AE3 /* Observable+WithUnretainedTests.swift */; };
		A2690E7D22688CAE0032C00E /* RxCocoa.framework in Frameworks */ = {isa = PBXBuildFile; fileRef = C809396D1B8A71760088E94D /* RxCocoa.framework */; };
		A2690E7E22688CAE0032C00E /* RxBlocking.framework in Frameworks */ = {isa = PBXBuildFile; fileRef = C8093BC71B8A71F00088E94D /* RxBlocking.framework */; };
		A2690E7F22688CAE0032C00E /* RxTest.framework in Frameworks */ = {isa = PBXBuildFile; fileRef = C88FA50C1C25C44800CCFEA4 /* RxTest.framework */; };
		A2690E8022688CAE0032C00E /* RxRelay.framework in Frameworks */ = {isa = PBXBuildFile; fileRef = A2897D53225CA1E7004EA481 /* RxRelay.framework */; };
		A2690E8122688CB50032C00E /* RxSwift.framework in Frameworks */ = {isa = PBXBuildFile; fileRef = C8A56AD71AD7424700B4673B /* RxSwift.framework */; };
		A2690E8222688CB50032C00E /* RxCocoa.framework in Frameworks */ = {isa = PBXBuildFile; fileRef = C809396D1B8A71760088E94D /* RxCocoa.framework */; };
		A2690E8322688CB50032C00E /* RxBlocking.framework in Frameworks */ = {isa = PBXBuildFile; fileRef = C8093BC71B8A71F00088E94D /* RxBlocking.framework */; };
		A2690E8422688CB50032C00E /* RxTest.framework in Frameworks */ = {isa = PBXBuildFile; fileRef = C88FA50C1C25C44800CCFEA4 /* RxTest.framework */; };
		A2690E8522688CB50032C00E /* RxRelay.framework in Frameworks */ = {isa = PBXBuildFile; fileRef = A2897D53225CA1E7004EA481 /* RxRelay.framework */; };
		A2690E8622688CB80032C00E /* RxSwift.framework in Frameworks */ = {isa = PBXBuildFile; fileRef = C8A56AD71AD7424700B4673B /* RxSwift.framework */; };
		A2690E8722688CB80032C00E /* RxCocoa.framework in Frameworks */ = {isa = PBXBuildFile; fileRef = C809396D1B8A71760088E94D /* RxCocoa.framework */; };
		A2690E8822688CB80032C00E /* RxBlocking.framework in Frameworks */ = {isa = PBXBuildFile; fileRef = C8093BC71B8A71F00088E94D /* RxBlocking.framework */; };
		A2690E8922688CB80032C00E /* RxTest.framework in Frameworks */ = {isa = PBXBuildFile; fileRef = C88FA50C1C25C44800CCFEA4 /* RxTest.framework */; };
		A2690E8A22688CB80032C00E /* RxRelay.framework in Frameworks */ = {isa = PBXBuildFile; fileRef = A2897D53225CA1E7004EA481 /* RxRelay.framework */; };
		A2897D57225CA236004EA481 /* PublishRelay.swift in Sources */ = {isa = PBXBuildFile; fileRef = C8B0F7101F530CA700548EBE /* PublishRelay.swift */; };
		A2897D58225CA236004EA481 /* BehaviorRelay.swift in Sources */ = {isa = PBXBuildFile; fileRef = C8C8BCCE1F8944B800501D4D /* BehaviorRelay.swift */; };
		A2897D62225CA3F3004EA481 /* Observable+Bind.swift in Sources */ = {isa = PBXBuildFile; fileRef = A2897D61225CA3F3004EA481 /* Observable+Bind.swift */; };
		A2897D66225D0182004EA481 /* PublishRelay+Signal.swift in Sources */ = {isa = PBXBuildFile; fileRef = A2897D65225D0182004EA481 /* PublishRelay+Signal.swift */; };
		A2897D69225D023A004EA481 /* Utils.swift in Sources */ = {isa = PBXBuildFile; fileRef = A2897D68225D023A004EA481 /* Utils.swift */; };
		A2FD4E9D225D050A00288525 /* Observable+RelayBindTests.swift in Sources */ = {isa = PBXBuildFile; fileRef = A2FD4E9B225D04FF00288525 /* Observable+RelayBindTests.swift */; };
		A2FD4E9E225D050B00288525 /* Observable+RelayBindTests.swift in Sources */ = {isa = PBXBuildFile; fileRef = A2FD4E9B225D04FF00288525 /* Observable+RelayBindTests.swift */; };
		A2FD4E9F225D050B00288525 /* Observable+RelayBindTests.swift in Sources */ = {isa = PBXBuildFile; fileRef = A2FD4E9B225D04FF00288525 /* Observable+RelayBindTests.swift */; };
		A520FFF71F0D258E00573734 /* RxPickerViewDataSourceType.swift in Sources */ = {isa = PBXBuildFile; fileRef = A520FFF61F0D258E00573734 /* RxPickerViewDataSourceType.swift */; };
		A520FFFC1F0D291500573734 /* RxPickerViewDataSourceProxy.swift in Sources */ = {isa = PBXBuildFile; fileRef = A520FFFB1F0D291500573734 /* RxPickerViewDataSourceProxy.swift */; };
		A5CD038A1F1660F40005A376 /* RxPickerViewAdapter.swift in Sources */ = {isa = PBXBuildFile; fileRef = A5CD03891F1660F40005A376 /* RxPickerViewAdapter.swift */; };
		B44D73EC1EE6D4A300EBFBE8 /* UIViewController+RxTests.swift in Sources */ = {isa = PBXBuildFile; fileRef = 271A97421CFC99FE00D64125 /* UIViewController+RxTests.swift */; };
		B562478F203515DD00D3EE75 /* RxCollectionViewDataSourcePrefetchingProxy.swift in Sources */ = {isa = PBXBuildFile; fileRef = B562478D2035154900D3EE75 /* RxCollectionViewDataSourcePrefetchingProxy.swift */; };
		B5624794203532F500D3EE75 /* RxTableViewDataSourcePrefetchingProxy.swift in Sources */ = {isa = PBXBuildFile; fileRef = B5624793203532F500D3EE75 /* RxTableViewDataSourcePrefetchingProxy.swift */; };
		C801DE361F6EAD3C008DB060 /* SingleTest.swift in Sources */ = {isa = PBXBuildFile; fileRef = C801DE351F6EAD3C008DB060 /* SingleTest.swift */; };
		C801DE371F6EAD3C008DB060 /* SingleTest.swift in Sources */ = {isa = PBXBuildFile; fileRef = C801DE351F6EAD3C008DB060 /* SingleTest.swift */; };
		C801DE381F6EAD3C008DB060 /* SingleTest.swift in Sources */ = {isa = PBXBuildFile; fileRef = C801DE351F6EAD3C008DB060 /* SingleTest.swift */; };
		C801DE3A1F6EAD48008DB060 /* MaybeTest.swift in Sources */ = {isa = PBXBuildFile; fileRef = C801DE391F6EAD48008DB060 /* MaybeTest.swift */; };
		C801DE3B1F6EAD48008DB060 /* MaybeTest.swift in Sources */ = {isa = PBXBuildFile; fileRef = C801DE391F6EAD48008DB060 /* MaybeTest.swift */; };
		C801DE3C1F6EAD48008DB060 /* MaybeTest.swift in Sources */ = {isa = PBXBuildFile; fileRef = C801DE391F6EAD48008DB060 /* MaybeTest.swift */; };
		C801DE3E1F6EAD57008DB060 /* CompletableTest.swift in Sources */ = {isa = PBXBuildFile; fileRef = C801DE3D1F6EAD57008DB060 /* CompletableTest.swift */; };
		C801DE3F1F6EAD57008DB060 /* CompletableTest.swift in Sources */ = {isa = PBXBuildFile; fileRef = C801DE3D1F6EAD57008DB060 /* CompletableTest.swift */; };
		C801DE401F6EAD57008DB060 /* CompletableTest.swift in Sources */ = {isa = PBXBuildFile; fileRef = C801DE3D1F6EAD57008DB060 /* CompletableTest.swift */; };
		C801DE451F6EBB32008DB060 /* ObservableType+PrimitiveSequence.swift in Sources */ = {isa = PBXBuildFile; fileRef = C801DE411F6EBB29008DB060 /* ObservableType+PrimitiveSequence.swift */; };
		C801DE4A1F6EBB84008DB060 /* Observable+PrimitiveSequenceTest.swift in Sources */ = {isa = PBXBuildFile; fileRef = C801DE491F6EBB84008DB060 /* Observable+PrimitiveSequenceTest.swift */; };
		C801DE4B1F6EBB84008DB060 /* Observable+PrimitiveSequenceTest.swift in Sources */ = {isa = PBXBuildFile; fileRef = C801DE491F6EBB84008DB060 /* Observable+PrimitiveSequenceTest.swift */; };
		C801DE4C1F6EBB84008DB060 /* Observable+PrimitiveSequenceTest.swift in Sources */ = {isa = PBXBuildFile; fileRef = C801DE491F6EBB84008DB060 /* Observable+PrimitiveSequenceTest.swift */; };
		C8091C4E1FAA345C001DB32A /* ObservableConvertibleType+SharedSequence.swift in Sources */ = {isa = PBXBuildFile; fileRef = C8091C4D1FAA345C001DB32A /* ObservableConvertibleType+SharedSequence.swift */; };
		C8091C531FAA3588001DB32A /* ObservableConvertibleType+SharedSequence.swift in Sources */ = {isa = PBXBuildFile; fileRef = C8091C521FAA3588001DB32A /* ObservableConvertibleType+SharedSequence.swift */; };
		C8091C541FAA3588001DB32A /* ObservableConvertibleType+SharedSequence.swift in Sources */ = {isa = PBXBuildFile; fileRef = C8091C521FAA3588001DB32A /* ObservableConvertibleType+SharedSequence.swift */; };
		C8091C551FAA3588001DB32A /* ObservableConvertibleType+SharedSequence.swift in Sources */ = {isa = PBXBuildFile; fileRef = C8091C521FAA3588001DB32A /* ObservableConvertibleType+SharedSequence.swift */; };
		C8091C571FAA39C1001DB32A /* ControlEvent+Signal.swift in Sources */ = {isa = PBXBuildFile; fileRef = C8091C561FAA39C1001DB32A /* ControlEvent+Signal.swift */; };
		C8093CC51B8A72BE0088E94D /* Cancelable.swift in Sources */ = {isa = PBXBuildFile; fileRef = C8093C491B8A72BE0088E94D /* Cancelable.swift */; };
		C8093CC71B8A72BE0088E94D /* AsyncLock.swift in Sources */ = {isa = PBXBuildFile; fileRef = C8093C4B1B8A72BE0088E94D /* AsyncLock.swift */; };
		C8093CC91B8A72BE0088E94D /* Lock.swift in Sources */ = {isa = PBXBuildFile; fileRef = C8093C4C1B8A72BE0088E94D /* Lock.swift */; };
		C8093CCB1B8A72BE0088E94D /* ConnectableObservableType.swift in Sources */ = {isa = PBXBuildFile; fileRef = C8093C4D1B8A72BE0088E94D /* ConnectableObservableType.swift */; };
		C8093CD31B8A72BE0088E94D /* Disposable.swift in Sources */ = {isa = PBXBuildFile; fileRef = C8093C521B8A72BE0088E94D /* Disposable.swift */; };
		C8093CD51B8A72BE0088E94D /* AnonymousDisposable.swift in Sources */ = {isa = PBXBuildFile; fileRef = C8093C541B8A72BE0088E94D /* AnonymousDisposable.swift */; };
		C8093CD71B8A72BE0088E94D /* BinaryDisposable.swift in Sources */ = {isa = PBXBuildFile; fileRef = C8093C551B8A72BE0088E94D /* BinaryDisposable.swift */; };
		C8093CDB1B8A72BE0088E94D /* CompositeDisposable.swift in Sources */ = {isa = PBXBuildFile; fileRef = C8093C571B8A72BE0088E94D /* CompositeDisposable.swift */; };
		C8093CDD1B8A72BE0088E94D /* DisposeBag.swift in Sources */ = {isa = PBXBuildFile; fileRef = C8093C581B8A72BE0088E94D /* DisposeBag.swift */; };
		C8093CDF1B8A72BE0088E94D /* DisposeBase.swift in Sources */ = {isa = PBXBuildFile; fileRef = C8093C591B8A72BE0088E94D /* DisposeBase.swift */; };
		C8093CE51B8A72BE0088E94D /* NopDisposable.swift in Sources */ = {isa = PBXBuildFile; fileRef = C8093C5C1B8A72BE0088E94D /* NopDisposable.swift */; };
		C8093CE71B8A72BE0088E94D /* ScheduledDisposable.swift in Sources */ = {isa = PBXBuildFile; fileRef = C8093C5D1B8A72BE0088E94D /* ScheduledDisposable.swift */; };
		C8093CEB1B8A72BE0088E94D /* SerialDisposable.swift in Sources */ = {isa = PBXBuildFile; fileRef = C8093C5F1B8A72BE0088E94D /* SerialDisposable.swift */; };
		C8093CED1B8A72BE0088E94D /* SingleAssignmentDisposable.swift in Sources */ = {isa = PBXBuildFile; fileRef = C8093C601B8A72BE0088E94D /* SingleAssignmentDisposable.swift */; };
		C8093CF31B8A72BE0088E94D /* Errors.swift in Sources */ = {isa = PBXBuildFile; fileRef = C8093C631B8A72BE0088E94D /* Errors.swift */; };
		C8093CF51B8A72BE0088E94D /* Event.swift in Sources */ = {isa = PBXBuildFile; fileRef = C8093C641B8A72BE0088E94D /* Event.swift */; };
		C8093CF71B8A72BE0088E94D /* ImmediateSchedulerType.swift in Sources */ = {isa = PBXBuildFile; fileRef = C8093C651B8A72BE0088E94D /* ImmediateSchedulerType.swift */; };
		C8093CFB1B8A72BE0088E94D /* ObservableType+Extensions.swift in Sources */ = {isa = PBXBuildFile; fileRef = C8093C671B8A72BE0088E94D /* ObservableType+Extensions.swift */; };
		C8093CFD1B8A72BE0088E94D /* Observable.swift in Sources */ = {isa = PBXBuildFile; fileRef = C8093C681B8A72BE0088E94D /* Observable.swift */; };
		C8093D651B8A72BE0088E94D /* ObservableType.swift in Sources */ = {isa = PBXBuildFile; fileRef = C8093C9E1B8A72BE0088E94D /* ObservableType.swift */; };
		C8093D691B8A72BE0088E94D /* AnyObserver.swift in Sources */ = {isa = PBXBuildFile; fileRef = C8093CA01B8A72BE0088E94D /* AnyObserver.swift */; };
		C8093D6B1B8A72BE0088E94D /* AnonymousObserver.swift in Sources */ = {isa = PBXBuildFile; fileRef = C8093CA21B8A72BE0088E94D /* AnonymousObserver.swift */; };
		C8093D731B8A72BE0088E94D /* ObserverBase.swift in Sources */ = {isa = PBXBuildFile; fileRef = C8093CA61B8A72BE0088E94D /* ObserverBase.swift */; };
		C8093D791B8A72BE0088E94D /* TailRecursiveSink.swift in Sources */ = {isa = PBXBuildFile; fileRef = C8093CA91B8A72BE0088E94D /* TailRecursiveSink.swift */; };
		C8093D7D1B8A72BE0088E94D /* ObserverType.swift in Sources */ = {isa = PBXBuildFile; fileRef = C8093CAB1B8A72BE0088E94D /* ObserverType.swift */; };
		C8093D851B8A72BE0088E94D /* Rx.swift in Sources */ = {isa = PBXBuildFile; fileRef = C8093CAF1B8A72BE0088E94D /* Rx.swift */; };
		C8093D871B8A72BE0088E94D /* RxMutableBox.swift in Sources */ = {isa = PBXBuildFile; fileRef = C8093CB01B8A72BE0088E94D /* RxMutableBox.swift */; };
		C8093D8D1B8A72BE0088E94D /* SchedulerType.swift in Sources */ = {isa = PBXBuildFile; fileRef = C8093CB31B8A72BE0088E94D /* SchedulerType.swift */; };
		C8093D8F1B8A72BE0088E94D /* ConcurrentDispatchQueueScheduler.swift in Sources */ = {isa = PBXBuildFile; fileRef = C8093CB51B8A72BE0088E94D /* ConcurrentDispatchQueueScheduler.swift */; };
		C8093D931B8A72BE0088E94D /* MainScheduler.swift in Sources */ = {isa = PBXBuildFile; fileRef = C8093CB71B8A72BE0088E94D /* MainScheduler.swift */; };
		C8093D951B8A72BE0088E94D /* OperationQueueScheduler.swift in Sources */ = {isa = PBXBuildFile; fileRef = C8093CB81B8A72BE0088E94D /* OperationQueueScheduler.swift */; };
		C8093D971B8A72BE0088E94D /* RecursiveScheduler.swift in Sources */ = {isa = PBXBuildFile; fileRef = C8093CB91B8A72BE0088E94D /* RecursiveScheduler.swift */; };
		C8093D9B1B8A72BE0088E94D /* SchedulerServices+Emulation.swift in Sources */ = {isa = PBXBuildFile; fileRef = C8093CBB1B8A72BE0088E94D /* SchedulerServices+Emulation.swift */; };
		C8093D9D1B8A72BE0088E94D /* SerialDispatchQueueScheduler.swift in Sources */ = {isa = PBXBuildFile; fileRef = C8093CBC1B8A72BE0088E94D /* SerialDispatchQueueScheduler.swift */; };
		C8093D9F1B8A72BE0088E94D /* BehaviorSubject.swift in Sources */ = {isa = PBXBuildFile; fileRef = C8093CBE1B8A72BE0088E94D /* BehaviorSubject.swift */; };
		C8093DA11B8A72BE0088E94D /* PublishSubject.swift in Sources */ = {isa = PBXBuildFile; fileRef = C8093CBF1B8A72BE0088E94D /* PublishSubject.swift */; };
		C8093DA31B8A72BE0088E94D /* ReplaySubject.swift in Sources */ = {isa = PBXBuildFile; fileRef = C8093CC01B8A72BE0088E94D /* ReplaySubject.swift */; };
		C8093DA51B8A72BE0088E94D /* SubjectType.swift in Sources */ = {isa = PBXBuildFile; fileRef = C8093CC11B8A72BE0088E94D /* SubjectType.swift */; };
		C8093EE11B8A732E0088E94D /* DelegateProxy.swift in Sources */ = {isa = PBXBuildFile; fileRef = C8093E8B1B8A732E0088E94D /* DelegateProxy.swift */; };
		C8093EE31B8A732E0088E94D /* DelegateProxyType.swift in Sources */ = {isa = PBXBuildFile; fileRef = C8093E8C1B8A732E0088E94D /* DelegateProxyType.swift */; };
		C8093EFD1B8A732E0088E94D /* RxTarget.swift in Sources */ = {isa = PBXBuildFile; fileRef = C8093E9C1B8A732E0088E94D /* RxTarget.swift */; };
		C8093F5E1B8A73A20088E94D /* ObservableConvertibleType+Blocking.swift in Sources */ = {isa = PBXBuildFile; fileRef = C8093F581B8A73A20088E94D /* ObservableConvertibleType+Blocking.swift */; };
		C80D338F1B91EF9E0014629D /* Observable+Bind.swift in Sources */ = {isa = PBXBuildFile; fileRef = C80D338E1B91EF9E0014629D /* Observable+Bind.swift */; };
		C80EEC341D42D06E00131C39 /* DispatchQueueConfiguration.swift in Sources */ = {isa = PBXBuildFile; fileRef = C80EEC331D42D06E00131C39 /* DispatchQueueConfiguration.swift */; };
		C8165ACB21891BBF00494BEF /* AtomicInt.swift in Sources */ = {isa = PBXBuildFile; fileRef = C8165ACA21891BBF00494BEF /* AtomicInt.swift */; };
		C8165ACD21891BE400494BEF /* AtomicInt.swift in Sources */ = {isa = PBXBuildFile; fileRef = C8165ACC21891BE400494BEF /* AtomicInt.swift */; };
		C8165AD521891DBF00494BEF /* AtomicInt.swift in Sources */ = {isa = PBXBuildFile; fileRef = C8165AD421891DBE00494BEF /* AtomicInt.swift */; };
		C8165AD621891DBF00494BEF /* AtomicInt.swift in Sources */ = {isa = PBXBuildFile; fileRef = C8165AD421891DBE00494BEF /* AtomicInt.swift */; };
		C8165AD721891DBF00494BEF /* AtomicInt.swift in Sources */ = {isa = PBXBuildFile; fileRef = C8165AD421891DBE00494BEF /* AtomicInt.swift */; };
		C81A097D1E6C27A100900B3B /* Observable+ZipTests.swift in Sources */ = {isa = PBXBuildFile; fileRef = C81A097C1E6C27A100900B3B /* Observable+ZipTests.swift */; };
		C81A097E1E6C27A100900B3B /* Observable+ZipTests.swift in Sources */ = {isa = PBXBuildFile; fileRef = C81A097C1E6C27A100900B3B /* Observable+ZipTests.swift */; };
		C81A097F1E6C27A100900B3B /* Observable+ZipTests.swift in Sources */ = {isa = PBXBuildFile; fileRef = C81A097C1E6C27A100900B3B /* Observable+ZipTests.swift */; };
		C81A09871E6C702700900B3B /* PrimitiveSequence.swift in Sources */ = {isa = PBXBuildFile; fileRef = C81A09861E6C702700900B3B /* PrimitiveSequence.swift */; };
		C81B6AAA1DB2C15C0047CF86 /* Platform.Darwin.swift in Sources */ = {isa = PBXBuildFile; fileRef = C81B6AA81DB2C15C0047CF86 /* Platform.Darwin.swift */; };
		C81B6AAB1DB2C15C0047CF86 /* Platform.Darwin.swift in Sources */ = {isa = PBXBuildFile; fileRef = C81B6AA81DB2C15C0047CF86 /* Platform.Darwin.swift */; };
		C81B6AAC1DB2C15C0047CF86 /* Platform.Darwin.swift in Sources */ = {isa = PBXBuildFile; fileRef = C81B6AA81DB2C15C0047CF86 /* Platform.Darwin.swift */; };
		C81B6AAD1DB2C15C0047CF86 /* Platform.Linux.swift in Sources */ = {isa = PBXBuildFile; fileRef = C81B6AA91DB2C15C0047CF86 /* Platform.Linux.swift */; };
		C81B6AAE1DB2C15C0047CF86 /* Platform.Linux.swift in Sources */ = {isa = PBXBuildFile; fileRef = C81B6AA91DB2C15C0047CF86 /* Platform.Linux.swift */; };
		C81B6AAF1DB2C15C0047CF86 /* Platform.Linux.swift in Sources */ = {isa = PBXBuildFile; fileRef = C81B6AA91DB2C15C0047CF86 /* Platform.Linux.swift */; };
		C820A82C1EB4DA5900D431BC /* Map.swift in Sources */ = {isa = PBXBuildFile; fileRef = C820A7E61EB4DA5900D431BC /* Map.swift */; };
		C820A8301EB4DA5900D431BC /* Switch.swift in Sources */ = {isa = PBXBuildFile; fileRef = C820A7E71EB4DA5900D431BC /* Switch.swift */; };
		C820A8341EB4DA5900D431BC /* Delay.swift in Sources */ = {isa = PBXBuildFile; fileRef = C820A7E81EB4DA5900D431BC /* Delay.swift */; };
		C820A8381EB4DA5900D431BC /* Timeout.swift in Sources */ = {isa = PBXBuildFile; fileRef = C820A7E91EB4DA5900D431BC /* Timeout.swift */; };
		C820A83C1EB4DA5900D431BC /* Window.swift in Sources */ = {isa = PBXBuildFile; fileRef = C820A7EA1EB4DA5900D431BC /* Window.swift */; };
		C820A8401EB4DA5900D431BC /* Buffer.swift in Sources */ = {isa = PBXBuildFile; fileRef = C820A7EB1EB4DA5900D431BC /* Buffer.swift */; };
		C820A8441EB4DA5900D431BC /* DelaySubscription.swift in Sources */ = {isa = PBXBuildFile; fileRef = C820A7EC1EB4DA5900D431BC /* DelaySubscription.swift */; };
		C820A8481EB4DA5900D431BC /* Skip.swift in Sources */ = {isa = PBXBuildFile; fileRef = C820A7ED1EB4DA5900D431BC /* Skip.swift */; };
		C820A84C1EB4DA5900D431BC /* Take.swift in Sources */ = {isa = PBXBuildFile; fileRef = C820A7EE1EB4DA5900D431BC /* Take.swift */; };
		C820A8501EB4DA5900D431BC /* Timer.swift in Sources */ = {isa = PBXBuildFile; fileRef = C820A7EF1EB4DA5900D431BC /* Timer.swift */; };
		C820A8541EB4DA5900D431BC /* Sample.swift in Sources */ = {isa = PBXBuildFile; fileRef = C820A7F01EB4DA5900D431BC /* Sample.swift */; };
		C820A8581EB4DA5900D431BC /* Debounce.swift in Sources */ = {isa = PBXBuildFile; fileRef = C820A7F11EB4DA5900D431BC /* Debounce.swift */; };
		C820A85C1EB4DA5A00D431BC /* Throttle.swift in Sources */ = {isa = PBXBuildFile; fileRef = C820A7F21EB4DA5900D431BC /* Throttle.swift */; };
		C820A8601EB4DA5A00D431BC /* Generate.swift in Sources */ = {isa = PBXBuildFile; fileRef = C820A7F31EB4DA5900D431BC /* Generate.swift */; };
		C820A8641EB4DA5A00D431BC /* GroupBy.swift in Sources */ = {isa = PBXBuildFile; fileRef = C820A7F41EB4DA5900D431BC /* GroupBy.swift */; };
		C820A8681EB4DA5A00D431BC /* SingleAsync.swift in Sources */ = {isa = PBXBuildFile; fileRef = C820A7F51EB4DA5900D431BC /* SingleAsync.swift */; };
		C820A86C1EB4DA5A00D431BC /* ElementAt.swift in Sources */ = {isa = PBXBuildFile; fileRef = C820A7F61EB4DA5900D431BC /* ElementAt.swift */; };
		C820A8701EB4DA5A00D431BC /* Merge.swift in Sources */ = {isa = PBXBuildFile; fileRef = C820A7F71EB4DA5900D431BC /* Merge.swift */; };
		C820A8741EB4DA5A00D431BC /* SkipWhile.swift in Sources */ = {isa = PBXBuildFile; fileRef = C820A7F81EB4DA5900D431BC /* SkipWhile.swift */; };
		C820A8781EB4DA5A00D431BC /* TakeLast.swift in Sources */ = {isa = PBXBuildFile; fileRef = C820A7F91EB4DA5900D431BC /* TakeLast.swift */; };
		C820A8801EB4DA5A00D431BC /* Filter.swift in Sources */ = {isa = PBXBuildFile; fileRef = C820A7FB1EB4DA5900D431BC /* Filter.swift */; };
		C820A8841EB4DA5A00D431BC /* Dematerialize.swift in Sources */ = {isa = PBXBuildFile; fileRef = C820A7FC1EB4DA5900D431BC /* Dematerialize.swift */; };
		C820A8881EB4DA5A00D431BC /* Materialize.swift in Sources */ = {isa = PBXBuildFile; fileRef = C820A7FD1EB4DA5900D431BC /* Materialize.swift */; };
		C820A88C1EB4DA5A00D431BC /* DefaultIfEmpty.swift in Sources */ = {isa = PBXBuildFile; fileRef = C820A7FE1EB4DA5900D431BC /* DefaultIfEmpty.swift */; };
		C820A8901EB4DA5A00D431BC /* Scan.swift in Sources */ = {isa = PBXBuildFile; fileRef = C820A7FF1EB4DA5900D431BC /* Scan.swift */; };
		C820A8941EB4DA5A00D431BC /* RetryWhen.swift in Sources */ = {isa = PBXBuildFile; fileRef = C820A8001EB4DA5900D431BC /* RetryWhen.swift */; };
		C820A8981EB4DA5A00D431BC /* Catch.swift in Sources */ = {isa = PBXBuildFile; fileRef = C820A8011EB4DA5900D431BC /* Catch.swift */; };
		C820A89C1EB4DA5A00D431BC /* StartWith.swift in Sources */ = {isa = PBXBuildFile; fileRef = C820A8021EB4DA5900D431BC /* StartWith.swift */; };
		C820A8A01EB4DA5A00D431BC /* Do.swift in Sources */ = {isa = PBXBuildFile; fileRef = C820A8031EB4DA5900D431BC /* Do.swift */; };
		C820A8A41EB4DA5A00D431BC /* DistinctUntilChanged.swift in Sources */ = {isa = PBXBuildFile; fileRef = C820A8041EB4DA5900D431BC /* DistinctUntilChanged.swift */; };
		C820A8A81EB4DA5A00D431BC /* WithLatestFrom.swift in Sources */ = {isa = PBXBuildFile; fileRef = C820A8051EB4DA5900D431BC /* WithLatestFrom.swift */; };
		C820A8AC1EB4DA5A00D431BC /* Amb.swift in Sources */ = {isa = PBXBuildFile; fileRef = C820A8061EB4DA5900D431BC /* Amb.swift */; };
		C820A8B01EB4DA5A00D431BC /* SkipUntil.swift in Sources */ = {isa = PBXBuildFile; fileRef = C820A8071EB4DA5900D431BC /* SkipUntil.swift */; };
		C820A8B41EB4DA5A00D431BC /* TakeWithPredicate.swift in Sources */ = {isa = PBXBuildFile; fileRef = C820A8081EB4DA5900D431BC /* TakeWithPredicate.swift */; };
		C820A8B81EB4DA5A00D431BC /* Concat.swift in Sources */ = {isa = PBXBuildFile; fileRef = C820A8091EB4DA5900D431BC /* Concat.swift */; };
		C820A8BC1EB4DA5A00D431BC /* SwitchIfEmpty.swift in Sources */ = {isa = PBXBuildFile; fileRef = C820A80A1EB4DA5900D431BC /* SwitchIfEmpty.swift */; };
		C820A8C01EB4DA5A00D431BC /* Zip+Collection.swift in Sources */ = {isa = PBXBuildFile; fileRef = C820A80B1EB4DA5900D431BC /* Zip+Collection.swift */; };
		C820A8C41EB4DA5A00D431BC /* CombineLatest+Collection.swift in Sources */ = {isa = PBXBuildFile; fileRef = C820A80C1EB4DA5900D431BC /* CombineLatest+Collection.swift */; };
		C820A8C81EB4DA5A00D431BC /* Debug.swift in Sources */ = {isa = PBXBuildFile; fileRef = C820A80D1EB4DA5900D431BC /* Debug.swift */; };
		C820A8CC1EB4DA5A00D431BC /* Optional.swift in Sources */ = {isa = PBXBuildFile; fileRef = C820A80E1EB4DA5900D431BC /* Optional.swift */; };
		C820A8D01EB4DA5A00D431BC /* Sequence.swift in Sources */ = {isa = PBXBuildFile; fileRef = C820A80F1EB4DA5900D431BC /* Sequence.swift */; };
		C820A8D41EB4DA5A00D431BC /* Range.swift in Sources */ = {isa = PBXBuildFile; fileRef = C820A8101EB4DA5900D431BC /* Range.swift */; };
		C820A8D81EB4DA5A00D431BC /* Using.swift in Sources */ = {isa = PBXBuildFile; fileRef = C820A8111EB4DA5900D431BC /* Using.swift */; };
		C820A8DC1EB4DA5A00D431BC /* Repeat.swift in Sources */ = {isa = PBXBuildFile; fileRef = C820A8121EB4DA5900D431BC /* Repeat.swift */; };
		C820A8E01EB4DA5A00D431BC /* Deferred.swift in Sources */ = {isa = PBXBuildFile; fileRef = C820A8131EB4DA5900D431BC /* Deferred.swift */; };
		C820A8E41EB4DA5A00D431BC /* Error.swift in Sources */ = {isa = PBXBuildFile; fileRef = C820A8141EB4DA5900D431BC /* Error.swift */; };
		C820A8E81EB4DA5A00D431BC /* Just.swift in Sources */ = {isa = PBXBuildFile; fileRef = C820A8151EB4DA5900D431BC /* Just.swift */; };
		C820A8EC1EB4DA5A00D431BC /* Never.swift in Sources */ = {isa = PBXBuildFile; fileRef = C820A8161EB4DA5900D431BC /* Never.swift */; };
		C820A8F01EB4DA5A00D431BC /* Empty.swift in Sources */ = {isa = PBXBuildFile; fileRef = C820A8171EB4DA5900D431BC /* Empty.swift */; };
		C820A8F41EB4DA5A00D431BC /* Create.swift in Sources */ = {isa = PBXBuildFile; fileRef = C820A8181EB4DA5900D431BC /* Create.swift */; };
		C820A8F81EB4DA5A00D431BC /* SubscribeOn.swift in Sources */ = {isa = PBXBuildFile; fileRef = C820A8191EB4DA5900D431BC /* SubscribeOn.swift */; };
		C820A8FC1EB4DA5A00D431BC /* ObserveOn.swift in Sources */ = {isa = PBXBuildFile; fileRef = C820A81A1EB4DA5900D431BC /* ObserveOn.swift */; };
		C820A9081EB4DA5A00D431BC /* Multicast.swift in Sources */ = {isa = PBXBuildFile; fileRef = C820A81D1EB4DA5900D431BC /* Multicast.swift */; };
		C820A9101EB4DA5A00D431BC /* Reduce.swift in Sources */ = {isa = PBXBuildFile; fileRef = C820A81F1EB4DA5900D431BC /* Reduce.swift */; };
		C820A9141EB4DA5A00D431BC /* ToArray.swift in Sources */ = {isa = PBXBuildFile; fileRef = C820A8201EB4DA5900D431BC /* ToArray.swift */; };
		C820A9181EB4DA5A00D431BC /* AsMaybe.swift in Sources */ = {isa = PBXBuildFile; fileRef = C820A8211EB4DA5900D431BC /* AsMaybe.swift */; };
		C820A91C1EB4DA5A00D431BC /* AsSingle.swift in Sources */ = {isa = PBXBuildFile; fileRef = C820A8221EB4DA5900D431BC /* AsSingle.swift */; };
		C820A9201EB4DA5A00D431BC /* AddRef.swift in Sources */ = {isa = PBXBuildFile; fileRef = C820A8231EB4DA5900D431BC /* AddRef.swift */; };
		C820A9241EB4DA5A00D431BC /* CombineLatest.swift in Sources */ = {isa = PBXBuildFile; fileRef = C820A8241EB4DA5900D431BC /* CombineLatest.swift */; };
		C820A9281EB4DA5A00D431BC /* CombineLatest+arity.swift in Sources */ = {isa = PBXBuildFile; fileRef = C820A8251EB4DA5900D431BC /* CombineLatest+arity.swift */; };
		C820A9301EB4DA5A00D431BC /* Producer.swift in Sources */ = {isa = PBXBuildFile; fileRef = C820A8271EB4DA5900D431BC /* Producer.swift */; };
		C820A9341EB4DA5A00D431BC /* Sink.swift in Sources */ = {isa = PBXBuildFile; fileRef = C820A8281EB4DA5900D431BC /* Sink.swift */; };
		C820A9381EB4DA5A00D431BC /* Zip.swift in Sources */ = {isa = PBXBuildFile; fileRef = C820A8291EB4DA5900D431BC /* Zip.swift */; };
		C820A93C1EB4DA5A00D431BC /* Zip+arity.swift in Sources */ = {isa = PBXBuildFile; fileRef = C820A82A1EB4DA5900D431BC /* Zip+arity.swift */; };
		C820A94A1EB4E75E00D431BC /* Observable+AmbTests.swift in Sources */ = {isa = PBXBuildFile; fileRef = C820A9491EB4E75E00D431BC /* Observable+AmbTests.swift */; };
		C820A94B1EB4E75E00D431BC /* Observable+AmbTests.swift in Sources */ = {isa = PBXBuildFile; fileRef = C820A9491EB4E75E00D431BC /* Observable+AmbTests.swift */; };
		C820A94C1EB4E75E00D431BC /* Observable+AmbTests.swift in Sources */ = {isa = PBXBuildFile; fileRef = C820A9491EB4E75E00D431BC /* Observable+AmbTests.swift */; };
		C820A94E1EB4EC3C00D431BC /* Observable+ReduceTests.swift in Sources */ = {isa = PBXBuildFile; fileRef = C820A94D1EB4EC3C00D431BC /* Observable+ReduceTests.swift */; };
		C820A94F1EB4EC3C00D431BC /* Observable+ReduceTests.swift in Sources */ = {isa = PBXBuildFile; fileRef = C820A94D1EB4EC3C00D431BC /* Observable+ReduceTests.swift */; };
		C820A9501EB4EC3C00D431BC /* Observable+ReduceTests.swift in Sources */ = {isa = PBXBuildFile; fileRef = C820A94D1EB4EC3C00D431BC /* Observable+ReduceTests.swift */; };
		C820A9521EB4ECC000D431BC /* Observable+ToArrayTests.swift in Sources */ = {isa = PBXBuildFile; fileRef = C820A9511EB4ECC000D431BC /* Observable+ToArrayTests.swift */; };
		C820A9531EB4ECC000D431BC /* Observable+ToArrayTests.swift in Sources */ = {isa = PBXBuildFile; fileRef = C820A9511EB4ECC000D431BC /* Observable+ToArrayTests.swift */; };
		C820A9541EB4ECC000D431BC /* Observable+ToArrayTests.swift in Sources */ = {isa = PBXBuildFile; fileRef = C820A9511EB4ECC000D431BC /* Observable+ToArrayTests.swift */; };
		C820A9561EB4ED7C00D431BC /* Observable+MulticastTests.swift in Sources */ = {isa = PBXBuildFile; fileRef = C820A9551EB4ED7C00D431BC /* Observable+MulticastTests.swift */; };
		C820A9571EB4ED7C00D431BC /* Observable+MulticastTests.swift in Sources */ = {isa = PBXBuildFile; fileRef = C820A9551EB4ED7C00D431BC /* Observable+MulticastTests.swift */; };
		C820A9581EB4ED7C00D431BC /* Observable+MulticastTests.swift in Sources */ = {isa = PBXBuildFile; fileRef = C820A9551EB4ED7C00D431BC /* Observable+MulticastTests.swift */; };
		C820A9621EB4EFD300D431BC /* Observable+ObserveOnTests.swift in Sources */ = {isa = PBXBuildFile; fileRef = C820A9611EB4EFD300D431BC /* Observable+ObserveOnTests.swift */; };
		C820A9631EB4EFD300D431BC /* Observable+ObserveOnTests.swift in Sources */ = {isa = PBXBuildFile; fileRef = C820A9611EB4EFD300D431BC /* Observable+ObserveOnTests.swift */; };
		C820A9641EB4EFD300D431BC /* Observable+ObserveOnTests.swift in Sources */ = {isa = PBXBuildFile; fileRef = C820A9611EB4EFD300D431BC /* Observable+ObserveOnTests.swift */; };
		C820A9661EB4F39500D431BC /* Observable+SubscribeOnTests.swift in Sources */ = {isa = PBXBuildFile; fileRef = C820A9651EB4F39500D431BC /* Observable+SubscribeOnTests.swift */; };
		C820A9671EB4F39500D431BC /* Observable+SubscribeOnTests.swift in Sources */ = {isa = PBXBuildFile; fileRef = C820A9651EB4F39500D431BC /* Observable+SubscribeOnTests.swift */; };
		C820A9681EB4F39500D431BC /* Observable+SubscribeOnTests.swift in Sources */ = {isa = PBXBuildFile; fileRef = C820A9651EB4F39500D431BC /* Observable+SubscribeOnTests.swift */; };
		C820A96A1EB4F64800D431BC /* Observable+JustTests.swift in Sources */ = {isa = PBXBuildFile; fileRef = C820A9691EB4F64800D431BC /* Observable+JustTests.swift */; };
		C820A96B1EB4F64800D431BC /* Observable+JustTests.swift in Sources */ = {isa = PBXBuildFile; fileRef = C820A9691EB4F64800D431BC /* Observable+JustTests.swift */; };
		C820A96C1EB4F64800D431BC /* Observable+JustTests.swift in Sources */ = {isa = PBXBuildFile; fileRef = C820A9691EB4F64800D431BC /* Observable+JustTests.swift */; };
		C820A96E1EB4F7AC00D431BC /* Observable+SequenceTests.swift in Sources */ = {isa = PBXBuildFile; fileRef = C820A96D1EB4F7AC00D431BC /* Observable+SequenceTests.swift */; };
		C820A96F1EB4F7AC00D431BC /* Observable+SequenceTests.swift in Sources */ = {isa = PBXBuildFile; fileRef = C820A96D1EB4F7AC00D431BC /* Observable+SequenceTests.swift */; };
		C820A9701EB4F7AC00D431BC /* Observable+SequenceTests.swift in Sources */ = {isa = PBXBuildFile; fileRef = C820A96D1EB4F7AC00D431BC /* Observable+SequenceTests.swift */; };
		C820A9721EB4F84000D431BC /* Observable+OptionalTests.swift in Sources */ = {isa = PBXBuildFile; fileRef = C820A9711EB4F84000D431BC /* Observable+OptionalTests.swift */; };
		C820A9731EB4F84000D431BC /* Observable+OptionalTests.swift in Sources */ = {isa = PBXBuildFile; fileRef = C820A9711EB4F84000D431BC /* Observable+OptionalTests.swift */; };
		C820A9741EB4F84000D431BC /* Observable+OptionalTests.swift in Sources */ = {isa = PBXBuildFile; fileRef = C820A9711EB4F84000D431BC /* Observable+OptionalTests.swift */; };
		C820A9761EB4F92100D431BC /* Observable+GenerateTests.swift in Sources */ = {isa = PBXBuildFile; fileRef = C820A9751EB4F92100D431BC /* Observable+GenerateTests.swift */; };
		C820A9771EB4F92100D431BC /* Observable+GenerateTests.swift in Sources */ = {isa = PBXBuildFile; fileRef = C820A9751EB4F92100D431BC /* Observable+GenerateTests.swift */; };
		C820A9781EB4F92100D431BC /* Observable+GenerateTests.swift in Sources */ = {isa = PBXBuildFile; fileRef = C820A9751EB4F92100D431BC /* Observable+GenerateTests.swift */; };
		C820A97A1EB4FA0800D431BC /* Observable+RangeTests.swift in Sources */ = {isa = PBXBuildFile; fileRef = C820A9791EB4FA0800D431BC /* Observable+RangeTests.swift */; };
		C820A97B1EB4FA0800D431BC /* Observable+RangeTests.swift in Sources */ = {isa = PBXBuildFile; fileRef = C820A9791EB4FA0800D431BC /* Observable+RangeTests.swift */; };
		C820A97C1EB4FA0800D431BC /* Observable+RangeTests.swift in Sources */ = {isa = PBXBuildFile; fileRef = C820A9791EB4FA0800D431BC /* Observable+RangeTests.swift */; };
		C820A97E1EB4FA5A00D431BC /* Observable+RepeatTests.swift in Sources */ = {isa = PBXBuildFile; fileRef = C820A97D1EB4FA5A00D431BC /* Observable+RepeatTests.swift */; };
		C820A97F1EB4FA5A00D431BC /* Observable+RepeatTests.swift in Sources */ = {isa = PBXBuildFile; fileRef = C820A97D1EB4FA5A00D431BC /* Observable+RepeatTests.swift */; };
		C820A9801EB4FA5A00D431BC /* Observable+RepeatTests.swift in Sources */ = {isa = PBXBuildFile; fileRef = C820A97D1EB4FA5A00D431BC /* Observable+RepeatTests.swift */; };
		C820A9821EB4FB0400D431BC /* Observable+UsingTests.swift in Sources */ = {isa = PBXBuildFile; fileRef = C820A9811EB4FB0400D431BC /* Observable+UsingTests.swift */; };
		C820A9831EB4FB0400D431BC /* Observable+UsingTests.swift in Sources */ = {isa = PBXBuildFile; fileRef = C820A9811EB4FB0400D431BC /* Observable+UsingTests.swift */; };
		C820A9841EB4FB0400D431BC /* Observable+UsingTests.swift in Sources */ = {isa = PBXBuildFile; fileRef = C820A9811EB4FB0400D431BC /* Observable+UsingTests.swift */; };
		C820A9861EB4FB5B00D431BC /* Observable+DebugTests.swift in Sources */ = {isa = PBXBuildFile; fileRef = C820A9851EB4FB5B00D431BC /* Observable+DebugTests.swift */; };
		C820A9871EB4FB5B00D431BC /* Observable+DebugTests.swift in Sources */ = {isa = PBXBuildFile; fileRef = C820A9851EB4FB5B00D431BC /* Observable+DebugTests.swift */; };
		C820A9881EB4FB5B00D431BC /* Observable+DebugTests.swift in Sources */ = {isa = PBXBuildFile; fileRef = C820A9851EB4FB5B00D431BC /* Observable+DebugTests.swift */; };
		C820A98A1EB4FBD600D431BC /* Observable+CatchTests.swift in Sources */ = {isa = PBXBuildFile; fileRef = C820A9891EB4FBD600D431BC /* Observable+CatchTests.swift */; };
		C820A98B1EB4FBD600D431BC /* Observable+CatchTests.swift in Sources */ = {isa = PBXBuildFile; fileRef = C820A9891EB4FBD600D431BC /* Observable+CatchTests.swift */; };
		C820A98C1EB4FBD600D431BC /* Observable+CatchTests.swift in Sources */ = {isa = PBXBuildFile; fileRef = C820A9891EB4FBD600D431BC /* Observable+CatchTests.swift */; };
		C820A98E1EB4FCC400D431BC /* Observable+SwitchTests.swift in Sources */ = {isa = PBXBuildFile; fileRef = C820A98D1EB4FCC400D431BC /* Observable+SwitchTests.swift */; };
		C820A98F1EB4FCC400D431BC /* Observable+SwitchTests.swift in Sources */ = {isa = PBXBuildFile; fileRef = C820A98D1EB4FCC400D431BC /* Observable+SwitchTests.swift */; };
		C820A9901EB4FCC400D431BC /* Observable+SwitchTests.swift in Sources */ = {isa = PBXBuildFile; fileRef = C820A98D1EB4FCC400D431BC /* Observable+SwitchTests.swift */; };
		C820A9921EB4FD1400D431BC /* Observable+SwitchIfEmptyTests.swift in Sources */ = {isa = PBXBuildFile; fileRef = C820A9911EB4FD1400D431BC /* Observable+SwitchIfEmptyTests.swift */; };
		C820A9931EB4FD1400D431BC /* Observable+SwitchIfEmptyTests.swift in Sources */ = {isa = PBXBuildFile; fileRef = C820A9911EB4FD1400D431BC /* Observable+SwitchIfEmptyTests.swift */; };
		C820A9941EB4FD1400D431BC /* Observable+SwitchIfEmptyTests.swift in Sources */ = {isa = PBXBuildFile; fileRef = C820A9911EB4FD1400D431BC /* Observable+SwitchIfEmptyTests.swift */; };
		C820A9961EB4FF7000D431BC /* Observable+ConcatTests.swift in Sources */ = {isa = PBXBuildFile; fileRef = C820A9951EB4FF7000D431BC /* Observable+ConcatTests.swift */; };
		C820A9971EB4FF7000D431BC /* Observable+ConcatTests.swift in Sources */ = {isa = PBXBuildFile; fileRef = C820A9951EB4FF7000D431BC /* Observable+ConcatTests.swift */; };
		C820A9981EB4FF7000D431BC /* Observable+ConcatTests.swift in Sources */ = {isa = PBXBuildFile; fileRef = C820A9951EB4FF7000D431BC /* Observable+ConcatTests.swift */; };
		C820A99A1EB5001C00D431BC /* Observable+MergeTests.swift in Sources */ = {isa = PBXBuildFile; fileRef = C820A9991EB5001C00D431BC /* Observable+MergeTests.swift */; };
		C820A99B1EB5001C00D431BC /* Observable+MergeTests.swift in Sources */ = {isa = PBXBuildFile; fileRef = C820A9991EB5001C00D431BC /* Observable+MergeTests.swift */; };
		C820A99C1EB5001C00D431BC /* Observable+MergeTests.swift in Sources */ = {isa = PBXBuildFile; fileRef = C820A9991EB5001C00D431BC /* Observable+MergeTests.swift */; };
		C820A9A21EB5011700D431BC /* Observable+TakeUntilTests.swift in Sources */ = {isa = PBXBuildFile; fileRef = C820A9A11EB5011700D431BC /* Observable+TakeUntilTests.swift */; };
		C820A9A31EB5011700D431BC /* Observable+TakeUntilTests.swift in Sources */ = {isa = PBXBuildFile; fileRef = C820A9A11EB5011700D431BC /* Observable+TakeUntilTests.swift */; };
		C820A9A41EB5011700D431BC /* Observable+TakeUntilTests.swift in Sources */ = {isa = PBXBuildFile; fileRef = C820A9A11EB5011700D431BC /* Observable+TakeUntilTests.swift */; };
		C820A9A61EB5056C00D431BC /* Observable+SkipUntilTests.swift in Sources */ = {isa = PBXBuildFile; fileRef = C820A9A51EB5056C00D431BC /* Observable+SkipUntilTests.swift */; };
		C820A9A71EB5056C00D431BC /* Observable+SkipUntilTests.swift in Sources */ = {isa = PBXBuildFile; fileRef = C820A9A51EB5056C00D431BC /* Observable+SkipUntilTests.swift */; };
		C820A9A81EB5056C00D431BC /* Observable+SkipUntilTests.swift in Sources */ = {isa = PBXBuildFile; fileRef = C820A9A51EB5056C00D431BC /* Observable+SkipUntilTests.swift */; };
		C820A9AA1EB505A800D431BC /* Observable+WithLatestFromTests.swift in Sources */ = {isa = PBXBuildFile; fileRef = C820A9A91EB505A800D431BC /* Observable+WithLatestFromTests.swift */; };
		C820A9AB1EB505A800D431BC /* Observable+WithLatestFromTests.swift in Sources */ = {isa = PBXBuildFile; fileRef = C820A9A91EB505A800D431BC /* Observable+WithLatestFromTests.swift */; };
		C820A9AC1EB505A800D431BC /* Observable+WithLatestFromTests.swift in Sources */ = {isa = PBXBuildFile; fileRef = C820A9A91EB505A800D431BC /* Observable+WithLatestFromTests.swift */; };
		C820A9AE1EB5073E00D431BC /* Observable+FilterTests.swift in Sources */ = {isa = PBXBuildFile; fileRef = C820A9AD1EB5073E00D431BC /* Observable+FilterTests.swift */; };
		C820A9AF1EB5073E00D431BC /* Observable+FilterTests.swift in Sources */ = {isa = PBXBuildFile; fileRef = C820A9AD1EB5073E00D431BC /* Observable+FilterTests.swift */; };
		C820A9B01EB5073E00D431BC /* Observable+FilterTests.swift in Sources */ = {isa = PBXBuildFile; fileRef = C820A9AD1EB5073E00D431BC /* Observable+FilterTests.swift */; };
		C820A9B21EB507D300D431BC /* Observable+TakeWhileTests.swift in Sources */ = {isa = PBXBuildFile; fileRef = C820A9B11EB507D300D431BC /* Observable+TakeWhileTests.swift */; };
		C820A9B31EB507D300D431BC /* Observable+TakeWhileTests.swift in Sources */ = {isa = PBXBuildFile; fileRef = C820A9B11EB507D300D431BC /* Observable+TakeWhileTests.swift */; };
		C820A9B41EB507D300D431BC /* Observable+TakeWhileTests.swift in Sources */ = {isa = PBXBuildFile; fileRef = C820A9B11EB507D300D431BC /* Observable+TakeWhileTests.swift */; };
		C820A9B61EB5081400D431BC /* Observable+MapTests.swift in Sources */ = {isa = PBXBuildFile; fileRef = C820A9B51EB5081400D431BC /* Observable+MapTests.swift */; };
		C820A9B71EB5081400D431BC /* Observable+MapTests.swift in Sources */ = {isa = PBXBuildFile; fileRef = C820A9B51EB5081400D431BC /* Observable+MapTests.swift */; };
		C820A9B81EB5081400D431BC /* Observable+MapTests.swift in Sources */ = {isa = PBXBuildFile; fileRef = C820A9B51EB5081400D431BC /* Observable+MapTests.swift */; };
		C820A9BA1EB5097700D431BC /* Observable+TakeTests.swift in Sources */ = {isa = PBXBuildFile; fileRef = C820A9B91EB5097700D431BC /* Observable+TakeTests.swift */; };
		C820A9BB1EB5097700D431BC /* Observable+TakeTests.swift in Sources */ = {isa = PBXBuildFile; fileRef = C820A9B91EB5097700D431BC /* Observable+TakeTests.swift */; };
		C820A9BC1EB5097700D431BC /* Observable+TakeTests.swift in Sources */ = {isa = PBXBuildFile; fileRef = C820A9B91EB5097700D431BC /* Observable+TakeTests.swift */; };
		C820A9BE1EB509B500D431BC /* Observable+TakeLastTests.swift in Sources */ = {isa = PBXBuildFile; fileRef = C820A9BD1EB509B500D431BC /* Observable+TakeLastTests.swift */; };
		C820A9BF1EB509B500D431BC /* Observable+TakeLastTests.swift in Sources */ = {isa = PBXBuildFile; fileRef = C820A9BD1EB509B500D431BC /* Observable+TakeLastTests.swift */; };
		C820A9C01EB509B500D431BC /* Observable+TakeLastTests.swift in Sources */ = {isa = PBXBuildFile; fileRef = C820A9BD1EB509B500D431BC /* Observable+TakeLastTests.swift */; };
		C820A9C21EB509FC00D431BC /* Observable+SkipTests.swift in Sources */ = {isa = PBXBuildFile; fileRef = C820A9C11EB509FC00D431BC /* Observable+SkipTests.swift */; };
		C820A9C31EB509FC00D431BC /* Observable+SkipTests.swift in Sources */ = {isa = PBXBuildFile; fileRef = C820A9C11EB509FC00D431BC /* Observable+SkipTests.swift */; };
		C820A9C41EB509FC00D431BC /* Observable+SkipTests.swift in Sources */ = {isa = PBXBuildFile; fileRef = C820A9C11EB509FC00D431BC /* Observable+SkipTests.swift */; };
		C820A9C61EB50A4200D431BC /* Observable+SkipWhileTests.swift in Sources */ = {isa = PBXBuildFile; fileRef = C820A9C51EB50A4200D431BC /* Observable+SkipWhileTests.swift */; };
		C820A9C71EB50A4200D431BC /* Observable+SkipWhileTests.swift in Sources */ = {isa = PBXBuildFile; fileRef = C820A9C51EB50A4200D431BC /* Observable+SkipWhileTests.swift */; };
		C820A9C81EB50A4200D431BC /* Observable+SkipWhileTests.swift in Sources */ = {isa = PBXBuildFile; fileRef = C820A9C51EB50A4200D431BC /* Observable+SkipWhileTests.swift */; };
		C820A9CA1EB50A7100D431BC /* Observable+ElementAtTests.swift in Sources */ = {isa = PBXBuildFile; fileRef = C820A9C91EB50A7100D431BC /* Observable+ElementAtTests.swift */; };
		C820A9CB1EB50A7100D431BC /* Observable+ElementAtTests.swift in Sources */ = {isa = PBXBuildFile; fileRef = C820A9C91EB50A7100D431BC /* Observable+ElementAtTests.swift */; };
		C820A9CC1EB50A7100D431BC /* Observable+ElementAtTests.swift in Sources */ = {isa = PBXBuildFile; fileRef = C820A9C91EB50A7100D431BC /* Observable+ElementAtTests.swift */; };
		C820A9CE1EB50AD400D431BC /* Observable+SingleTests.swift in Sources */ = {isa = PBXBuildFile; fileRef = C820A9CD1EB50AD400D431BC /* Observable+SingleTests.swift */; };
		C820A9CF1EB50AD400D431BC /* Observable+SingleTests.swift in Sources */ = {isa = PBXBuildFile; fileRef = C820A9CD1EB50AD400D431BC /* Observable+SingleTests.swift */; };
		C820A9D01EB50AD400D431BC /* Observable+SingleTests.swift in Sources */ = {isa = PBXBuildFile; fileRef = C820A9CD1EB50AD400D431BC /* Observable+SingleTests.swift */; };
		C820A9D21EB50B0900D431BC /* Observable+GroupByTests.swift in Sources */ = {isa = PBXBuildFile; fileRef = C820A9D11EB50B0900D431BC /* Observable+GroupByTests.swift */; };
		C820A9D31EB50B0900D431BC /* Observable+GroupByTests.swift in Sources */ = {isa = PBXBuildFile; fileRef = C820A9D11EB50B0900D431BC /* Observable+GroupByTests.swift */; };
		C820A9D41EB50B0900D431BC /* Observable+GroupByTests.swift in Sources */ = {isa = PBXBuildFile; fileRef = C820A9D11EB50B0900D431BC /* Observable+GroupByTests.swift */; };
		C820A9D61EB50C5C00D431BC /* Observable+DistinctUntilChangedTests.swift in Sources */ = {isa = PBXBuildFile; fileRef = C820A9D51EB50C5C00D431BC /* Observable+DistinctUntilChangedTests.swift */; };
		C820A9D71EB50C5C00D431BC /* Observable+DistinctUntilChangedTests.swift in Sources */ = {isa = PBXBuildFile; fileRef = C820A9D51EB50C5C00D431BC /* Observable+DistinctUntilChangedTests.swift */; };
		C820A9D81EB50C5C00D431BC /* Observable+DistinctUntilChangedTests.swift in Sources */ = {isa = PBXBuildFile; fileRef = C820A9D51EB50C5C00D431BC /* Observable+DistinctUntilChangedTests.swift */; };
		C820A9DA1EB50CAA00D431BC /* Observable+DoOnTests.swift in Sources */ = {isa = PBXBuildFile; fileRef = C820A9D91EB50CAA00D431BC /* Observable+DoOnTests.swift */; };
		C820A9DB1EB50CAA00D431BC /* Observable+DoOnTests.swift in Sources */ = {isa = PBXBuildFile; fileRef = C820A9D91EB50CAA00D431BC /* Observable+DoOnTests.swift */; };
		C820A9DC1EB50CAA00D431BC /* Observable+DoOnTests.swift in Sources */ = {isa = PBXBuildFile; fileRef = C820A9D91EB50CAA00D431BC /* Observable+DoOnTests.swift */; };
		C820A9DE1EB50CF800D431BC /* Observable+ThrottleTests.swift in Sources */ = {isa = PBXBuildFile; fileRef = C820A9DD1EB50CF800D431BC /* Observable+ThrottleTests.swift */; };
		C820A9DF1EB50CF800D431BC /* Observable+ThrottleTests.swift in Sources */ = {isa = PBXBuildFile; fileRef = C820A9DD1EB50CF800D431BC /* Observable+ThrottleTests.swift */; };
		C820A9E01EB50CF800D431BC /* Observable+ThrottleTests.swift in Sources */ = {isa = PBXBuildFile; fileRef = C820A9DD1EB50CF800D431BC /* Observable+ThrottleTests.swift */; };
		C820A9E21EB50D6C00D431BC /* Observable+SampleTests.swift in Sources */ = {isa = PBXBuildFile; fileRef = C820A9E11EB50D6C00D431BC /* Observable+SampleTests.swift */; };
		C820A9E31EB50D6C00D431BC /* Observable+SampleTests.swift in Sources */ = {isa = PBXBuildFile; fileRef = C820A9E11EB50D6C00D431BC /* Observable+SampleTests.swift */; };
		C820A9E41EB50D6C00D431BC /* Observable+SampleTests.swift in Sources */ = {isa = PBXBuildFile; fileRef = C820A9E11EB50D6C00D431BC /* Observable+SampleTests.swift */; };
		C820A9E61EB50DB900D431BC /* Observable+TimerTests.swift in Sources */ = {isa = PBXBuildFile; fileRef = C820A9E51EB50DB900D431BC /* Observable+TimerTests.swift */; };
		C820A9E71EB50DB900D431BC /* Observable+TimerTests.swift in Sources */ = {isa = PBXBuildFile; fileRef = C820A9E51EB50DB900D431BC /* Observable+TimerTests.swift */; };
		C820A9E81EB50DB900D431BC /* Observable+TimerTests.swift in Sources */ = {isa = PBXBuildFile; fileRef = C820A9E51EB50DB900D431BC /* Observable+TimerTests.swift */; };
		C820A9EA1EB50E3400D431BC /* Observable+RetryWhenTests.swift in Sources */ = {isa = PBXBuildFile; fileRef = C820A9E91EB50E3400D431BC /* Observable+RetryWhenTests.swift */; };
		C820A9EB1EB50E3400D431BC /* Observable+RetryWhenTests.swift in Sources */ = {isa = PBXBuildFile; fileRef = C820A9E91EB50E3400D431BC /* Observable+RetryWhenTests.swift */; };
		C820A9EC1EB50E3400D431BC /* Observable+RetryWhenTests.swift in Sources */ = {isa = PBXBuildFile; fileRef = C820A9E91EB50E3400D431BC /* Observable+RetryWhenTests.swift */; };
		C820A9EE1EB50EA100D431BC /* Observable+ScanTests.swift in Sources */ = {isa = PBXBuildFile; fileRef = C820A9ED1EB50EA100D431BC /* Observable+ScanTests.swift */; };
		C820A9EF1EB50EA100D431BC /* Observable+ScanTests.swift in Sources */ = {isa = PBXBuildFile; fileRef = C820A9ED1EB50EA100D431BC /* Observable+ScanTests.swift */; };
		C820A9F01EB50EA100D431BC /* Observable+ScanTests.swift in Sources */ = {isa = PBXBuildFile; fileRef = C820A9ED1EB50EA100D431BC /* Observable+ScanTests.swift */; };
		C820A9F21EB5109300D431BC /* Observable+DefaultIfEmpty.swift in Sources */ = {isa = PBXBuildFile; fileRef = C820A9F11EB5109300D431BC /* Observable+DefaultIfEmpty.swift */; };
		C820A9F31EB5109300D431BC /* Observable+DefaultIfEmpty.swift in Sources */ = {isa = PBXBuildFile; fileRef = C820A9F11EB5109300D431BC /* Observable+DefaultIfEmpty.swift */; };
		C820A9F41EB5109300D431BC /* Observable+DefaultIfEmpty.swift in Sources */ = {isa = PBXBuildFile; fileRef = C820A9F11EB5109300D431BC /* Observable+DefaultIfEmpty.swift */; };
		C820A9FA1EB510D500D431BC /* Observable+MaterializeTests.swift in Sources */ = {isa = PBXBuildFile; fileRef = C820A9F91EB510D500D431BC /* Observable+MaterializeTests.swift */; };
		C820A9FB1EB510D500D431BC /* Observable+MaterializeTests.swift in Sources */ = {isa = PBXBuildFile; fileRef = C820A9F91EB510D500D431BC /* Observable+MaterializeTests.swift */; };
		C820A9FC1EB510D500D431BC /* Observable+MaterializeTests.swift in Sources */ = {isa = PBXBuildFile; fileRef = C820A9F91EB510D500D431BC /* Observable+MaterializeTests.swift */; };
		C820A9FE1EB5110E00D431BC /* Observable+DematerializeTests.swift in Sources */ = {isa = PBXBuildFile; fileRef = C820A9FD1EB5110E00D431BC /* Observable+DematerializeTests.swift */; };
		C820A9FF1EB5110E00D431BC /* Observable+DematerializeTests.swift in Sources */ = {isa = PBXBuildFile; fileRef = C820A9FD1EB5110E00D431BC /* Observable+DematerializeTests.swift */; };
		C820AA001EB5110E00D431BC /* Observable+DematerializeTests.swift in Sources */ = {isa = PBXBuildFile; fileRef = C820A9FD1EB5110E00D431BC /* Observable+DematerializeTests.swift */; };
		C820AA021EB5134000D431BC /* Observable+DelaySubscriptionTests.swift in Sources */ = {isa = PBXBuildFile; fileRef = C820AA011EB5134000D431BC /* Observable+DelaySubscriptionTests.swift */; };
		C820AA031EB5134000D431BC /* Observable+DelaySubscriptionTests.swift in Sources */ = {isa = PBXBuildFile; fileRef = C820AA011EB5134000D431BC /* Observable+DelaySubscriptionTests.swift */; };
		C820AA041EB5134000D431BC /* Observable+DelaySubscriptionTests.swift in Sources */ = {isa = PBXBuildFile; fileRef = C820AA011EB5134000D431BC /* Observable+DelaySubscriptionTests.swift */; };
		C820AA061EB5139C00D431BC /* Observable+BufferTests.swift in Sources */ = {isa = PBXBuildFile; fileRef = C820AA051EB5139C00D431BC /* Observable+BufferTests.swift */; };
		C820AA071EB5139C00D431BC /* Observable+BufferTests.swift in Sources */ = {isa = PBXBuildFile; fileRef = C820AA051EB5139C00D431BC /* Observable+BufferTests.swift */; };
		C820AA081EB5139C00D431BC /* Observable+BufferTests.swift in Sources */ = {isa = PBXBuildFile; fileRef = C820AA051EB5139C00D431BC /* Observable+BufferTests.swift */; };
		C820AA0A1EB513C800D431BC /* Observable+WindowTests.swift in Sources */ = {isa = PBXBuildFile; fileRef = C820AA091EB513C800D431BC /* Observable+WindowTests.swift */; };
		C820AA0B1EB513C800D431BC /* Observable+WindowTests.swift in Sources */ = {isa = PBXBuildFile; fileRef = C820AA091EB513C800D431BC /* Observable+WindowTests.swift */; };
		C820AA0C1EB513C800D431BC /* Observable+WindowTests.swift in Sources */ = {isa = PBXBuildFile; fileRef = C820AA091EB513C800D431BC /* Observable+WindowTests.swift */; };
		C820AA0E1EB5140100D431BC /* Observable+TimeoutTests.swift in Sources */ = {isa = PBXBuildFile; fileRef = C820AA0D1EB5140100D431BC /* Observable+TimeoutTests.swift */; };
		C820AA0F1EB5140100D431BC /* Observable+TimeoutTests.swift in Sources */ = {isa = PBXBuildFile; fileRef = C820AA0D1EB5140100D431BC /* Observable+TimeoutTests.swift */; };
		C820AA101EB5140100D431BC /* Observable+TimeoutTests.swift in Sources */ = {isa = PBXBuildFile; fileRef = C820AA0D1EB5140100D431BC /* Observable+TimeoutTests.swift */; };
		C820AA121EB5145200D431BC /* Observable+DelayTests.swift in Sources */ = {isa = PBXBuildFile; fileRef = C820AA111EB5145200D431BC /* Observable+DelayTests.swift */; };
		C820AA131EB5145200D431BC /* Observable+DelayTests.swift in Sources */ = {isa = PBXBuildFile; fileRef = C820AA111EB5145200D431BC /* Observable+DelayTests.swift */; };
		C820AA141EB5145200D431BC /* Observable+DelayTests.swift in Sources */ = {isa = PBXBuildFile; fileRef = C820AA111EB5145200D431BC /* Observable+DelayTests.swift */; };
		C822BACA1DB4058000F98810 /* Event+Test.swift in Sources */ = {isa = PBXBuildFile; fileRef = C822BAC51DB4048F00F98810 /* Event+Test.swift */; };
		C822BACB1DB4058000F98810 /* Event+Test.swift in Sources */ = {isa = PBXBuildFile; fileRef = C822BAC51DB4048F00F98810 /* Event+Test.swift */; };
		C822BACC1DB4058100F98810 /* Event+Test.swift in Sources */ = {isa = PBXBuildFile; fileRef = C822BAC51DB4048F00F98810 /* Event+Test.swift */; };
		C822BACE1DB424EC00F98810 /* Reactive+Tests.swift in Sources */ = {isa = PBXBuildFile; fileRef = C822BACD1DB424EC00F98810 /* Reactive+Tests.swift */; };
		C822BACF1DB424EC00F98810 /* Reactive+Tests.swift in Sources */ = {isa = PBXBuildFile; fileRef = C822BACD1DB424EC00F98810 /* Reactive+Tests.swift */; };
		C822BAD01DB424EC00F98810 /* Reactive+Tests.swift in Sources */ = {isa = PBXBuildFile; fileRef = C822BACD1DB424EC00F98810 /* Reactive+Tests.swift */; };
		C82A336B1E2C3343003A6044 /* PerformanceTools.swift in Sources */ = {isa = PBXBuildFile; fileRef = C8E8BA701E2C18AE00A4AC2C /* PerformanceTools.swift */; };
		C82A336D1E2C3344003A6044 /* PerformanceTools.swift in Sources */ = {isa = PBXBuildFile; fileRef = C8E8BA701E2C18AE00A4AC2C /* PerformanceTools.swift */; };
		C82FF0EF1F93DD2E00BDB34D /* ObservableType+SubscriptionTests.swift in Sources */ = {isa = PBXBuildFile; fileRef = C82FF0EE1F93DD2E00BDB34D /* ObservableType+SubscriptionTests.swift */; };
		C82FF0F01F93DD2E00BDB34D /* ObservableType+SubscriptionTests.swift in Sources */ = {isa = PBXBuildFile; fileRef = C82FF0EE1F93DD2E00BDB34D /* ObservableType+SubscriptionTests.swift */; };
		C82FF0F11F93DD2E00BDB34D /* ObservableType+SubscriptionTests.swift in Sources */ = {isa = PBXBuildFile; fileRef = C82FF0EE1F93DD2E00BDB34D /* ObservableType+SubscriptionTests.swift */; };
		C8323A8E1E33FD5200CC0C7F /* Resources.swift in Sources */ = {isa = PBXBuildFile; fileRef = C8323A8D1E33FD5200CC0C7F /* Resources.swift */; };
		C8323A8F1E33FD5200CC0C7F /* Resources.swift in Sources */ = {isa = PBXBuildFile; fileRef = C8323A8D1E33FD5200CC0C7F /* Resources.swift */; };
		C8323A901E33FD5200CC0C7F /* Resources.swift in Sources */ = {isa = PBXBuildFile; fileRef = C8323A8D1E33FD5200CC0C7F /* Resources.swift */; };
		C834F6C21DB394E100C29244 /* Observable+BlockingTest.swift in Sources */ = {isa = PBXBuildFile; fileRef = C834F6C11DB394E100C29244 /* Observable+BlockingTest.swift */; };
		C834F6C31DB394E100C29244 /* Observable+BlockingTest.swift in Sources */ = {isa = PBXBuildFile; fileRef = C834F6C11DB394E100C29244 /* Observable+BlockingTest.swift */; };
		C834F6C41DB394E100C29244 /* Observable+BlockingTest.swift in Sources */ = {isa = PBXBuildFile; fileRef = C834F6C11DB394E100C29244 /* Observable+BlockingTest.swift */; };
		C834F6C61DB3950600C29244 /* NSControl+RxTests.swift in Sources */ = {isa = PBXBuildFile; fileRef = C834F6C51DB3950600C29244 /* NSControl+RxTests.swift */; };
		C83508C81C386F6F0027C24C /* RxSwift.framework in Frameworks */ = {isa = PBXBuildFile; fileRef = C8A56AD71AD7424700B4673B /* RxSwift.framework */; };
		C835092E1C38706E0027C24C /* ControlEventTests.swift in Sources */ = {isa = PBXBuildFile; fileRef = C83508DD1C38706D0027C24C /* ControlEventTests.swift */; };
		C835092F1C38706E0027C24C /* ControlPropertyTests.swift in Sources */ = {isa = PBXBuildFile; fileRef = C83508DE1C38706D0027C24C /* ControlPropertyTests.swift */; };
		C83509311C38706E0027C24C /* DelegateProxyTest+UIKit.swift in Sources */ = {isa = PBXBuildFile; fileRef = C83508E01C38706D0027C24C /* DelegateProxyTest+UIKit.swift */; };
		C83509321C38706E0027C24C /* DelegateProxyTest.swift in Sources */ = {isa = PBXBuildFile; fileRef = C83508E11C38706D0027C24C /* DelegateProxyTest.swift */; };
		C83509351C38706E0027C24C /* KVOObservableTests.swift in Sources */ = {isa = PBXBuildFile; fileRef = C83508E41C38706D0027C24C /* KVOObservableTests.swift */; };
		C83509361C38706E0027C24C /* NSLayoutConstraint+RxTests.swift in Sources */ = {isa = PBXBuildFile; fileRef = C83508E51C38706D0027C24C /* NSLayoutConstraint+RxTests.swift */; };
		C83509371C38706E0027C24C /* NotificationCenterTests.swift in Sources */ = {isa = PBXBuildFile; fileRef = C83508E61C38706D0027C24C /* NotificationCenterTests.swift */; };
		C83509381C38706E0027C24C /* NSObject+RxTests.swift in Sources */ = {isa = PBXBuildFile; fileRef = C83508E71C38706D0027C24C /* NSObject+RxTests.swift */; };
		C835093A1C38706E0027C24C /* RuntimeStateSnapshot.swift in Sources */ = {isa = PBXBuildFile; fileRef = C83508E91C38706D0027C24C /* RuntimeStateSnapshot.swift */; };
		C835093B1C38706E0027C24C /* RXObjCRuntime+Testing.m in Sources */ = {isa = PBXBuildFile; fileRef = C83508EB1C38706D0027C24C /* RXObjCRuntime+Testing.m */; };
		C835093C1C38706E0027C24C /* RxObjCRuntimeState.swift in Sources */ = {isa = PBXBuildFile; fileRef = C83508EC1C38706D0027C24C /* RxObjCRuntimeState.swift */; };
		C835093D1C38706E0027C24C /* SentMessageTest.swift in Sources */ = {isa = PBXBuildFile; fileRef = C83508F01C38706D0027C24C /* SentMessageTest.swift */; };
		C835093E1C38706E0027C24C /* UIView+RxTests.swift in Sources */ = {isa = PBXBuildFile; fileRef = C83508F11C38706D0027C24C /* UIView+RxTests.swift */; };
		C835093F1C38706E0027C24C /* ElementIndexPair.swift in Sources */ = {isa = PBXBuildFile; fileRef = C83508F41C38706D0027C24C /* ElementIndexPair.swift */; };
		C83509401C38706E0027C24C /* EquatableArray.swift in Sources */ = {isa = PBXBuildFile; fileRef = C83508F51C38706D0027C24C /* EquatableArray.swift */; };
		C83509411C38706E0027C24C /* BackgroundThreadPrimitiveHotObservable.swift in Sources */ = {isa = PBXBuildFile; fileRef = C83508F71C38706D0027C24C /* BackgroundThreadPrimitiveHotObservable.swift */; };
		C83509421C38706E0027C24C /* MainThreadPrimitiveHotObservable.swift in Sources */ = {isa = PBXBuildFile; fileRef = C83508F81C38706D0027C24C /* MainThreadPrimitiveHotObservable.swift */; };
		C83509431C38706E0027C24C /* MockDisposable.swift in Sources */ = {isa = PBXBuildFile; fileRef = C83508F91C38706D0027C24C /* MockDisposable.swift */; };
		C83509441C38706E0027C24C /* MySubject.swift in Sources */ = {isa = PBXBuildFile; fileRef = C83508FA1C38706D0027C24C /* MySubject.swift */; };
		C83509451C38706E0027C24C /* Observable.Extensions.swift in Sources */ = {isa = PBXBuildFile; fileRef = C83508FB1C38706D0027C24C /* Observable.Extensions.swift */; };
		C83509461C38706E0027C24C /* PrimitiveHotObservable.swift in Sources */ = {isa = PBXBuildFile; fileRef = C83508FC1C38706D0027C24C /* PrimitiveHotObservable.swift */; };
		C83509471C38706E0027C24C /* PrimitiveMockObserver.swift in Sources */ = {isa = PBXBuildFile; fileRef = C83508FD1C38706D0027C24C /* PrimitiveMockObserver.swift */; };
		C83509481C38706E0027C24C /* TestConnectableObservable.swift in Sources */ = {isa = PBXBuildFile; fileRef = C83508FE1C38706D0027C24C /* TestConnectableObservable.swift */; };
		C83509491C38706E0027C24C /* Observable+Extensions.swift in Sources */ = {isa = PBXBuildFile; fileRef = C83508FF1C38706D0027C24C /* Observable+Extensions.swift */; };
		C835094A1C38706E0027C24C /* TestVirtualScheduler.swift in Sources */ = {isa = PBXBuildFile; fileRef = C83509001C38706D0027C24C /* TestVirtualScheduler.swift */; };
		C835094B1C38706E0027C24C /* Observable+Tests.swift in Sources */ = {isa = PBXBuildFile; fileRef = C83509021C38706D0027C24C /* Observable+Tests.swift */; };
		C835094C1C38706E0027C24C /* AssumptionsTest.swift in Sources */ = {isa = PBXBuildFile; fileRef = C83509031C38706D0027C24C /* AssumptionsTest.swift */; };
		C835094D1C38706E0027C24C /* BagTest.swift in Sources */ = {isa = PBXBuildFile; fileRef = C83509041C38706D0027C24C /* BagTest.swift */; };
		C835094E1C38706E0027C24C /* BehaviorSubjectTest.swift in Sources */ = {isa = PBXBuildFile; fileRef = C83509051C38706D0027C24C /* BehaviorSubjectTest.swift */; };
		C835094F1C38706E0027C24C /* CurrentThreadSchedulerTest.swift in Sources */ = {isa = PBXBuildFile; fileRef = C83509061C38706D0027C24C /* CurrentThreadSchedulerTest.swift */; };
		C83509501C38706E0027C24C /* DisposableTest.swift in Sources */ = {isa = PBXBuildFile; fileRef = C83509071C38706D0027C24C /* DisposableTest.swift */; };
		C83509511C38706E0027C24C /* HistoricalSchedulerTest.swift in Sources */ = {isa = PBXBuildFile; fileRef = C83509081C38706D0027C24C /* HistoricalSchedulerTest.swift */; };
		C83509521C38706E0027C24C /* MainSchedulerTests.swift in Sources */ = {isa = PBXBuildFile; fileRef = C83509091C38706D0027C24C /* MainSchedulerTests.swift */; };
		C83509581C38706E0027C24C /* Observable+CombineLatestTests+arity.swift in Sources */ = {isa = PBXBuildFile; fileRef = C835090F1C38706D0027C24C /* Observable+CombineLatestTests+arity.swift */; };
		C835095A1C38706E0027C24C /* Observable+ZipTests+arity.swift in Sources */ = {isa = PBXBuildFile; fileRef = C83509111C38706D0027C24C /* Observable+ZipTests+arity.swift */; };
		C835095F1C38706E0027C24C /* Observable+SubscriptionTest.swift in Sources */ = {isa = PBXBuildFile; fileRef = C83509161C38706D0027C24C /* Observable+SubscriptionTest.swift */; };
		C83509611C38706E0027C24C /* ObserverTests.swift in Sources */ = {isa = PBXBuildFile; fileRef = C83509181C38706D0027C24C /* ObserverTests.swift */; };
		C83509621C38706E0027C24C /* QueueTests.swift in Sources */ = {isa = PBXBuildFile; fileRef = C83509191C38706D0027C24C /* QueueTests.swift */; };
		C83509631C38706E0027C24C /* SubjectConcurrencyTest.swift in Sources */ = {isa = PBXBuildFile; fileRef = C835091A1C38706D0027C24C /* SubjectConcurrencyTest.swift */; };
		C83509651C38706E0027C24C /* VirtualSchedulerTest.swift in Sources */ = {isa = PBXBuildFile; fileRef = C835091C1C38706D0027C24C /* VirtualSchedulerTest.swift */; };
		C835097E1C38726E0027C24C /* RxMutableBox.swift in Sources */ = {isa = PBXBuildFile; fileRef = C8093CB01B8A72BE0088E94D /* RxMutableBox.swift */; };
		C83509B81C38750D0027C24C /* ControlEventTests.swift in Sources */ = {isa = PBXBuildFile; fileRef = C83508DD1C38706D0027C24C /* ControlEventTests.swift */; };
		C83509B91C38750D0027C24C /* ControlPropertyTests.swift in Sources */ = {isa = PBXBuildFile; fileRef = C83508DE1C38706D0027C24C /* ControlPropertyTests.swift */; };
		C83509BC1C38750D0027C24C /* ControlEventTests.swift in Sources */ = {isa = PBXBuildFile; fileRef = C83508DD1C38706D0027C24C /* ControlEventTests.swift */; };
		C83509BD1C38750D0027C24C /* ControlPropertyTests.swift in Sources */ = {isa = PBXBuildFile; fileRef = C83508DE1C38706D0027C24C /* ControlPropertyTests.swift */; };
		C83509BE1C3875100027C24C /* DelegateProxyTest+Cocoa.swift in Sources */ = {isa = PBXBuildFile; fileRef = C83508DF1C38706D0027C24C /* DelegateProxyTest+Cocoa.swift */; };
		C83509BF1C3875220027C24C /* DelegateProxyTest+UIKit.swift in Sources */ = {isa = PBXBuildFile; fileRef = C83508E01C38706D0027C24C /* DelegateProxyTest+UIKit.swift */; };
		C83509C01C3875220027C24C /* DelegateProxyTest.swift in Sources */ = {isa = PBXBuildFile; fileRef = C83508E11C38706D0027C24C /* DelegateProxyTest.swift */; };
		C83509C31C3875220027C24C /* KVOObservableTests.swift in Sources */ = {isa = PBXBuildFile; fileRef = C83508E41C38706D0027C24C /* KVOObservableTests.swift */; };
		C83509C41C3875220027C24C /* NSLayoutConstraint+RxTests.swift in Sources */ = {isa = PBXBuildFile; fileRef = C83508E51C38706D0027C24C /* NSLayoutConstraint+RxTests.swift */; };
		C83509C51C3875220027C24C /* NotificationCenterTests.swift in Sources */ = {isa = PBXBuildFile; fileRef = C83508E61C38706D0027C24C /* NotificationCenterTests.swift */; };
		C83509C61C3875220027C24C /* NSObject+RxTests.swift in Sources */ = {isa = PBXBuildFile; fileRef = C83508E71C38706D0027C24C /* NSObject+RxTests.swift */; };
		C83509C81C3875230027C24C /* DelegateProxyTest.swift in Sources */ = {isa = PBXBuildFile; fileRef = C83508E11C38706D0027C24C /* DelegateProxyTest.swift */; };
		C83509CB1C3875230027C24C /* KVOObservableTests.swift in Sources */ = {isa = PBXBuildFile; fileRef = C83508E41C38706D0027C24C /* KVOObservableTests.swift */; };
		C83509CC1C3875230027C24C /* NSLayoutConstraint+RxTests.swift in Sources */ = {isa = PBXBuildFile; fileRef = C83508E51C38706D0027C24C /* NSLayoutConstraint+RxTests.swift */; };
		C83509CD1C3875230027C24C /* NotificationCenterTests.swift in Sources */ = {isa = PBXBuildFile; fileRef = C83508E61C38706D0027C24C /* NotificationCenterTests.swift */; };
		C83509CE1C3875230027C24C /* NSObject+RxTests.swift in Sources */ = {isa = PBXBuildFile; fileRef = C83508E71C38706D0027C24C /* NSObject+RxTests.swift */; };
		C83509CF1C3875260027C24C /* NSView+RxTests.swift in Sources */ = {isa = PBXBuildFile; fileRef = C83508E81C38706D0027C24C /* NSView+RxTests.swift */; };
		C83509D01C38752E0027C24C /* RuntimeStateSnapshot.swift in Sources */ = {isa = PBXBuildFile; fileRef = C83508E91C38706D0027C24C /* RuntimeStateSnapshot.swift */; };
		C83509D11C38752E0027C24C /* RuntimeStateSnapshot.swift in Sources */ = {isa = PBXBuildFile; fileRef = C83508E91C38706D0027C24C /* RuntimeStateSnapshot.swift */; };
		C83509D21C3875380027C24C /* RXObjCRuntime+Testing.m in Sources */ = {isa = PBXBuildFile; fileRef = C83508EB1C38706D0027C24C /* RXObjCRuntime+Testing.m */; };
		C83509D31C3875390027C24C /* RXObjCRuntime+Testing.m in Sources */ = {isa = PBXBuildFile; fileRef = C83508EB1C38706D0027C24C /* RXObjCRuntime+Testing.m */; };
		C83509D41C38753C0027C24C /* RxObjCRuntimeState.swift in Sources */ = {isa = PBXBuildFile; fileRef = C83508EC1C38706D0027C24C /* RxObjCRuntimeState.swift */; };
		C83509D51C38753E0027C24C /* RxObjCRuntimeState.swift in Sources */ = {isa = PBXBuildFile; fileRef = C83508EC1C38706D0027C24C /* RxObjCRuntimeState.swift */; };
		C83509D61C3875420027C24C /* SentMessageTest.swift in Sources */ = {isa = PBXBuildFile; fileRef = C83508F01C38706D0027C24C /* SentMessageTest.swift */; };
		C83509D81C3875420027C24C /* SentMessageTest.swift in Sources */ = {isa = PBXBuildFile; fileRef = C83508F01C38706D0027C24C /* SentMessageTest.swift */; };
		C83509DA1C38754C0027C24C /* ElementIndexPair.swift in Sources */ = {isa = PBXBuildFile; fileRef = C83508F41C38706D0027C24C /* ElementIndexPair.swift */; };
		C83509DB1C38754C0027C24C /* EquatableArray.swift in Sources */ = {isa = PBXBuildFile; fileRef = C83508F51C38706D0027C24C /* EquatableArray.swift */; };
		C83509DC1C38754C0027C24C /* ElementIndexPair.swift in Sources */ = {isa = PBXBuildFile; fileRef = C83508F41C38706D0027C24C /* ElementIndexPair.swift */; };
		C83509DD1C38754C0027C24C /* EquatableArray.swift in Sources */ = {isa = PBXBuildFile; fileRef = C83508F51C38706D0027C24C /* EquatableArray.swift */; };
		C83509DE1C38754F0027C24C /* Observable+Extensions.swift in Sources */ = {isa = PBXBuildFile; fileRef = C83508FF1C38706D0027C24C /* Observable+Extensions.swift */; };
		C83509DF1C38754F0027C24C /* TestVirtualScheduler.swift in Sources */ = {isa = PBXBuildFile; fileRef = C83509001C38706D0027C24C /* TestVirtualScheduler.swift */; };
		C83509E01C3875500027C24C /* Observable+Extensions.swift in Sources */ = {isa = PBXBuildFile; fileRef = C83508FF1C38706D0027C24C /* Observable+Extensions.swift */; };
		C83509E11C3875500027C24C /* TestVirtualScheduler.swift in Sources */ = {isa = PBXBuildFile; fileRef = C83509001C38706D0027C24C /* TestVirtualScheduler.swift */; };
		C83509E21C3875580027C24C /* BackgroundThreadPrimitiveHotObservable.swift in Sources */ = {isa = PBXBuildFile; fileRef = C83508F71C38706D0027C24C /* BackgroundThreadPrimitiveHotObservable.swift */; };
		C83509E31C3875580027C24C /* MainThreadPrimitiveHotObservable.swift in Sources */ = {isa = PBXBuildFile; fileRef = C83508F81C38706D0027C24C /* MainThreadPrimitiveHotObservable.swift */; };
		C83509E41C3875580027C24C /* MockDisposable.swift in Sources */ = {isa = PBXBuildFile; fileRef = C83508F91C38706D0027C24C /* MockDisposable.swift */; };
		C83509E51C3875580027C24C /* MySubject.swift in Sources */ = {isa = PBXBuildFile; fileRef = C83508FA1C38706D0027C24C /* MySubject.swift */; };
		C83509E61C3875580027C24C /* Observable.Extensions.swift in Sources */ = {isa = PBXBuildFile; fileRef = C83508FB1C38706D0027C24C /* Observable.Extensions.swift */; };
		C83509E71C3875580027C24C /* PrimitiveHotObservable.swift in Sources */ = {isa = PBXBuildFile; fileRef = C83508FC1C38706D0027C24C /* PrimitiveHotObservable.swift */; };
		C83509E81C3875580027C24C /* PrimitiveMockObserver.swift in Sources */ = {isa = PBXBuildFile; fileRef = C83508FD1C38706D0027C24C /* PrimitiveMockObserver.swift */; };
		C83509E91C3875580027C24C /* TestConnectableObservable.swift in Sources */ = {isa = PBXBuildFile; fileRef = C83508FE1C38706D0027C24C /* TestConnectableObservable.swift */; };
		C83509EA1C3875580027C24C /* BackgroundThreadPrimitiveHotObservable.swift in Sources */ = {isa = PBXBuildFile; fileRef = C83508F71C38706D0027C24C /* BackgroundThreadPrimitiveHotObservable.swift */; };
		C83509EB1C3875580027C24C /* MainThreadPrimitiveHotObservable.swift in Sources */ = {isa = PBXBuildFile; fileRef = C83508F81C38706D0027C24C /* MainThreadPrimitiveHotObservable.swift */; };
		C83509EC1C3875580027C24C /* MockDisposable.swift in Sources */ = {isa = PBXBuildFile; fileRef = C83508F91C38706D0027C24C /* MockDisposable.swift */; };
		C83509ED1C3875580027C24C /* MySubject.swift in Sources */ = {isa = PBXBuildFile; fileRef = C83508FA1C38706D0027C24C /* MySubject.swift */; };
		C83509EE1C3875580027C24C /* Observable.Extensions.swift in Sources */ = {isa = PBXBuildFile; fileRef = C83508FB1C38706D0027C24C /* Observable.Extensions.swift */; };
		C83509EF1C3875580027C24C /* PrimitiveHotObservable.swift in Sources */ = {isa = PBXBuildFile; fileRef = C83508FC1C38706D0027C24C /* PrimitiveHotObservable.swift */; };
		C83509F01C3875580027C24C /* PrimitiveMockObserver.swift in Sources */ = {isa = PBXBuildFile; fileRef = C83508FD1C38706D0027C24C /* PrimitiveMockObserver.swift */; };
		C83509F11C3875580027C24C /* TestConnectableObservable.swift in Sources */ = {isa = PBXBuildFile; fileRef = C83508FE1C38706D0027C24C /* TestConnectableObservable.swift */; };
		C83509F21C38755D0027C24C /* Observable+Tests.swift in Sources */ = {isa = PBXBuildFile; fileRef = C83509021C38706D0027C24C /* Observable+Tests.swift */; };
		C83509F31C38755D0027C24C /* AssumptionsTest.swift in Sources */ = {isa = PBXBuildFile; fileRef = C83509031C38706D0027C24C /* AssumptionsTest.swift */; };
		C83509F41C38755D0027C24C /* BagTest.swift in Sources */ = {isa = PBXBuildFile; fileRef = C83509041C38706D0027C24C /* BagTest.swift */; };
		C83509F51C38755D0027C24C /* BehaviorSubjectTest.swift in Sources */ = {isa = PBXBuildFile; fileRef = C83509051C38706D0027C24C /* BehaviorSubjectTest.swift */; };
		C83509F61C38755D0027C24C /* CurrentThreadSchedulerTest.swift in Sources */ = {isa = PBXBuildFile; fileRef = C83509061C38706D0027C24C /* CurrentThreadSchedulerTest.swift */; };
		C83509F71C38755D0027C24C /* DisposableTest.swift in Sources */ = {isa = PBXBuildFile; fileRef = C83509071C38706D0027C24C /* DisposableTest.swift */; };
		C83509F81C38755D0027C24C /* HistoricalSchedulerTest.swift in Sources */ = {isa = PBXBuildFile; fileRef = C83509081C38706D0027C24C /* HistoricalSchedulerTest.swift */; };
		C83509F91C38755D0027C24C /* MainSchedulerTests.swift in Sources */ = {isa = PBXBuildFile; fileRef = C83509091C38706D0027C24C /* MainSchedulerTests.swift */; };
		C83509FF1C38755D0027C24C /* Observable+CombineLatestTests+arity.swift in Sources */ = {isa = PBXBuildFile; fileRef = C835090F1C38706D0027C24C /* Observable+CombineLatestTests+arity.swift */; };
		C8350A001C38755E0027C24C /* Observable+Tests.swift in Sources */ = {isa = PBXBuildFile; fileRef = C83509021C38706D0027C24C /* Observable+Tests.swift */; };
		C8350A011C38755E0027C24C /* AssumptionsTest.swift in Sources */ = {isa = PBXBuildFile; fileRef = C83509031C38706D0027C24C /* AssumptionsTest.swift */; };
		C8350A021C38755E0027C24C /* BagTest.swift in Sources */ = {isa = PBXBuildFile; fileRef = C83509041C38706D0027C24C /* BagTest.swift */; };
		C8350A031C38755E0027C24C /* BehaviorSubjectTest.swift in Sources */ = {isa = PBXBuildFile; fileRef = C83509051C38706D0027C24C /* BehaviorSubjectTest.swift */; };
		C8350A041C38755E0027C24C /* CurrentThreadSchedulerTest.swift in Sources */ = {isa = PBXBuildFile; fileRef = C83509061C38706D0027C24C /* CurrentThreadSchedulerTest.swift */; };
		C8350A051C38755E0027C24C /* DisposableTest.swift in Sources */ = {isa = PBXBuildFile; fileRef = C83509071C38706D0027C24C /* DisposableTest.swift */; };
		C8350A061C38755E0027C24C /* HistoricalSchedulerTest.swift in Sources */ = {isa = PBXBuildFile; fileRef = C83509081C38706D0027C24C /* HistoricalSchedulerTest.swift */; };
		C8350A071C38755E0027C24C /* MainSchedulerTests.swift in Sources */ = {isa = PBXBuildFile; fileRef = C83509091C38706D0027C24C /* MainSchedulerTests.swift */; };
		C8350A0D1C38755E0027C24C /* Observable+CombineLatestTests+arity.swift in Sources */ = {isa = PBXBuildFile; fileRef = C835090F1C38706D0027C24C /* Observable+CombineLatestTests+arity.swift */; };
		C8350A0E1C3875630027C24C /* Observable+ZipTests+arity.swift in Sources */ = {isa = PBXBuildFile; fileRef = C83509111C38706D0027C24C /* Observable+ZipTests+arity.swift */; };
		C8350A0F1C3875630027C24C /* Observable+ZipTests+arity.swift in Sources */ = {isa = PBXBuildFile; fileRef = C83509111C38706D0027C24C /* Observable+ZipTests+arity.swift */; };
		C8350A131C38756A0027C24C /* Observable+SubscriptionTest.swift in Sources */ = {isa = PBXBuildFile; fileRef = C83509161C38706D0027C24C /* Observable+SubscriptionTest.swift */; };
		C8350A151C38756A0027C24C /* ObserverTests.swift in Sources */ = {isa = PBXBuildFile; fileRef = C83509181C38706D0027C24C /* ObserverTests.swift */; };
		C8350A161C38756A0027C24C /* QueueTests.swift in Sources */ = {isa = PBXBuildFile; fileRef = C83509191C38706D0027C24C /* QueueTests.swift */; };
		C8350A171C38756A0027C24C /* SubjectConcurrencyTest.swift in Sources */ = {isa = PBXBuildFile; fileRef = C835091A1C38706D0027C24C /* SubjectConcurrencyTest.swift */; };
		C8350A191C38756A0027C24C /* VirtualSchedulerTest.swift in Sources */ = {isa = PBXBuildFile; fileRef = C835091C1C38706D0027C24C /* VirtualSchedulerTest.swift */; };
		C8350A1D1C38756B0027C24C /* Observable+SubscriptionTest.swift in Sources */ = {isa = PBXBuildFile; fileRef = C83509161C38706D0027C24C /* Observable+SubscriptionTest.swift */; };
		C8350A1F1C38756B0027C24C /* ObserverTests.swift in Sources */ = {isa = PBXBuildFile; fileRef = C83509181C38706D0027C24C /* ObserverTests.swift */; };
		C8350A201C38756B0027C24C /* QueueTests.swift in Sources */ = {isa = PBXBuildFile; fileRef = C83509191C38706D0027C24C /* QueueTests.swift */; };
		C8350A211C38756B0027C24C /* SubjectConcurrencyTest.swift in Sources */ = {isa = PBXBuildFile; fileRef = C835091A1C38706D0027C24C /* SubjectConcurrencyTest.swift */; };
		C8350A231C38756B0027C24C /* VirtualSchedulerTest.swift in Sources */ = {isa = PBXBuildFile; fileRef = C835091C1C38706D0027C24C /* VirtualSchedulerTest.swift */; };
		C8350A2A1C3875B50027C24C /* RxMutableBox.swift in Sources */ = {isa = PBXBuildFile; fileRef = C8093CB01B8A72BE0088E94D /* RxMutableBox.swift */; };
		C8350A2B1C3875B60027C24C /* RxMutableBox.swift in Sources */ = {isa = PBXBuildFile; fileRef = C8093CB01B8A72BE0088E94D /* RxMutableBox.swift */; };
		C8353CDC1DA19BA000BE3F5C /* MessageProcessingStage.swift in Sources */ = {isa = PBXBuildFile; fileRef = C8353CDB1DA19BA000BE3F5C /* MessageProcessingStage.swift */; };
		C8353CDD1DA19BA000BE3F5C /* MessageProcessingStage.swift in Sources */ = {isa = PBXBuildFile; fileRef = C8353CDB1DA19BA000BE3F5C /* MessageProcessingStage.swift */; };
		C8353CDE1DA19BA000BE3F5C /* MessageProcessingStage.swift in Sources */ = {isa = PBXBuildFile; fileRef = C8353CDB1DA19BA000BE3F5C /* MessageProcessingStage.swift */; };
		C8353CE61DA19BC500BE3F5C /* Recorded+Timeless.swift in Sources */ = {isa = PBXBuildFile; fileRef = C8353CE01DA19BC500BE3F5C /* Recorded+Timeless.swift */; };
		C8353CE71DA19BC500BE3F5C /* Recorded+Timeless.swift in Sources */ = {isa = PBXBuildFile; fileRef = C8353CE01DA19BC500BE3F5C /* Recorded+Timeless.swift */; };
		C8353CE81DA19BC500BE3F5C /* Recorded+Timeless.swift in Sources */ = {isa = PBXBuildFile; fileRef = C8353CE01DA19BC500BE3F5C /* Recorded+Timeless.swift */; };
		C8353CE91DA19BC500BE3F5C /* TestErrors.swift in Sources */ = {isa = PBXBuildFile; fileRef = C8353CE11DA19BC500BE3F5C /* TestErrors.swift */; };
		C8353CEA1DA19BC500BE3F5C /* TestErrors.swift in Sources */ = {isa = PBXBuildFile; fileRef = C8353CE11DA19BC500BE3F5C /* TestErrors.swift */; };
		C8353CEB1DA19BC500BE3F5C /* TestErrors.swift in Sources */ = {isa = PBXBuildFile; fileRef = C8353CE11DA19BC500BE3F5C /* TestErrors.swift */; };
		C8353CEC1DA19BC500BE3F5C /* XCTest+AllTests.swift in Sources */ = {isa = PBXBuildFile; fileRef = C8353CE21DA19BC500BE3F5C /* XCTest+AllTests.swift */; };
		C8353CED1DA19BC500BE3F5C /* XCTest+AllTests.swift in Sources */ = {isa = PBXBuildFile; fileRef = C8353CE21DA19BC500BE3F5C /* XCTest+AllTests.swift */; };
		C8353CEE1DA19BC500BE3F5C /* XCTest+AllTests.swift in Sources */ = {isa = PBXBuildFile; fileRef = C8353CE21DA19BC500BE3F5C /* XCTest+AllTests.swift */; };
		C8379EF41D1DD326003EF8FC /* UIButton+RxTests.swift in Sources */ = {isa = PBXBuildFile; fileRef = C8379EF31D1DD326003EF8FC /* UIButton+RxTests.swift */; };
		C8379EF51D1DD326003EF8FC /* UIButton+RxTests.swift in Sources */ = {isa = PBXBuildFile; fileRef = C8379EF31D1DD326003EF8FC /* UIButton+RxTests.swift */; };
		C83D73BC1C1DBAEE003DC470 /* InvocableScheduledItem.swift in Sources */ = {isa = PBXBuildFile; fileRef = C83D73B41C1DBAEE003DC470 /* InvocableScheduledItem.swift */; };
		C83D73C01C1DBAEE003DC470 /* InvocableType.swift in Sources */ = {isa = PBXBuildFile; fileRef = C83D73B51C1DBAEE003DC470 /* InvocableType.swift */; };
		C83D73C41C1DBAEE003DC470 /* ScheduledItem.swift in Sources */ = {isa = PBXBuildFile; fileRef = C83D73B61C1DBAEE003DC470 /* ScheduledItem.swift */; };
		C83D73C81C1DBAEE003DC470 /* ScheduledItemType.swift in Sources */ = {isa = PBXBuildFile; fileRef = C83D73B71C1DBAEE003DC470 /* ScheduledItemType.swift */; };
		C83E397F2189066F001F4F0E /* NSButton+Rx.swift in Sources */ = {isa = PBXBuildFile; fileRef = C86781911DB823B500B2029A /* NSButton+Rx.swift */; };
		C83E39802189066F001F4F0E /* NSControl+Rx.swift in Sources */ = {isa = PBXBuildFile; fileRef = C86781921DB823B500B2029A /* NSControl+Rx.swift */; };
		C83E39822189066F001F4F0E /* NSSlider+Rx.swift in Sources */ = {isa = PBXBuildFile; fileRef = C86781941DB823B500B2029A /* NSSlider+Rx.swift */; };
		C83E39832189066F001F4F0E /* NSTextField+Rx.swift in Sources */ = {isa = PBXBuildFile; fileRef = C86781951DB823B500B2029A /* NSTextField+Rx.swift */; };
		C83E39842189066F001F4F0E /* NSView+Rx.swift in Sources */ = {isa = PBXBuildFile; fileRef = C86781961DB823B500B2029A /* NSView+Rx.swift */; };
		C83E39852189066F001F4F0E /* NSTextView+Rx.swift in Sources */ = {isa = PBXBuildFile; fileRef = 927A78B621179FFD00A45638 /* NSTextView+Rx.swift */; };
		C849BE2B1BAB5D070019AD27 /* ObservableConvertibleType.swift in Sources */ = {isa = PBXBuildFile; fileRef = C849BE2A1BAB5D070019AD27 /* ObservableConvertibleType.swift */; };
		C84CB1721C3876B800EB63CC /* UIView+RxTests.swift in Sources */ = {isa = PBXBuildFile; fileRef = C83508F11C38706D0027C24C /* UIView+RxTests.swift */; };
		C84CC54E1BDCF48200E06A64 /* LockOwnerType.swift in Sources */ = {isa = PBXBuildFile; fileRef = C84CC54D1BDCF48200E06A64 /* LockOwnerType.swift */; };
		C84CC5531BDCF49300E06A64 /* SynchronizedOnType.swift in Sources */ = {isa = PBXBuildFile; fileRef = C84CC5521BDCF49300E06A64 /* SynchronizedOnType.swift */; };
		C84CC55D1BDD010800E06A64 /* SynchronizedUnsubscribeType.swift in Sources */ = {isa = PBXBuildFile; fileRef = C84CC55C1BDD010800E06A64 /* SynchronizedUnsubscribeType.swift */; };
		C84CC5621BDD037900E06A64 /* SynchronizedDisposeType.swift in Sources */ = {isa = PBXBuildFile; fileRef = C84CC5611BDD037900E06A64 /* SynchronizedDisposeType.swift */; };
		C84CC5671BDD08A500E06A64 /* SubscriptionDisposable.swift in Sources */ = {isa = PBXBuildFile; fileRef = C84CC5661BDD08A500E06A64 /* SubscriptionDisposable.swift */; };
		C85217E91E3374970015DD38 /* GroupedObservable.swift in Sources */ = {isa = PBXBuildFile; fileRef = C85217E81E3374970015DD38 /* GroupedObservable.swift */; };
		C85217EE1E33C8E60015DD38 /* PerformanceTools.swift in Sources */ = {isa = PBXBuildFile; fileRef = C8E8BA701E2C18AE00A4AC2C /* PerformanceTools.swift */; };
		C85217F31E33ECA00015DD38 /* PerformanceTools.swift in Sources */ = {isa = PBXBuildFile; fileRef = C8E8BA701E2C18AE00A4AC2C /* PerformanceTools.swift */; };
		C85217F71E33FBBE0015DD38 /* RecursiveLock.swift in Sources */ = {isa = PBXBuildFile; fileRef = C85217F61E33FBBE0015DD38 /* RecursiveLock.swift */; };
		C85217FC1E33FBFB0015DD38 /* RecursiveLock.swift in Sources */ = {isa = PBXBuildFile; fileRef = C85217FB1E33FBFB0015DD38 /* RecursiveLock.swift */; };
		C85218011E33FC160015DD38 /* RecursiveLock.swift in Sources */ = {isa = PBXBuildFile; fileRef = C85218001E33FC160015DD38 /* RecursiveLock.swift */; };
		C85218021E33FC160015DD38 /* RecursiveLock.swift in Sources */ = {isa = PBXBuildFile; fileRef = C85218001E33FC160015DD38 /* RecursiveLock.swift */; };
		C85218031E33FC160015DD38 /* RecursiveLock.swift in Sources */ = {isa = PBXBuildFile; fileRef = C85218001E33FC160015DD38 /* RecursiveLock.swift */; };
		C85218051E33FCA50015DD38 /* Resources.swift in Sources */ = {isa = PBXBuildFile; fileRef = C85218041E33FCA50015DD38 /* Resources.swift */; };
		C8550B4B1D95A41400A6FCFE /* Reactive.swift in Sources */ = {isa = PBXBuildFile; fileRef = C8550B4A1D95A41400A6FCFE /* Reactive.swift */; };
		C8561B661DFE1169005E97F1 /* ExampleTests.swift in Sources */ = {isa = PBXBuildFile; fileRef = C8561B651DFE1169005E97F1 /* ExampleTests.swift */; };
		C85B01691DB2ACAF006043C3 /* Platform.Darwin.swift in Sources */ = {isa = PBXBuildFile; fileRef = C85B01671DB2ACAF006043C3 /* Platform.Darwin.swift */; };
		C85B016D1DB2ACAF006043C3 /* Platform.Linux.swift in Sources */ = {isa = PBXBuildFile; fileRef = C85B01681DB2ACAF006043C3 /* Platform.Linux.swift */; };
		C85E6FBE1F53025700C5681E /* SchedulerType+SharedSequence.swift in Sources */ = {isa = PBXBuildFile; fileRef = C85E6FBD1F53025700C5681E /* SchedulerType+SharedSequence.swift */; };
		C85E6FC21F5305E300C5681E /* Signal.swift in Sources */ = {isa = PBXBuildFile; fileRef = C85E6FBB1F52FF4F00C5681E /* Signal.swift */; };
		C86781701DB8129E00B2029A /* Bag.swift in Sources */ = {isa = PBXBuildFile; fileRef = C867816C1DB8129E00B2029A /* Bag.swift */; };
		C86781741DB8129E00B2029A /* InfiniteSequence.swift in Sources */ = {isa = PBXBuildFile; fileRef = C867816D1DB8129E00B2029A /* InfiniteSequence.swift */; };
		C86781781DB8129E00B2029A /* PriorityQueue.swift in Sources */ = {isa = PBXBuildFile; fileRef = C867816E1DB8129E00B2029A /* PriorityQueue.swift */; };
		C867817C1DB8129E00B2029A /* Queue.swift in Sources */ = {isa = PBXBuildFile; fileRef = C867816F1DB8129E00B2029A /* Queue.swift */; };
		C86781831DB8143A00B2029A /* Bag.swift in Sources */ = {isa = PBXBuildFile; fileRef = C86781821DB8143A00B2029A /* Bag.swift */; };
		C86781881DB814AD00B2029A /* Bag+Rx.swift in Sources */ = {isa = PBXBuildFile; fileRef = C86781871DB814AD00B2029A /* Bag+Rx.swift */; };
		C86B1E221D42BF5200130546 /* SchedulerTests.swift in Sources */ = {isa = PBXBuildFile; fileRef = C86B1E211D42BF5200130546 /* SchedulerTests.swift */; };
		C86B1E231D42BF5200130546 /* SchedulerTests.swift in Sources */ = {isa = PBXBuildFile; fileRef = C86B1E211D42BF5200130546 /* SchedulerTests.swift */; };
		C86B1E241D42BF5200130546 /* SchedulerTests.swift in Sources */ = {isa = PBXBuildFile; fileRef = C86B1E211D42BF5200130546 /* SchedulerTests.swift */; };
		C8802DD41F8CD47F001D677E /* UIControl+RxTests.swift in Sources */ = {isa = PBXBuildFile; fileRef = C8802DD31F8CD47F001D677E /* UIControl+RxTests.swift */; };
		C88254161B8A752B00B02D69 /* RxCollectionViewReactiveArrayDataSource.swift in Sources */ = {isa = PBXBuildFile; fileRef = C88253F11B8A752B00B02D69 /* RxCollectionViewReactiveArrayDataSource.swift */; };
		C88254171B8A752B00B02D69 /* RxTableViewReactiveArrayDataSource.swift in Sources */ = {isa = PBXBuildFile; fileRef = C88253F21B8A752B00B02D69 /* RxTableViewReactiveArrayDataSource.swift */; };
		C88254181B8A752B00B02D69 /* ItemEvents.swift in Sources */ = {isa = PBXBuildFile; fileRef = C88253F41B8A752B00B02D69 /* ItemEvents.swift */; };
		C882541A1B8A752B00B02D69 /* RxCollectionViewDataSourceType.swift in Sources */ = {isa = PBXBuildFile; fileRef = C88253F71B8A752B00B02D69 /* RxCollectionViewDataSourceType.swift */; };
		C882541B1B8A752B00B02D69 /* RxTableViewDataSourceType.swift in Sources */ = {isa = PBXBuildFile; fileRef = C88253F81B8A752B00B02D69 /* RxTableViewDataSourceType.swift */; };
		C882541E1B8A752B00B02D69 /* RxCollectionViewDataSourceProxy.swift in Sources */ = {isa = PBXBuildFile; fileRef = C88253FC1B8A752B00B02D69 /* RxCollectionViewDataSourceProxy.swift */; };
		C882541F1B8A752B00B02D69 /* RxCollectionViewDelegateProxy.swift in Sources */ = {isa = PBXBuildFile; fileRef = C88253FD1B8A752B00B02D69 /* RxCollectionViewDelegateProxy.swift */; };
		C88254201B8A752B00B02D69 /* RxScrollViewDelegateProxy.swift in Sources */ = {isa = PBXBuildFile; fileRef = C88253FE1B8A752B00B02D69 /* RxScrollViewDelegateProxy.swift */; };
		C88254211B8A752B00B02D69 /* RxSearchBarDelegateProxy.swift in Sources */ = {isa = PBXBuildFile; fileRef = C88253FF1B8A752B00B02D69 /* RxSearchBarDelegateProxy.swift */; };
		C88254221B8A752B00B02D69 /* RxTableViewDataSourceProxy.swift in Sources */ = {isa = PBXBuildFile; fileRef = C88254001B8A752B00B02D69 /* RxTableViewDataSourceProxy.swift */; };
		C88254231B8A752B00B02D69 /* RxTableViewDelegateProxy.swift in Sources */ = {isa = PBXBuildFile; fileRef = C88254011B8A752B00B02D69 /* RxTableViewDelegateProxy.swift */; };
		C88254241B8A752B00B02D69 /* RxTextViewDelegateProxy.swift in Sources */ = {isa = PBXBuildFile; fileRef = C88254021B8A752B00B02D69 /* RxTextViewDelegateProxy.swift */; };
		C88254271B8A752B00B02D69 /* UIBarButtonItem+Rx.swift in Sources */ = {isa = PBXBuildFile; fileRef = C88254051B8A752B00B02D69 /* UIBarButtonItem+Rx.swift */; };
		C88254281B8A752B00B02D69 /* UIButton+Rx.swift in Sources */ = {isa = PBXBuildFile; fileRef = C88254061B8A752B00B02D69 /* UIButton+Rx.swift */; };
		C88254291B8A752B00B02D69 /* UICollectionView+Rx.swift in Sources */ = {isa = PBXBuildFile; fileRef = C88254071B8A752B00B02D69 /* UICollectionView+Rx.swift */; };
		C882542A1B8A752B00B02D69 /* UIControl+Rx.swift in Sources */ = {isa = PBXBuildFile; fileRef = C88254081B8A752B00B02D69 /* UIControl+Rx.swift */; };
		C882542B1B8A752B00B02D69 /* UIDatePicker+Rx.swift in Sources */ = {isa = PBXBuildFile; fileRef = C88254091B8A752B00B02D69 /* UIDatePicker+Rx.swift */; };
		C882542C1B8A752B00B02D69 /* UIGestureRecognizer+Rx.swift in Sources */ = {isa = PBXBuildFile; fileRef = C882540A1B8A752B00B02D69 /* UIGestureRecognizer+Rx.swift */; };
		C882542F1B8A752B00B02D69 /* UIScrollView+Rx.swift in Sources */ = {isa = PBXBuildFile; fileRef = C882540D1B8A752B00B02D69 /* UIScrollView+Rx.swift */; };
		C88254301B8A752B00B02D69 /* UISearchBar+Rx.swift in Sources */ = {isa = PBXBuildFile; fileRef = C882540E1B8A752B00B02D69 /* UISearchBar+Rx.swift */; };
		C88254311B8A752B00B02D69 /* UISegmentedControl+Rx.swift in Sources */ = {isa = PBXBuildFile; fileRef = C882540F1B8A752B00B02D69 /* UISegmentedControl+Rx.swift */; };
		C88254321B8A752B00B02D69 /* UISlider+Rx.swift in Sources */ = {isa = PBXBuildFile; fileRef = C88254101B8A752B00B02D69 /* UISlider+Rx.swift */; };
		C88254331B8A752B00B02D69 /* UISwitch+Rx.swift in Sources */ = {isa = PBXBuildFile; fileRef = C88254111B8A752B00B02D69 /* UISwitch+Rx.swift */; };
		C88254341B8A752B00B02D69 /* UITableView+Rx.swift in Sources */ = {isa = PBXBuildFile; fileRef = C88254121B8A752B00B02D69 /* UITableView+Rx.swift */; };
		C88254351B8A752B00B02D69 /* UITextField+Rx.swift in Sources */ = {isa = PBXBuildFile; fileRef = C88254131B8A752B00B02D69 /* UITextField+Rx.swift */; };
		C88254361B8A752B00B02D69 /* UITextView+Rx.swift in Sources */ = {isa = PBXBuildFile; fileRef = C88254141B8A752B00B02D69 /* UITextView+Rx.swift */; };
		C8845AD41EDB4C9900B36836 /* ShareReplayScope.swift in Sources */ = {isa = PBXBuildFile; fileRef = C8845AD31EDB4C9900B36836 /* ShareReplayScope.swift */; };
		C8845ADA1EDB607800B36836 /* Observable+ShareReplayScopeTests.swift in Sources */ = {isa = PBXBuildFile; fileRef = C8845AD91EDB607800B36836 /* Observable+ShareReplayScopeTests.swift */; };
		C8845ADB1EDB607800B36836 /* Observable+ShareReplayScopeTests.swift in Sources */ = {isa = PBXBuildFile; fileRef = C8845AD91EDB607800B36836 /* Observable+ShareReplayScopeTests.swift */; };
		C8845ADC1EDB607800B36836 /* Observable+ShareReplayScopeTests.swift in Sources */ = {isa = PBXBuildFile; fileRef = C8845AD91EDB607800B36836 /* Observable+ShareReplayScopeTests.swift */; };
		C88E296B1BEB712E001CCB92 /* RunLoopLock.swift in Sources */ = {isa = PBXBuildFile; fileRef = C88E296A1BEB712E001CCB92 /* RunLoopLock.swift */; };
		C88F76811CE5341700D5A014 /* TextInput.swift in Sources */ = {isa = PBXBuildFile; fileRef = C88F76801CE5341700D5A014 /* TextInput.swift */; };
		C89046581DC5F6F70041C7D8 /* UISearchBar+RxTests.swift in Sources */ = {isa = PBXBuildFile; fileRef = C8B2908C1C94D6C500E923D0 /* UISearchBar+RxTests.swift */; };
		C8941BDF1BD5695C00A0E874 /* BlockingObservable.swift in Sources */ = {isa = PBXBuildFile; fileRef = C8941BDE1BD5695C00A0E874 /* BlockingObservable.swift */; };
		C8941BE41BD56B0700A0E874 /* BlockingObservable+Operators.swift in Sources */ = {isa = PBXBuildFile; fileRef = C8941BE31BD56B0700A0E874 /* BlockingObservable+Operators.swift */; };
		C896A68B1E6B7DC60073A3A8 /* Observable+CombineLatestTests.swift in Sources */ = {isa = PBXBuildFile; fileRef = C896A68A1E6B7DC60073A3A8 /* Observable+CombineLatestTests.swift */; };
		C896A68C1E6B7DC60073A3A8 /* Observable+CombineLatestTests.swift in Sources */ = {isa = PBXBuildFile; fileRef = C896A68A1E6B7DC60073A3A8 /* Observable+CombineLatestTests.swift */; };
		C896A68D1E6B7DC60073A3A8 /* Observable+CombineLatestTests.swift in Sources */ = {isa = PBXBuildFile; fileRef = C896A68A1E6B7DC60073A3A8 /* Observable+CombineLatestTests.swift */; };
		C89814781E75A7D70035949C /* PrimitiveSequence+Zip+arity.swift in Sources */ = {isa = PBXBuildFile; fileRef = C89814771E75A7D70035949C /* PrimitiveSequence+Zip+arity.swift */; };
		C898147E1E75AD380035949C /* PrimitiveSequenceTest+zip+arity.swift in Sources */ = {isa = PBXBuildFile; fileRef = C898147D1E75AD380035949C /* PrimitiveSequenceTest+zip+arity.swift */; };
		C898147F1E75AD380035949C /* PrimitiveSequenceTest+zip+arity.swift in Sources */ = {isa = PBXBuildFile; fileRef = C898147D1E75AD380035949C /* PrimitiveSequenceTest+zip+arity.swift */; };
		C89814801E75AD380035949C /* PrimitiveSequenceTest+zip+arity.swift in Sources */ = {isa = PBXBuildFile; fileRef = C898147D1E75AD380035949C /* PrimitiveSequenceTest+zip+arity.swift */; };
		C89AB1731DAAC1680065FBE6 /* ControlTarget.swift in Sources */ = {isa = PBXBuildFile; fileRef = C89AB1711DAAC1680065FBE6 /* ControlTarget.swift */; };
		C89AB1A61DAAC25A0065FBE6 /* RxCocoaObjCRuntimeError+Extensions.swift in Sources */ = {isa = PBXBuildFile; fileRef = C89AB1A51DAAC25A0065FBE6 /* RxCocoaObjCRuntimeError+Extensions.swift */; };
		C89AB1C61DAAC3350065FBE6 /* ControlEvent.swift in Sources */ = {isa = PBXBuildFile; fileRef = C89AB1AB1DAAC3350065FBE6 /* ControlEvent.swift */; };
		C89AB1CA1DAAC3350065FBE6 /* ControlProperty.swift in Sources */ = {isa = PBXBuildFile; fileRef = C89AB1AC1DAAC3350065FBE6 /* ControlProperty.swift */; };
		C89AB1CE1DAAC3350065FBE6 /* ControlEvent+Driver.swift in Sources */ = {isa = PBXBuildFile; fileRef = C89AB1AE1DAAC3350065FBE6 /* ControlEvent+Driver.swift */; };
		C89AB1D21DAAC3350065FBE6 /* ControlProperty+Driver.swift in Sources */ = {isa = PBXBuildFile; fileRef = C89AB1AF1DAAC3350065FBE6 /* ControlProperty+Driver.swift */; };
		C89AB1D61DAAC3350065FBE6 /* Driver+Subscription.swift in Sources */ = {isa = PBXBuildFile; fileRef = C89AB1B01DAAC3350065FBE6 /* Driver+Subscription.swift */; };
		C89AB1DA1DAAC3350065FBE6 /* Driver.swift in Sources */ = {isa = PBXBuildFile; fileRef = C89AB1B11DAAC3350065FBE6 /* Driver.swift */; };
		C89AB1DE1DAAC3350065FBE6 /* ObservableConvertibleType+Driver.swift in Sources */ = {isa = PBXBuildFile; fileRef = C89AB1B21DAAC3350065FBE6 /* ObservableConvertibleType+Driver.swift */; };
		C89AB1EA1DAAC3350065FBE6 /* SharedSequence+Operators+arity.swift in Sources */ = {isa = PBXBuildFile; fileRef = C89AB1B61DAAC3350065FBE6 /* SharedSequence+Operators+arity.swift */; };
		C89AB1F21DAAC3350065FBE6 /* SharedSequence+Operators.swift in Sources */ = {isa = PBXBuildFile; fileRef = C89AB1B81DAAC3350065FBE6 /* SharedSequence+Operators.swift */; };
		C89AB1F61DAAC3350065FBE6 /* SharedSequence.swift in Sources */ = {isa = PBXBuildFile; fileRef = C89AB1B91DAAC3350065FBE6 /* SharedSequence.swift */; };
		C89AB2021DAAC3350065FBE6 /* KVORepresentable+CoreGraphics.swift in Sources */ = {isa = PBXBuildFile; fileRef = C89AB1BD1DAAC3350065FBE6 /* KVORepresentable+CoreGraphics.swift */; };
		C89AB2061DAAC3350065FBE6 /* KVORepresentable+Swift.swift in Sources */ = {isa = PBXBuildFile; fileRef = C89AB1BE1DAAC3350065FBE6 /* KVORepresentable+Swift.swift */; };
		C89AB20A1DAAC3350065FBE6 /* KVORepresentable.swift in Sources */ = {isa = PBXBuildFile; fileRef = C89AB1BF1DAAC3350065FBE6 /* KVORepresentable.swift */; };
		C89AB2121DAAC3350065FBE6 /* NotificationCenter+Rx.swift in Sources */ = {isa = PBXBuildFile; fileRef = C89AB1C11DAAC3350065FBE6 /* NotificationCenter+Rx.swift */; };
		C89AB2161DAAC3350065FBE6 /* NSObject+Rx+KVORepresentable.swift in Sources */ = {isa = PBXBuildFile; fileRef = C89AB1C21DAAC3350065FBE6 /* NSObject+Rx+KVORepresentable.swift */; };
		C89AB21A1DAAC3350065FBE6 /* NSObject+Rx+RawRepresentable.swift in Sources */ = {isa = PBXBuildFile; fileRef = C89AB1C31DAAC3350065FBE6 /* NSObject+Rx+RawRepresentable.swift */; };
		C89AB21E1DAAC3350065FBE6 /* NSObject+Rx.swift in Sources */ = {isa = PBXBuildFile; fileRef = C89AB1C41DAAC3350065FBE6 /* NSObject+Rx.swift */; };
		C89AB2221DAAC3350065FBE6 /* URLSession+Rx.swift in Sources */ = {isa = PBXBuildFile; fileRef = C89AB1C51DAAC3350065FBE6 /* URLSession+Rx.swift */; };
		C89AB2271DAAC33F0065FBE6 /* RxCocoa.swift in Sources */ = {isa = PBXBuildFile; fileRef = C89AB2261DAAC33F0065FBE6 /* RxCocoa.swift */; };
		C89AB2381DAAC3A60065FBE6 /* _RX.m in Sources */ = {isa = PBXBuildFile; fileRef = C89AB22D1DAAC3A60065FBE6 /* _RX.m */; };
		C89AB2401DAAC3A60065FBE6 /* _RXDelegateProxy.m in Sources */ = {isa = PBXBuildFile; fileRef = C89AB22F1DAAC3A60065FBE6 /* _RXDelegateProxy.m */; };
		C89AB2481DAAC3A60065FBE6 /* _RXKVOObserver.m in Sources */ = {isa = PBXBuildFile; fileRef = C89AB2311DAAC3A60065FBE6 /* _RXKVOObserver.m */; };
		C89AB2501DAAC3A60065FBE6 /* _RXObjCRuntime.m in Sources */ = {isa = PBXBuildFile; fileRef = C89AB2331DAAC3A60065FBE6 /* _RXObjCRuntime.m */; };
		C89AB25A1DAACC580065FBE6 /* _RX.h in Headers */ = {isa = PBXBuildFile; fileRef = C89AB2551DAACC580065FBE6 /* _RX.h */; settings = {ATTRIBUTES = (Public, ); }; };
		C89AB25E1DAACC580065FBE6 /* _RXDelegateProxy.h in Headers */ = {isa = PBXBuildFile; fileRef = C89AB2561DAACC580065FBE6 /* _RXDelegateProxy.h */; settings = {ATTRIBUTES = (Public, ); }; };
		C89AB2621DAACC580065FBE6 /* _RXKVOObserver.h in Headers */ = {isa = PBXBuildFile; fileRef = C89AB2571DAACC580065FBE6 /* _RXKVOObserver.h */; settings = {ATTRIBUTES = (Public, ); }; };
		C89AB2661DAACC580065FBE6 /* _RXObjCRuntime.h in Headers */ = {isa = PBXBuildFile; fileRef = C89AB2581DAACC580065FBE6 /* _RXObjCRuntime.h */; settings = {ATTRIBUTES = (Public, ); }; };
		C89AB2791DAACE490065FBE6 /* RxCocoa.h in Headers */ = {isa = PBXBuildFile; fileRef = C89AB2781DAACE490065FBE6 /* RxCocoa.h */; settings = {ATTRIBUTES = (Public, ); }; };
		C89CFA0C1DAAB4670079D23B /* RxTest.swift in Sources */ = {isa = PBXBuildFile; fileRef = C89CFA0B1DAAB4670079D23B /* RxTest.swift */; };
		C89CFA0D1DAAB4670079D23B /* RxTest.swift in Sources */ = {isa = PBXBuildFile; fileRef = C89CFA0B1DAAB4670079D23B /* RxTest.swift */; };
		C89CFA0E1DAAB4670079D23B /* RxTest.swift in Sources */ = {isa = PBXBuildFile; fileRef = C89CFA0B1DAAB4670079D23B /* RxTest.swift */; };
		C89CFA1E1DAABBE20079D23B /* Any+Equatable.swift in Sources */ = {isa = PBXBuildFile; fileRef = C89CFA101DAABBE20079D23B /* Any+Equatable.swift */; };
		C89CFA221DAABBE20079D23B /* ColdObservable.swift in Sources */ = {isa = PBXBuildFile; fileRef = C89CFA111DAABBE20079D23B /* ColdObservable.swift */; };
		C89CFA261DAABBE20079D23B /* Event+Equatable.swift in Sources */ = {isa = PBXBuildFile; fileRef = C89CFA121DAABBE20079D23B /* Event+Equatable.swift */; };
		C89CFA2A1DAABBE20079D23B /* HotObservable.swift in Sources */ = {isa = PBXBuildFile; fileRef = C89CFA131DAABBE20079D23B /* HotObservable.swift */; };
		C89CFA321DAABBE20079D23B /* Recorded.swift in Sources */ = {isa = PBXBuildFile; fileRef = C89CFA151DAABBE20079D23B /* Recorded.swift */; };
		C89CFA361DAABBE20079D23B /* RxTest.swift in Sources */ = {isa = PBXBuildFile; fileRef = C89CFA161DAABBE20079D23B /* RxTest.swift */; };
		C89CFA3A1DAABBE20079D23B /* TestScheduler.swift in Sources */ = {isa = PBXBuildFile; fileRef = C89CFA181DAABBE20079D23B /* TestScheduler.swift */; };
		C89CFA3E1DAABBE20079D23B /* TestSchedulerVirtualTimeConverter.swift in Sources */ = {isa = PBXBuildFile; fileRef = C89CFA191DAABBE20079D23B /* TestSchedulerVirtualTimeConverter.swift */; };
		C89CFA421DAABBE20079D23B /* Subscription.swift in Sources */ = {isa = PBXBuildFile; fileRef = C89CFA1A1DAABBE20079D23B /* Subscription.swift */; };
		C89CFA461DAABBE20079D23B /* TestableObservable.swift in Sources */ = {isa = PBXBuildFile; fileRef = C89CFA1B1DAABBE20079D23B /* TestableObservable.swift */; };
		C89CFA4A1DAABBE20079D23B /* TestableObserver.swift in Sources */ = {isa = PBXBuildFile; fileRef = C89CFA1C1DAABBE20079D23B /* TestableObserver.swift */; };
		C89CFA4E1DAABBE20079D23B /* XCTest+Rx.swift in Sources */ = {isa = PBXBuildFile; fileRef = C89CFA1D1DAABBE20079D23B /* XCTest+Rx.swift */; };
		C8A53AE01F09178700490535 /* Completable+AndThen.swift in Sources */ = {isa = PBXBuildFile; fileRef = C8A53ADF1F09178700490535 /* Completable+AndThen.swift */; };
		C8A53AE51F09292A00490535 /* Completable+AndThen.swift in Sources */ = {isa = PBXBuildFile; fileRef = C8A53AE41F09292A00490535 /* Completable+AndThen.swift */; };
		C8A53AE61F09292A00490535 /* Completable+AndThen.swift in Sources */ = {isa = PBXBuildFile; fileRef = C8A53AE41F09292A00490535 /* Completable+AndThen.swift */; };
		C8A53AE71F09292A00490535 /* Completable+AndThen.swift in Sources */ = {isa = PBXBuildFile; fileRef = C8A53AE41F09292A00490535 /* Completable+AndThen.swift */; };
		C8A81CA01E05E82C0008DEF4 /* DispatchQueue+Extensions.swift in Sources */ = {isa = PBXBuildFile; fileRef = C8A81C9F1E05E82C0008DEF4 /* DispatchQueue+Extensions.swift */; };
		C8A9B6F41DAD752200C9B027 /* Observable+BindTests.swift in Sources */ = {isa = PBXBuildFile; fileRef = C8A9B6F31DAD752200C9B027 /* Observable+BindTests.swift */; };
		C8A9B6F51DAD752200C9B027 /* Observable+BindTests.swift in Sources */ = {isa = PBXBuildFile; fileRef = C8A9B6F31DAD752200C9B027 /* Observable+BindTests.swift */; };
		C8A9B6F61DAD752200C9B027 /* Observable+BindTests.swift in Sources */ = {isa = PBXBuildFile; fileRef = C8A9B6F31DAD752200C9B027 /* Observable+BindTests.swift */; };
		C8ADC18E2200F9B000B611D4 /* Atomic+Overrides.swift in Sources */ = {isa = PBXBuildFile; fileRef = C8ADC18D2200F9B000B611D4 /* Atomic+Overrides.swift */; };
		C8ADC18F2200F9B000B611D4 /* Atomic+Overrides.swift in Sources */ = {isa = PBXBuildFile; fileRef = C8ADC18D2200F9B000B611D4 /* Atomic+Overrides.swift */; };
		C8ADC1902200F9B000B611D4 /* Atomic+Overrides.swift in Sources */ = {isa = PBXBuildFile; fileRef = C8ADC18D2200F9B000B611D4 /* Atomic+Overrides.swift */; };
		C8B0F70D1F530A1700548EBE /* SharingSchedulerTests.swift in Sources */ = {isa = PBXBuildFile; fileRef = C8B0F70C1F530A1700548EBE /* SharingSchedulerTests.swift */; };
		C8B0F70E1F530A1700548EBE /* SharingSchedulerTests.swift in Sources */ = {isa = PBXBuildFile; fileRef = C8B0F70C1F530A1700548EBE /* SharingSchedulerTests.swift */; };
		C8B0F70F1F530A1700548EBE /* SharingSchedulerTests.swift in Sources */ = {isa = PBXBuildFile; fileRef = C8B0F70C1F530A1700548EBE /* SharingSchedulerTests.swift */; };
		C8B0F7221F53135100548EBE /* ObservableConvertibleType+Signal.swift in Sources */ = {isa = PBXBuildFile; fileRef = C8B0F7211F53135100548EBE /* ObservableConvertibleType+Signal.swift */; };
		C8B144FB1BD2D44500267DCE /* ConcurrentMainScheduler.swift in Sources */ = {isa = PBXBuildFile; fileRef = C8B144FA1BD2D44500267DCE /* ConcurrentMainScheduler.swift */; };
		C8B290891C94D64600E923D0 /* RxTest+Controls.swift in Sources */ = {isa = PBXBuildFile; fileRef = C8B290841C94D55600E923D0 /* RxTest+Controls.swift */; };
		C8B2908A1C94D64700E923D0 /* RxTest+Controls.swift in Sources */ = {isa = PBXBuildFile; fileRef = C8B290841C94D55600E923D0 /* RxTest+Controls.swift */; };
		C8B2908B1C94D64700E923D0 /* RxTest+Controls.swift in Sources */ = {isa = PBXBuildFile; fileRef = C8B290841C94D55600E923D0 /* RxTest+Controls.swift */; };
		C8BAA78D1E34F8D400EEC727 /* RecursiveLockTest.swift in Sources */ = {isa = PBXBuildFile; fileRef = C8BAA78C1E34F8D400EEC727 /* RecursiveLockTest.swift */; };
		C8BAA78E1E34F8D400EEC727 /* RecursiveLockTest.swift in Sources */ = {isa = PBXBuildFile; fileRef = C8BAA78C1E34F8D400EEC727 /* RecursiveLockTest.swift */; };
		C8BAA78F1E34F8D400EEC727 /* RecursiveLockTest.swift in Sources */ = {isa = PBXBuildFile; fileRef = C8BAA78C1E34F8D400EEC727 /* RecursiveLockTest.swift */; };
		C8BF34CB1C2E426800416CAE /* Platform.Darwin.swift in Sources */ = {isa = PBXBuildFile; fileRef = C8BF34C91C2E426800416CAE /* Platform.Darwin.swift */; };
		C8BF34CF1C2E426800416CAE /* Platform.Linux.swift in Sources */ = {isa = PBXBuildFile; fileRef = C8BF34CA1C2E426800416CAE /* Platform.Linux.swift */; };
		C8C217D51CB7100E0038A2E6 /* UITableView+RxTests.swift in Sources */ = {isa = PBXBuildFile; fileRef = C8C217D41CB7100E0038A2E6 /* UITableView+RxTests.swift */; };
		C8C217D71CB710200038A2E6 /* UICollectionView+RxTests.swift in Sources */ = {isa = PBXBuildFile; fileRef = C8C217D61CB710200038A2E6 /* UICollectionView+RxTests.swift */; };
		C8C3DA0F1B939767004D233E /* CurrentThreadScheduler.swift in Sources */ = {isa = PBXBuildFile; fileRef = C8C3DA0E1B939767004D233E /* CurrentThreadScheduler.swift */; };
		C8C4F15D1DE9CAEE00003FA7 /* UIBarButtonItem+RxTests.swift in Sources */ = {isa = PBXBuildFile; fileRef = C8C4F15C1DE9CAEE00003FA7 /* UIBarButtonItem+RxTests.swift */; };
		C8C4F15F1DE9CC5B00003FA7 /* UISwitch+RxTests.swift in Sources */ = {isa = PBXBuildFile; fileRef = C8C4F15E1DE9CC5B00003FA7 /* UISwitch+RxTests.swift */; };
		C8C4F1611DE9CD1600003FA7 /* UILabel+RxTests.swift in Sources */ = {isa = PBXBuildFile; fileRef = C8C4F1601DE9CD1600003FA7 /* UILabel+RxTests.swift */; };
		C8C4F1631DE9D0A800003FA7 /* UIProgressView+RxTests.swift in Sources */ = {isa = PBXBuildFile; fileRef = C8C4F1621DE9D0A800003FA7 /* UIProgressView+RxTests.swift */; };
		C8C4F1651DE9D3FB00003FA7 /* UIGestureRecognizer+RxTests.swift in Sources */ = {isa = PBXBuildFile; fileRef = C8C4F1641DE9D3FB00003FA7 /* UIGestureRecognizer+RxTests.swift */; };
		C8C4F1671DE9D44600003FA7 /* UISegmentedControl+RxTests.swift in Sources */ = {isa = PBXBuildFile; fileRef = C8C4F1661DE9D44600003FA7 /* UISegmentedControl+RxTests.swift */; };
		C8C4F1691DE9D48F00003FA7 /* UIActivityIndicatorView+RxTests.swift in Sources */ = {isa = PBXBuildFile; fileRef = C8C4F1681DE9D48F00003FA7 /* UIActivityIndicatorView+RxTests.swift */; };
		C8C4F16B1DE9D4C100003FA7 /* UIAlertAction+RxTests.swift in Sources */ = {isa = PBXBuildFile; fileRef = C8C4F16A1DE9D4C100003FA7 /* UIAlertAction+RxTests.swift */; };
		C8C4F16D1DE9D4F400003FA7 /* UIDatePicker+RxTests.swift in Sources */ = {isa = PBXBuildFile; fileRef = C8C4F16C1DE9D4F400003FA7 /* UIDatePicker+RxTests.swift */; };
		C8C4F16F1DE9D5E000003FA7 /* UISlider+RxTests.swift in Sources */ = {isa = PBXBuildFile; fileRef = C8C4F16E1DE9D5E000003FA7 /* UISlider+RxTests.swift */; };
		C8C4F1711DE9D68000003FA7 /* UIStepper+RxTests.swift in Sources */ = {isa = PBXBuildFile; fileRef = C8C4F1701DE9D68000003FA7 /* UIStepper+RxTests.swift */; };
		C8C4F1731DE9D7A300003FA7 /* NSTextField+RxTests.swift in Sources */ = {isa = PBXBuildFile; fileRef = C8C4F1721DE9D7A300003FA7 /* NSTextField+RxTests.swift */; };
		C8C4F1751DE9D80A00003FA7 /* NSSlider+RxTests.swift in Sources */ = {isa = PBXBuildFile; fileRef = C8C4F1741DE9D80A00003FA7 /* NSSlider+RxTests.swift */; };
		C8C4F1771DE9D84900003FA7 /* NSButton+RxTests.swift in Sources */ = {isa = PBXBuildFile; fileRef = C8C4F1761DE9D84900003FA7 /* NSButton+RxTests.swift */; };
		C8C4F1781DE9DF0200003FA7 /* UIActivityIndicatorView+RxTests.swift in Sources */ = {isa = PBXBuildFile; fileRef = C8C4F1681DE9D48F00003FA7 /* UIActivityIndicatorView+RxTests.swift */; };
		C8C4F1791DE9DF0200003FA7 /* UIAlertAction+RxTests.swift in Sources */ = {isa = PBXBuildFile; fileRef = C8C4F16A1DE9D4C100003FA7 /* UIAlertAction+RxTests.swift */; };
		C8C4F17A1DE9DF0200003FA7 /* UIBarButtonItem+RxTests.swift in Sources */ = {isa = PBXBuildFile; fileRef = C8C4F15C1DE9CAEE00003FA7 /* UIBarButtonItem+RxTests.swift */; };
		C8C4F17B1DE9DF0200003FA7 /* UICollectionView+RxTests.swift in Sources */ = {isa = PBXBuildFile; fileRef = C8C217D61CB710200038A2E6 /* UICollectionView+RxTests.swift */; };
		C8C4F17C1DE9DF0200003FA7 /* UIDatePicker+RxTests.swift in Sources */ = {isa = PBXBuildFile; fileRef = C8C4F16C1DE9D4F400003FA7 /* UIDatePicker+RxTests.swift */; };
		C8C4F17D1DE9DF0200003FA7 /* UIGestureRecognizer+RxTests.swift in Sources */ = {isa = PBXBuildFile; fileRef = C8C4F1641DE9D3FB00003FA7 /* UIGestureRecognizer+RxTests.swift */; };
		C8C4F17E1DE9DF0200003FA7 /* UILabel+RxTests.swift in Sources */ = {isa = PBXBuildFile; fileRef = C8C4F1601DE9CD1600003FA7 /* UILabel+RxTests.swift */; };
		C8C4F1801DE9DF0200003FA7 /* UIProgressView+RxTests.swift in Sources */ = {isa = PBXBuildFile; fileRef = C8C4F1621DE9D0A800003FA7 /* UIProgressView+RxTests.swift */; };
		C8C4F1811DE9DF0200003FA7 /* UIScrollView+RxTests.swift in Sources */ = {isa = PBXBuildFile; fileRef = 033C2EF41D081B2A0050C015 /* UIScrollView+RxTests.swift */; };
		C8C4F1831DE9DF0200003FA7 /* UISearchController+RxTests.swift in Sources */ = {isa = PBXBuildFile; fileRef = 84E4D3951C9B011000ADFDC9 /* UISearchController+RxTests.swift */; };
		C8C4F1841DE9DF0200003FA7 /* UISegmentedControl+RxTests.swift in Sources */ = {isa = PBXBuildFile; fileRef = C8C4F1661DE9D44600003FA7 /* UISegmentedControl+RxTests.swift */; };
		C8C4F1851DE9DF0200003FA7 /* UISlider+RxTests.swift in Sources */ = {isa = PBXBuildFile; fileRef = C8C4F16E1DE9D5E000003FA7 /* UISlider+RxTests.swift */; };
		C8C4F1861DE9DF0200003FA7 /* UIStepper+RxTests.swift in Sources */ = {isa = PBXBuildFile; fileRef = C8C4F1701DE9D68000003FA7 /* UIStepper+RxTests.swift */; };
		C8C4F1871DE9DF0200003FA7 /* UISwitch+RxTests.swift in Sources */ = {isa = PBXBuildFile; fileRef = C8C4F15E1DE9CC5B00003FA7 /* UISwitch+RxTests.swift */; };
		C8C4F1881DE9DF0200003FA7 /* UITableView+RxTests.swift in Sources */ = {isa = PBXBuildFile; fileRef = C8C217D41CB7100E0038A2E6 /* UITableView+RxTests.swift */; };
		C8C4F18A1DE9DFA400003FA7 /* UISearchBar+RxTests.swift in Sources */ = {isa = PBXBuildFile; fileRef = C8B2908C1C94D6C500E923D0 /* UISearchBar+RxTests.swift */; };
		C8C8BCD41F89459300501D4D /* BehaviorRelay+Driver.swift in Sources */ = {isa = PBXBuildFile; fileRef = C8C8BCD31F89459300501D4D /* BehaviorRelay+Driver.swift */; };
		C8D132441C42D15E00B59FFF /* SectionedViewDataSourceType.swift in Sources */ = {isa = PBXBuildFile; fileRef = C8D132431C42D15E00B59FFF /* SectionedViewDataSourceType.swift */; };
		C8D970CE1F5324D90058F2FE /* Signal+Subscription.swift in Sources */ = {isa = PBXBuildFile; fileRef = C8D970CD1F5324D90058F2FE /* Signal+Subscription.swift */; };
		C8D970E31F532FD30058F2FE /* Signal+Test.swift in Sources */ = {isa = PBXBuildFile; fileRef = C8D970DC1F532FD10058F2FE /* Signal+Test.swift */; };
		C8D970E41F532FD30058F2FE /* Signal+Test.swift in Sources */ = {isa = PBXBuildFile; fileRef = C8D970DC1F532FD10058F2FE /* Signal+Test.swift */; };
		C8D970E51F532FD30058F2FE /* Signal+Test.swift in Sources */ = {isa = PBXBuildFile; fileRef = C8D970DC1F532FD10058F2FE /* Signal+Test.swift */; };
		C8D970E61F532FD30058F2FE /* SharedSequence+Test.swift in Sources */ = {isa = PBXBuildFile; fileRef = C8D970DD1F532FD10058F2FE /* SharedSequence+Test.swift */; };
		C8D970E71F532FD30058F2FE /* SharedSequence+Test.swift in Sources */ = {isa = PBXBuildFile; fileRef = C8D970DD1F532FD10058F2FE /* SharedSequence+Test.swift */; };
		C8D970E81F532FD30058F2FE /* SharedSequence+Test.swift in Sources */ = {isa = PBXBuildFile; fileRef = C8D970DD1F532FD10058F2FE /* SharedSequence+Test.swift */; };
		C8D970E91F532FD30058F2FE /* Driver+Test.swift in Sources */ = {isa = PBXBuildFile; fileRef = C8D970DE1F532FD20058F2FE /* Driver+Test.swift */; };
		C8D970EA1F532FD30058F2FE /* Driver+Test.swift in Sources */ = {isa = PBXBuildFile; fileRef = C8D970DE1F532FD20058F2FE /* Driver+Test.swift */; };
		C8D970EB1F532FD30058F2FE /* Driver+Test.swift in Sources */ = {isa = PBXBuildFile; fileRef = C8D970DE1F532FD20058F2FE /* Driver+Test.swift */; };
		C8D970EC1F532FD30058F2FE /* SectionedViewDataSourceMock.swift in Sources */ = {isa = PBXBuildFile; fileRef = C8D970E01F532FD20058F2FE /* SectionedViewDataSourceMock.swift */; };
		C8D970ED1F532FD30058F2FE /* SectionedViewDataSourceMock.swift in Sources */ = {isa = PBXBuildFile; fileRef = C8D970E01F532FD20058F2FE /* SectionedViewDataSourceMock.swift */; };
		C8D970EF1F532FD30058F2FE /* SharedSequence+Extensions.swift in Sources */ = {isa = PBXBuildFile; fileRef = C8D970E11F532FD20058F2FE /* SharedSequence+Extensions.swift */; };
		C8D970F01F532FD30058F2FE /* SharedSequence+Extensions.swift in Sources */ = {isa = PBXBuildFile; fileRef = C8D970E11F532FD20058F2FE /* SharedSequence+Extensions.swift */; };
		C8D970F11F532FD30058F2FE /* SharedSequence+Extensions.swift in Sources */ = {isa = PBXBuildFile; fileRef = C8D970E11F532FD20058F2FE /* SharedSequence+Extensions.swift */; };
		C8D970F21F532FD30058F2FE /* SharedSequence+OperatorTest.swift in Sources */ = {isa = PBXBuildFile; fileRef = C8D970E21F532FD30058F2FE /* SharedSequence+OperatorTest.swift */; };
		C8D970F31F532FD30058F2FE /* SharedSequence+OperatorTest.swift in Sources */ = {isa = PBXBuildFile; fileRef = C8D970E21F532FD30058F2FE /* SharedSequence+OperatorTest.swift */; };
		C8D970F41F532FD30058F2FE /* SharedSequence+OperatorTest.swift in Sources */ = {isa = PBXBuildFile; fileRef = C8D970E21F532FD30058F2FE /* SharedSequence+OperatorTest.swift */; };
		C8E390631F379041004FC993 /* Enumerated.swift in Sources */ = {isa = PBXBuildFile; fileRef = C8E390621F379041004FC993 /* Enumerated.swift */; };
		C8E390681F379386004FC993 /* Observable+EnumeratedTests.swift in Sources */ = {isa = PBXBuildFile; fileRef = C8E390671F379386004FC993 /* Observable+EnumeratedTests.swift */; };
		C8E390691F379386004FC993 /* Observable+EnumeratedTests.swift in Sources */ = {isa = PBXBuildFile; fileRef = C8E390671F379386004FC993 /* Observable+EnumeratedTests.swift */; };
		C8E3906A1F379386004FC993 /* Observable+EnumeratedTests.swift in Sources */ = {isa = PBXBuildFile; fileRef = C8E390671F379386004FC993 /* Observable+EnumeratedTests.swift */; };
		C8E8BA5A1E2C181A00A4AC2C /* RxSwift.framework in Frameworks */ = {isa = PBXBuildFile; fileRef = C8A56AD71AD7424700B4673B /* RxSwift.framework */; };
		C8E8BA641E2C186200A4AC2C /* Benchmarks.swift in Sources */ = {isa = PBXBuildFile; fileRef = C8E8BA621E2C186200A4AC2C /* Benchmarks.swift */; };
		C8E8BA721E2C18AE00A4AC2C /* main.swift in Sources */ = {isa = PBXBuildFile; fileRef = C8E8BA6F1E2C18AE00A4AC2C /* main.swift */; };
		C8F03F411DBB98DB00AECC4C /* Anomalies.swift in Sources */ = {isa = PBXBuildFile; fileRef = C8F03F401DBB98DB00AECC4C /* Anomalies.swift */; };
		C8F03F421DBB98DB00AECC4C /* Anomalies.swift in Sources */ = {isa = PBXBuildFile; fileRef = C8F03F401DBB98DB00AECC4C /* Anomalies.swift */; };
		C8F03F431DBB98DB00AECC4C /* Anomalies.swift in Sources */ = {isa = PBXBuildFile; fileRef = C8F03F401DBB98DB00AECC4C /* Anomalies.swift */; };
		C8F03F4A1DBBAC0A00AECC4C /* DispatchQueue+Extensions.swift in Sources */ = {isa = PBXBuildFile; fileRef = C8F03F491DBBAC0A00AECC4C /* DispatchQueue+Extensions.swift */; };
		C8F03F4F1DBBAE9400AECC4C /* DispatchQueue+Extensions.swift in Sources */ = {isa = PBXBuildFile; fileRef = C8F03F4E1DBBAE9400AECC4C /* DispatchQueue+Extensions.swift */; };
		C8F03F501DBBAE9400AECC4C /* DispatchQueue+Extensions.swift in Sources */ = {isa = PBXBuildFile; fileRef = C8F03F4E1DBBAE9400AECC4C /* DispatchQueue+Extensions.swift */; };
		C8F03F511DBBAE9400AECC4C /* DispatchQueue+Extensions.swift in Sources */ = {isa = PBXBuildFile; fileRef = C8F03F4E1DBBAE9400AECC4C /* DispatchQueue+Extensions.swift */; };
		C8F27DC01CE68DA600D5FB4F /* UITextView+RxTests.swift in Sources */ = {isa = PBXBuildFile; fileRef = C8F27DB11CE6711600D5FB4F /* UITextView+RxTests.swift */; };
		C8F27DC11CE68DA700D5FB4F /* UITextView+RxTests.swift in Sources */ = {isa = PBXBuildFile; fileRef = C8F27DB11CE6711600D5FB4F /* UITextView+RxTests.swift */; };
		C8F27DC21CE68DAB00D5FB4F /* UITextField+RxTests.swift in Sources */ = {isa = PBXBuildFile; fileRef = C8F27DAC1CE6710900D5FB4F /* UITextField+RxTests.swift */; };
		C8F27DC31CE68DAC00D5FB4F /* UITextField+RxTests.swift in Sources */ = {isa = PBXBuildFile; fileRef = C8F27DAC1CE6710900D5FB4F /* UITextField+RxTests.swift */; };
		C8FA89141C30405400CD3A17 /* VirtualTimeConverterType.swift in Sources */ = {isa = PBXBuildFile; fileRef = C8FA89121C30405400CD3A17 /* VirtualTimeConverterType.swift */; };
		C8FA89151C30405400CD3A17 /* VirtualTimeScheduler.swift in Sources */ = {isa = PBXBuildFile; fileRef = C8FA89131C30405400CD3A17 /* VirtualTimeScheduler.swift */; };
		C8FA89171C30409900CD3A17 /* HistoricalScheduler.swift in Sources */ = {isa = PBXBuildFile; fileRef = C8FA89161C30409900CD3A17 /* HistoricalScheduler.swift */; };
		C8FA891C1C30412A00CD3A17 /* HistoricalSchedulerTimeConverter.swift in Sources */ = {isa = PBXBuildFile; fileRef = C8FA891B1C30412A00CD3A17 /* HistoricalSchedulerTimeConverter.swift */; };
		CB883B401BE24C15000AC2EE /* RefCountDisposable.swift in Sources */ = {isa = PBXBuildFile; fileRef = CB883B3F1BE24C15000AC2EE /* RefCountDisposable.swift */; };
		CB883B451BE256D4000AC2EE /* BooleanDisposable.swift in Sources */ = {isa = PBXBuildFile; fileRef = CB883B441BE256D4000AC2EE /* BooleanDisposable.swift */; };
		CD8F7AC527BA9187001574EB /* Infallible+Driver.swift in Sources */ = {isa = PBXBuildFile; fileRef = CD8F7AC427BA9187001574EB /* Infallible+Driver.swift */; };
		CDDEF16A1D4FB40000CA8546 /* Disposables.swift in Sources */ = {isa = PBXBuildFile; fileRef = CDDEF1691D4FB40000CA8546 /* Disposables.swift */; };
		D9080ACF1EA05AE0002B433B /* RxNavigationControllerDelegateProxy.swift in Sources */ = {isa = PBXBuildFile; fileRef = D9080ACD1EA05A16002B433B /* RxNavigationControllerDelegateProxy.swift */; };
		D9080AD41EA05DE9002B433B /* UINavigationController+Rx.swift in Sources */ = {isa = PBXBuildFile; fileRef = D9080AD21EA05DDF002B433B /* UINavigationController+Rx.swift */; };
		D9080AD81EA06189002B433B /* UINavigationController+RxTests.swift in Sources */ = {isa = PBXBuildFile; fileRef = D9080AD71EA06189002B433B /* UINavigationController+RxTests.swift */; };
		D9080AD91EA06189002B433B /* UINavigationController+RxTests.swift in Sources */ = {isa = PBXBuildFile; fileRef = D9080AD71EA06189002B433B /* UINavigationController+RxTests.swift */; };
		DB08833526FA9834005805BE /* Observable+Concurrency.swift in Sources */ = {isa = PBXBuildFile; fileRef = DB08833426FA9834005805BE /* Observable+Concurrency.swift */; };
		DB08833726FB0637005805BE /* SharedSequence+Concurrency.swift in Sources */ = {isa = PBXBuildFile; fileRef = DB08833626FB0637005805BE /* SharedSequence+Concurrency.swift */; };
		DB08833A26FB0806005805BE /* SharedSequence+ConcurrencyTests.swift in Sources */ = {isa = PBXBuildFile; fileRef = DB08833826FB07CB005805BE /* SharedSequence+ConcurrencyTests.swift */; };
		DB08833B26FB080B005805BE /* SharedSequence+ConcurrencyTests.swift in Sources */ = {isa = PBXBuildFile; fileRef = DB08833826FB07CB005805BE /* SharedSequence+ConcurrencyTests.swift */; };
		DB08833C26FB080B005805BE /* SharedSequence+ConcurrencyTests.swift in Sources */ = {isa = PBXBuildFile; fileRef = DB08833826FB07CB005805BE /* SharedSequence+ConcurrencyTests.swift */; };
		DB0B922026FB3139005CEED9 /* Observable+ConcurrencyTests.swift in Sources */ = {isa = PBXBuildFile; fileRef = DB0B921F26FB3139005CEED9 /* Observable+ConcurrencyTests.swift */; };
		DB0B922126FB3139005CEED9 /* Observable+ConcurrencyTests.swift in Sources */ = {isa = PBXBuildFile; fileRef = DB0B921F26FB3139005CEED9 /* Observable+ConcurrencyTests.swift */; };
		DB0B922226FB3139005CEED9 /* Observable+ConcurrencyTests.swift in Sources */ = {isa = PBXBuildFile; fileRef = DB0B921F26FB3139005CEED9 /* Observable+ConcurrencyTests.swift */; };
		DB0B922426FB31C1005CEED9 /* PrimitiveSequence+Concurrency.swift in Sources */ = {isa = PBXBuildFile; fileRef = DB0B922326FB31C1005CEED9 /* PrimitiveSequence+Concurrency.swift */; };
		DB0B922626FB31EF005CEED9 /* Infallible+Concurrency.swift in Sources */ = {isa = PBXBuildFile; fileRef = DB0B922526FB31EF005CEED9 /* Infallible+Concurrency.swift */; };
		DB0B922926FB3462005CEED9 /* Infallible+ConcurrencyTests.swift in Sources */ = {isa = PBXBuildFile; fileRef = DB0B922726FB343B005CEED9 /* Infallible+ConcurrencyTests.swift */; };
		DB0B922C26FB3569005CEED9 /* PrimitiveSequence+ConcurrencyTests.swift in Sources */ = {isa = PBXBuildFile; fileRef = DB0B922A26FB34D3005CEED9 /* PrimitiveSequence+ConcurrencyTests.swift */; };
		DB8157D3264941B300164D4B /* UIApplication+RxTests.swift in Sources */ = {isa = PBXBuildFile; fileRef = DB8157D2264941B200164D4B /* UIApplication+RxTests.swift */; };
		DB8157E9264941EB00164D4B /* UIApplication+Rx.swift in Sources */ = {isa = PBXBuildFile; fileRef = DB8157E8264941EB00164D4B /* UIApplication+Rx.swift */; };
		ECBBA59B1DF8C0BA00DDDC2E /* UITabBarController+Rx.swift in Sources */ = {isa = PBXBuildFile; fileRef = ECBBA59A1DF8C0BA00DDDC2E /* UITabBarController+Rx.swift */; };
		ECBBA59E1DF8C0D400DDDC2E /* RxTabBarControllerDelegateProxy.swift in Sources */ = {isa = PBXBuildFile; fileRef = ECBBA59D1DF8C0D400DDDC2E /* RxTabBarControllerDelegateProxy.swift */; };
		ECBBA5A11DF8C0FF00DDDC2E /* UITabBarController+RxTests.swift in Sources */ = {isa = PBXBuildFile; fileRef = ECBBA5A01DF8C0FF00DDDC2E /* UITabBarController+RxTests.swift */; };
		ECBBA5A21DF8C0FF00DDDC2E /* UITabBarController+RxTests.swift in Sources */ = {isa = PBXBuildFile; fileRef = ECBBA5A01DF8C0FF00DDDC2E /* UITabBarController+RxTests.swift */; };
		F31F35B01BB4FED800961002 /* UIStepper+Rx.swift in Sources */ = {isa = PBXBuildFile; fileRef = F31F35AF1BB4FED800961002 /* UIStepper+Rx.swift */; };
/* End PBXBuildFile section */

/* Begin PBXContainerItemProxy section */
		A2897D59225CA28F004EA481 /* PBXContainerItemProxy */ = {
			isa = PBXContainerItemProxy;
			containerPortal = C8A56ACE1AD7424700B4673B /* Project object */;
			proxyType = 1;
			remoteGlobalIDString = C8A56AD61AD7424700B4673B;
			remoteInfo = RxSwift;
		};
		A2897D63225CBD37004EA481 /* PBXContainerItemProxy */ = {
			isa = PBXContainerItemProxy;
			containerPortal = C8A56ACE1AD7424700B4673B /* Project object */;
			proxyType = 1;
			remoteGlobalIDString = A2897CB3225CA1E7004EA481;
			remoteInfo = RxRelay;
		};
		C83508C91C386F6F0027C24C /* PBXContainerItemProxy */ = {
			isa = PBXContainerItemProxy;
			containerPortal = C8A56ACE1AD7424700B4673B /* Project object */;
			proxyType = 1;
			remoteGlobalIDString = C8A56AD61AD7424700B4673B;
			remoteInfo = "RxSwift-iOS";
		};
		C835097A1C3871340027C24C /* PBXContainerItemProxy */ = {
			isa = PBXContainerItemProxy;
			containerPortal = C8A56ACE1AD7424700B4673B /* Project object */;
			proxyType = 1;
			remoteGlobalIDString = C88FA4FD1C25C44800CCFEA4;
			remoteInfo = "RxTest-iOS";
		};
		C835097C1C3871380027C24C /* PBXContainerItemProxy */ = {
			isa = PBXContainerItemProxy;
			containerPortal = C8A56ACE1AD7424700B4673B /* Project object */;
			proxyType = 1;
			remoteGlobalIDString = C8093B4B1B8A71F00088E94D;
			remoteInfo = "RxBlocking-iOS";
		};
		C83E398621890703001F4F0E /* PBXContainerItemProxy */ = {
			isa = PBXContainerItemProxy;
			containerPortal = C8A56ACE1AD7424700B4673B /* Project object */;
			proxyType = 1;
			remoteGlobalIDString = C8A56AD61AD7424700B4673B;
			remoteInfo = RxSwift;
		};
		C83E398821890703001F4F0E /* PBXContainerItemProxy */ = {
			isa = PBXContainerItemProxy;
			containerPortal = C8A56ACE1AD7424700B4673B /* Project object */;
			proxyType = 1;
			remoteGlobalIDString = C80938F51B8A71760088E94D;
			remoteInfo = RxCocoa;
		};
		C83E398A21890703001F4F0E /* PBXContainerItemProxy */ = {
			isa = PBXContainerItemProxy;
			containerPortal = C8A56ACE1AD7424700B4673B /* Project object */;
			proxyType = 1;
			remoteGlobalIDString = C8093B4B1B8A71F00088E94D;
			remoteInfo = RxBlocking;
		};
		C83E398C21890703001F4F0E /* PBXContainerItemProxy */ = {
			isa = PBXContainerItemProxy;
			containerPortal = C8A56ACE1AD7424700B4673B /* Project object */;
			proxyType = 1;
			remoteGlobalIDString = C88FA4FD1C25C44800CCFEA4;
			remoteInfo = RxTest;
		};
		C83E398E2189070A001F4F0E /* PBXContainerItemProxy */ = {
			isa = PBXContainerItemProxy;
			containerPortal = C8A56ACE1AD7424700B4673B /* Project object */;
			proxyType = 1;
			remoteGlobalIDString = C8A56AD61AD7424700B4673B;
			remoteInfo = RxSwift;
		};
		C83E39902189070A001F4F0E /* PBXContainerItemProxy */ = {
			isa = PBXContainerItemProxy;
			containerPortal = C8A56ACE1AD7424700B4673B /* Project object */;
			proxyType = 1;
			remoteGlobalIDString = C80938F51B8A71760088E94D;
			remoteInfo = RxCocoa;
		};
		C83E39922189070A001F4F0E /* PBXContainerItemProxy */ = {
			isa = PBXContainerItemProxy;
			containerPortal = C8A56ACE1AD7424700B4673B /* Project object */;
			proxyType = 1;
			remoteGlobalIDString = C8093B4B1B8A71F00088E94D;
			remoteInfo = RxBlocking;
		};
		C83E39942189070A001F4F0E /* PBXContainerItemProxy */ = {
			isa = PBXContainerItemProxy;
			containerPortal = C8A56ACE1AD7424700B4673B /* Project object */;
			proxyType = 1;
			remoteGlobalIDString = C88FA4FD1C25C44800CCFEA4;
			remoteInfo = RxTest;
		};
		C872BD1B1BC0529600D7175E /* PBXContainerItemProxy */ = {
			isa = PBXContainerItemProxy;
			containerPortal = C8A56ACE1AD7424700B4673B /* Project object */;
			proxyType = 1;
			remoteGlobalIDString = C8A56AD61AD7424700B4673B;
			remoteInfo = "RxSwift-iOS";
		};
		C872BD231BC052B800D7175E /* PBXContainerItemProxy */ = {
			isa = PBXContainerItemProxy;
			containerPortal = C8A56ACE1AD7424700B4673B /* Project object */;
			proxyType = 1;
			remoteGlobalIDString = C8A56AD61AD7424700B4673B;
			remoteInfo = "RxSwift-iOS";
		};
		C88FA4FF1C25C44800CCFEA4 /* PBXContainerItemProxy */ = {
			isa = PBXContainerItemProxy;
			containerPortal = C8A56ACE1AD7424700B4673B /* Project object */;
			proxyType = 1;
			remoteGlobalIDString = C8A56AD61AD7424700B4673B;
			remoteInfo = "RxSwift-iOS";
		};
		C8B52BC5215434D600EAA87C /* PBXContainerItemProxy */ = {
			isa = PBXContainerItemProxy;
			containerPortal = C8A56ACE1AD7424700B4673B /* Project object */;
			proxyType = 1;
			remoteGlobalIDString = C80938F51B8A71760088E94D;
			remoteInfo = "RxCocoa-iOS";
		};
		C8E8BA5B1E2C181A00A4AC2C /* PBXContainerItemProxy */ = {
			isa = PBXContainerItemProxy;
			containerPortal = C8A56ACE1AD7424700B4673B /* Project object */;
			proxyType = 1;
			remoteGlobalIDString = C8A56AD61AD7424700B4673B;
			remoteInfo = "RxSwift-iOS";
		};
		C8E8BA751E2C1BB200A4AC2C /* PBXContainerItemProxy */ = {
			isa = PBXContainerItemProxy;
			containerPortal = C8A56ACE1AD7424700B4673B /* Project object */;
			proxyType = 1;
			remoteGlobalIDString = C80938F51B8A71760088E94D;
			remoteInfo = "RxCocoa-iOS";
		};
/* End PBXContainerItemProxy section */

/* Begin PBXFileReference section */
		033C2EF41D081B2A0050C015 /* UIScrollView+RxTests.swift */ = {isa = PBXFileReference; fileEncoding = 4; lastKnownFileType = sourcecode.swift; path = "UIScrollView+RxTests.swift"; sourceTree = "<group>"; };
		0BA949661E224B7E0036DD06 /* AsyncSubject.swift */ = {isa = PBXFileReference; fileEncoding = 4; lastKnownFileType = sourcecode.swift; path = AsyncSubject.swift; sourceTree = "<group>"; };
		0BA9496B1E224B9C0036DD06 /* AsyncSubjectTests.swift */ = {isa = PBXFileReference; fileEncoding = 4; lastKnownFileType = sourcecode.swift; path = AsyncSubjectTests.swift; sourceTree = "<group>"; };
		1AF67DA11CED420A00C310FA /* PublishSubjectTest.swift */ = {isa = PBXFileReference; fileEncoding = 4; lastKnownFileType = sourcecode.swift; path = PublishSubjectTest.swift; sourceTree = "<group>"; };
		1AF67DA51CED430100C310FA /* ReplaySubjectTest.swift */ = {isa = PBXFileReference; fileEncoding = 4; lastKnownFileType = sourcecode.swift; path = ReplaySubjectTest.swift; sourceTree = "<group>"; };
		1E3079AB21FB52330072A7E6 /* AtomicTests.swift */ = {isa = PBXFileReference; fileEncoding = 4; lastKnownFileType = sourcecode.swift; path = AtomicTests.swift; sourceTree = "<group>"; };
		1E3EDF64226356A000B631B9 /* Date+Dispatch.swift */ = {isa = PBXFileReference; lastKnownFileType = sourcecode.swift; path = "Date+Dispatch.swift"; sourceTree = "<group>"; };
		1E9DA0C422006858000EB80A /* Synchronized.swift */ = {isa = PBXFileReference; lastKnownFileType = sourcecode.swift; path = Synchronized.swift; sourceTree = "<group>"; };
		25F6ECBB1F48C366008552FA /* Maybe.swift */ = {isa = PBXFileReference; fileEncoding = 4; lastKnownFileType = sourcecode.swift; path = Maybe.swift; sourceTree = "<group>"; };
		25F6ECBD1F48C373008552FA /* Completable.swift */ = {isa = PBXFileReference; fileEncoding = 4; lastKnownFileType = sourcecode.swift; path = Completable.swift; sourceTree = "<group>"; };
		25F6ECBF1F48C37C008552FA /* Single.swift */ = {isa = PBXFileReference; fileEncoding = 4; lastKnownFileType = sourcecode.swift; path = Single.swift; sourceTree = "<group>"; };
		271A97421CFC99FE00D64125 /* UIViewController+RxTests.swift */ = {isa = PBXFileReference; fileEncoding = 4; lastKnownFileType = sourcecode.swift; path = "UIViewController+RxTests.swift"; sourceTree = "<group>"; };
		4583D8211FE94BB100AA1BB1 /* Recorded+Event.swift */ = {isa = PBXFileReference; fileEncoding = 4; lastKnownFileType = sourcecode.swift; path = "Recorded+Event.swift"; sourceTree = "<group>"; };
		4C5213A9225D41E60079FC77 /* CompactMap.swift */ = {isa = PBXFileReference; fileEncoding = 4; lastKnownFileType = sourcecode.swift; path = CompactMap.swift; sourceTree = "<group>"; };
		4C5213AB225E20350079FC77 /* Observable+CompactMapTests.swift */ = {isa = PBXFileReference; fileEncoding = 4; lastKnownFileType = sourcecode.swift; path = "Observable+CompactMapTests.swift"; sourceTree = "<group>"; };
		4C8DE0E120D54545003E2D8A /* DisposeBagTest.swift */ = {isa = PBXFileReference; lastKnownFileType = sourcecode.swift; path = DisposeBagTest.swift; sourceTree = "<group>"; };
		5039386028CB6479003A0ACC /* RxDelegateProxyCrashFix.swift */ = {isa = PBXFileReference; lastKnownFileType = sourcecode.swift; path = RxDelegateProxyCrashFix.swift; sourceTree = "<group>"; };
		504540C824196D960098665F /* WKWebView+Rx.swift */ = {isa = PBXFileReference; fileEncoding = 4; lastKnownFileType = sourcecode.swift; path = "WKWebView+Rx.swift"; sourceTree = "<group>"; };
		504540CA24196EB10098665F /* WKWebView+RxTests.swift */ = {isa = PBXFileReference; fileEncoding = 4; lastKnownFileType = sourcecode.swift; path = "WKWebView+RxTests.swift"; sourceTree = "<group>"; };
		504540CD2419701D0098665F /* RxWKNavigationDelegateProxy.swift */ = {isa = PBXFileReference; fileEncoding = 4; lastKnownFileType = sourcecode.swift; path = RxWKNavigationDelegateProxy.swift; sourceTree = "<group>"; };
		504540CF241971E70098665F /* DelegateProxyTest+WebKit.swift */ = {isa = PBXFileReference; fileEncoding = 4; lastKnownFileType = sourcecode.swift; path = "DelegateProxyTest+WebKit.swift"; sourceTree = "<group>"; };
		54700C9E1CE37D1000EF3A8F /* UINavigationItem+RxTests.swift.swift */ = {isa = PBXFileReference; fileEncoding = 4; lastKnownFileType = sourcecode.swift; path = "UINavigationItem+RxTests.swift.swift"; sourceTree = "<group>"; };
		601AE3D91EE24E4F00617386 /* SwiftSupport.swift */ = {isa = PBXFileReference; fileEncoding = 4; lastKnownFileType = sourcecode.swift; path = SwiftSupport.swift; sourceTree = "<group>"; };
<<<<<<< HEAD
		65CD03761D1AA8BB005CEB2B /* Observable+Dependencies.swift */ = {isa = PBXFileReference; fileEncoding = 4; lastKnownFileType = sourcecode.swift; path = "Observable+Dependencies.swift"; sourceTree = "<group>"; };
		6B9CA568202A1F43002C2D11 /* KeyPathBinder.swift */ = {isa = PBXFileReference; lastKnownFileType = sourcecode.swift; path = KeyPathBinder.swift; sourceTree = "<group>"; };
		6B9CA56D202A1F96002C2D11 /* KeyPathBinder+RxTests.swift */ = {isa = PBXFileReference; lastKnownFileType = sourcecode.swift; path = "KeyPathBinder+RxTests.swift"; sourceTree = "<group>"; };
=======
		6A7D2CD323BBDBDC0038576E /* ReplayRelayTests.swift */ = {isa = PBXFileReference; lastKnownFileType = sourcecode.swift; path = ReplayRelayTests.swift; sourceTree = "<group>"; };
		6A94254923AFC2F300B7A24C /* ReplayRelay.swift */ = {isa = PBXFileReference; lastKnownFileType = sourcecode.swift; path = ReplayRelay.swift; sourceTree = "<group>"; };
		7846F56524F83AF400A39919 /* Infallible.swift */ = {isa = PBXFileReference; lastKnownFileType = sourcecode.swift; path = Infallible.swift; sourceTree = "<group>"; };
		786DED6224F83DE5008C4FAC /* ObservableConvertibleType+Infallible.swift */ = {isa = PBXFileReference; lastKnownFileType = sourcecode.swift; path = "ObservableConvertibleType+Infallible.swift"; sourceTree = "<group>"; };
		786DED6624F84095008C4FAC /* Infallible+Zip+arity.tt */ = {isa = PBXFileReference; lastKnownFileType = text; path = "Infallible+Zip+arity.tt"; sourceTree = "<group>"; };
		786DED6824F8415B008C4FAC /* Infallible+Zip+arity.swift */ = {isa = PBXFileReference; fileEncoding = 4; lastKnownFileType = sourcecode.swift; path = "Infallible+Zip+arity.swift"; sourceTree = "<group>"; };
		786DED6A24F84432008C4FAC /* Infallible+CombineLatest+arity.tt */ = {isa = PBXFileReference; lastKnownFileType = text; path = "Infallible+CombineLatest+arity.tt"; sourceTree = "<group>"; };
		786DED6B24F844BC008C4FAC /* Infallible+CombineLatest+arity.swift */ = {isa = PBXFileReference; fileEncoding = 4; lastKnownFileType = sourcecode.swift; path = "Infallible+CombineLatest+arity.swift"; sourceTree = "<group>"; };
		786DED6D24F84623008C4FAC /* Infallible+Operators.swift */ = {isa = PBXFileReference; lastKnownFileType = sourcecode.swift; path = "Infallible+Operators.swift"; sourceTree = "<group>"; };
		786DED6F24F847BF008C4FAC /* Infallible+Create.swift */ = {isa = PBXFileReference; lastKnownFileType = sourcecode.swift; path = "Infallible+Create.swift"; sourceTree = "<group>"; };
		786DED7124F849F3008C4FAC /* Infallible+Bind.swift */ = {isa = PBXFileReference; lastKnownFileType = sourcecode.swift; path = "Infallible+Bind.swift"; sourceTree = "<group>"; };
		788DCE5C24CB8249005B8F8C /* Decode.swift */ = {isa = PBXFileReference; lastKnownFileType = sourcecode.swift; path = Decode.swift; sourceTree = "<group>"; };
		788DCE5E24CB8512005B8F8C /* Observable+DecodeTests.swift */ = {isa = PBXFileReference; lastKnownFileType = sourcecode.swift; path = "Observable+DecodeTests.swift"; sourceTree = "<group>"; };
		78B6157623B6A035009C2AD9 /* Binder+Tests.swift */ = {isa = PBXFileReference; fileEncoding = 4; lastKnownFileType = sourcecode.swift; path = "Binder+Tests.swift"; sourceTree = "<group>"; };
		78C385CD25685076005E39B3 /* Infallible+BindTests.swift */ = {isa = PBXFileReference; lastKnownFileType = sourcecode.swift; path = "Infallible+BindTests.swift"; sourceTree = "<group>"; };
		78C385EA256859DC005E39B3 /* Infallible+Tests.swift */ = {isa = PBXFileReference; lastKnownFileType = sourcecode.swift; path = "Infallible+Tests.swift"; sourceTree = "<group>"; };
>>>>>>> 04c8d2b4
		7EDBAEAB1C89B1A5006CBE67 /* UITabBarItem+RxTests.swift */ = {isa = PBXFileReference; fileEncoding = 4; lastKnownFileType = sourcecode.swift; path = "UITabBarItem+RxTests.swift"; sourceTree = "<group>"; };
		7F600F3D1C5D0C0100535B1D /* UIRefreshControl+Rx.swift */ = {isa = PBXFileReference; fileEncoding = 4; lastKnownFileType = sourcecode.swift; path = "UIRefreshControl+Rx.swift"; sourceTree = "<group>"; };
		7F600F421C5D0D2D00535B1D /* UIRefreshControl+RxTests.swift */ = {isa = PBXFileReference; fileEncoding = 4; lastKnownFileType = sourcecode.swift; path = "UIRefreshControl+RxTests.swift"; sourceTree = "<group>"; };
		819C2F081F2FBC7F009104B6 /* First.swift */ = {isa = PBXFileReference; fileEncoding = 4; lastKnownFileType = sourcecode.swift; path = First.swift; sourceTree = "<group>"; };
		842A5A281C357F7D003568D5 /* NSTextStorage+Rx.swift */ = {isa = PBXFileReference; fileEncoding = 4; lastKnownFileType = sourcecode.swift; path = "NSTextStorage+Rx.swift"; sourceTree = "<group>"; };
		844BC8AA1CE4FA5600F5C7CB /* RxPickerViewDelegateProxy.swift */ = {isa = PBXFileReference; fileEncoding = 4; lastKnownFileType = sourcecode.swift; path = RxPickerViewDelegateProxy.swift; sourceTree = "<group>"; };
		844BC8B31CE4FD7500F5C7CB /* UIPickerView+Rx.swift */ = {isa = PBXFileReference; fileEncoding = 4; lastKnownFileType = sourcecode.swift; path = "UIPickerView+Rx.swift"; sourceTree = "<group>"; };
		844BC8B71CE5023200F5C7CB /* UIPickerView+RxTests.swift */ = {isa = PBXFileReference; fileEncoding = 4; lastKnownFileType = sourcecode.swift; path = "UIPickerView+RxTests.swift"; sourceTree = "<group>"; };
		846436E11C9AF64C0035B40D /* RxSearchControllerDelegateProxy.swift */ = {isa = PBXFileReference; fileEncoding = 4; lastKnownFileType = sourcecode.swift; path = RxSearchControllerDelegateProxy.swift; sourceTree = "<group>"; };
		84C225A21C33F00B008724EC /* RxTextStorageDelegateProxy.swift */ = {isa = PBXFileReference; fileEncoding = 4; lastKnownFileType = sourcecode.swift; path = RxTextStorageDelegateProxy.swift; sourceTree = "<group>"; };
		84E4D3901C9AFCD500ADFDC9 /* UISearchController+Rx.swift */ = {isa = PBXFileReference; fileEncoding = 4; lastKnownFileType = sourcecode.swift; path = "UISearchController+Rx.swift"; sourceTree = "<group>"; };
		84E4D3951C9B011000ADFDC9 /* UISearchController+RxTests.swift */ = {isa = PBXFileReference; fileEncoding = 4; lastKnownFileType = sourcecode.swift; path = "UISearchController+RxTests.swift"; sourceTree = "<group>"; };
		88718CFD1CE5D80000D88D60 /* UITabBar+Rx.swift */ = {isa = PBXFileReference; fileEncoding = 4; lastKnownFileType = sourcecode.swift; lineEnding = 0; path = "UITabBar+Rx.swift"; sourceTree = "<group>"; xcLanguageSpecificationIdentifier = xcode.lang.swift; };
		88718D001CE5DE2500D88D60 /* UITabBar+RxTests.swift */ = {isa = PBXFileReference; fileEncoding = 4; lastKnownFileType = sourcecode.swift; path = "UITabBar+RxTests.swift"; sourceTree = "<group>"; };
		88D98F2D1CE7549A00D50457 /* RxTabBarDelegateProxy.swift */ = {isa = PBXFileReference; fileEncoding = 4; lastKnownFileType = sourcecode.swift; lineEnding = 0; path = RxTabBarDelegateProxy.swift; sourceTree = "<group>"; xcLanguageSpecificationIdentifier = xcode.lang.swift; };
		914FCD661CCDB82E0058B304 /* UIPageControl+RxTest.swift */ = {isa = PBXFileReference; fileEncoding = 4; lastKnownFileType = sourcecode.swift; path = "UIPageControl+RxTest.swift"; sourceTree = "<group>"; };
		927A78B621179FFD00A45638 /* NSTextView+Rx.swift */ = {isa = PBXFileReference; lastKnownFileType = sourcecode.swift; path = "NSTextView+Rx.swift"; sourceTree = "<group>"; };
		927A78C82117BCB400A45638 /* NSTextView+RxTests.swift */ = {isa = PBXFileReference; fileEncoding = 4; lastKnownFileType = sourcecode.swift; path = "NSTextView+RxTests.swift"; sourceTree = "<group>"; };
		9BA1CBD11C0F7C0A0044B50A /* UIActivityIndicatorView+Rx.swift */ = {isa = PBXFileReference; fileEncoding = 4; lastKnownFileType = sourcecode.swift; path = "UIActivityIndicatorView+Rx.swift"; sourceTree = "<group>"; };
		A111CE961B91C97C00D0DCEE /* Info.plist */ = {isa = PBXFileReference; fileEncoding = 4; lastKnownFileType = text.plist.xml; path = Info.plist; sourceTree = "<group>"; };
		A20CC6C8259F3FE700370AE3 /* WithUnretained.swift */ = {isa = PBXFileReference; lastKnownFileType = sourcecode.swift; path = WithUnretained.swift; sourceTree = "<group>"; };
		A20CC6D4259F408100370AE3 /* Observable+WithUnretainedTests.swift */ = {isa = PBXFileReference; lastKnownFileType = sourcecode.swift; path = "Observable+WithUnretainedTests.swift"; sourceTree = "<group>"; };
		A2897D53225CA1E7004EA481 /* RxRelay.framework */ = {isa = PBXFileReference; explicitFileType = wrapper.framework; includeInIndex = 0; path = RxRelay.framework; sourceTree = BUILT_PRODUCTS_DIR; };
		A2897D61225CA3F3004EA481 /* Observable+Bind.swift */ = {isa = PBXFileReference; lastKnownFileType = sourcecode.swift; path = "Observable+Bind.swift"; sourceTree = "<group>"; };
		A2897D65225D0182004EA481 /* PublishRelay+Signal.swift */ = {isa = PBXFileReference; fileEncoding = 4; lastKnownFileType = sourcecode.swift; path = "PublishRelay+Signal.swift"; sourceTree = "<group>"; };
		A2897D68225D023A004EA481 /* Utils.swift */ = {isa = PBXFileReference; lastKnownFileType = sourcecode.swift; path = Utils.swift; sourceTree = "<group>"; };
		A2FD4E9B225D04FF00288525 /* Observable+RelayBindTests.swift */ = {isa = PBXFileReference; lastKnownFileType = sourcecode.swift; path = "Observable+RelayBindTests.swift"; sourceTree = "<group>"; };
		A2FD4EA4225D0A8100288525 /* Info.plist */ = {isa = PBXFileReference; fileEncoding = 4; lastKnownFileType = text.plist.xml; path = Info.plist; sourceTree = "<group>"; };
		A520FFF61F0D258E00573734 /* RxPickerViewDataSourceType.swift */ = {isa = PBXFileReference; fileEncoding = 4; lastKnownFileType = sourcecode.swift; path = RxPickerViewDataSourceType.swift; sourceTree = "<group>"; };
		A520FFFB1F0D291500573734 /* RxPickerViewDataSourceProxy.swift */ = {isa = PBXFileReference; fileEncoding = 4; lastKnownFileType = sourcecode.swift; path = RxPickerViewDataSourceProxy.swift; sourceTree = "<group>"; };
		A5CD03891F1660F40005A376 /* RxPickerViewAdapter.swift */ = {isa = PBXFileReference; fileEncoding = 4; lastKnownFileType = sourcecode.swift; path = RxPickerViewAdapter.swift; sourceTree = "<group>"; };
		B562478D2035154900D3EE75 /* RxCollectionViewDataSourcePrefetchingProxy.swift */ = {isa = PBXFileReference; fileEncoding = 4; lastKnownFileType = sourcecode.swift; path = RxCollectionViewDataSourcePrefetchingProxy.swift; sourceTree = "<group>"; };
		B5624793203532F500D3EE75 /* RxTableViewDataSourcePrefetchingProxy.swift */ = {isa = PBXFileReference; fileEncoding = 4; lastKnownFileType = sourcecode.swift; path = RxTableViewDataSourcePrefetchingProxy.swift; sourceTree = "<group>"; };
		C801DE351F6EAD3C008DB060 /* SingleTest.swift */ = {isa = PBXFileReference; lastKnownFileType = sourcecode.swift; path = SingleTest.swift; sourceTree = "<group>"; };
		C801DE391F6EAD48008DB060 /* MaybeTest.swift */ = {isa = PBXFileReference; lastKnownFileType = sourcecode.swift; path = MaybeTest.swift; sourceTree = "<group>"; };
		C801DE3D1F6EAD57008DB060 /* CompletableTest.swift */ = {isa = PBXFileReference; lastKnownFileType = sourcecode.swift; path = CompletableTest.swift; sourceTree = "<group>"; };
		C801DE411F6EBB29008DB060 /* ObservableType+PrimitiveSequence.swift */ = {isa = PBXFileReference; lastKnownFileType = sourcecode.swift; path = "ObservableType+PrimitiveSequence.swift"; sourceTree = "<group>"; };
		C801DE491F6EBB84008DB060 /* Observable+PrimitiveSequenceTest.swift */ = {isa = PBXFileReference; lastKnownFileType = sourcecode.swift; path = "Observable+PrimitiveSequenceTest.swift"; sourceTree = "<group>"; };
		C8091C4D1FAA345C001DB32A /* ObservableConvertibleType+SharedSequence.swift */ = {isa = PBXFileReference; lastKnownFileType = sourcecode.swift; path = "ObservableConvertibleType+SharedSequence.swift"; sourceTree = "<group>"; };
		C8091C521FAA3588001DB32A /* ObservableConvertibleType+SharedSequence.swift */ = {isa = PBXFileReference; lastKnownFileType = sourcecode.swift; path = "ObservableConvertibleType+SharedSequence.swift"; sourceTree = "<group>"; };
		C8091C561FAA39C1001DB32A /* ControlEvent+Signal.swift */ = {isa = PBXFileReference; lastKnownFileType = sourcecode.swift; path = "ControlEvent+Signal.swift"; sourceTree = "<group>"; };
		C809396D1B8A71760088E94D /* RxCocoa.framework */ = {isa = PBXFileReference; explicitFileType = wrapper.framework; includeInIndex = 0; path = RxCocoa.framework; sourceTree = BUILT_PRODUCTS_DIR; };
		C8093BC71B8A71F00088E94D /* RxBlocking.framework */ = {isa = PBXFileReference; explicitFileType = wrapper.framework; includeInIndex = 0; path = RxBlocking.framework; sourceTree = BUILT_PRODUCTS_DIR; };
		C8093C491B8A72BE0088E94D /* Cancelable.swift */ = {isa = PBXFileReference; fileEncoding = 4; lastKnownFileType = sourcecode.swift; path = Cancelable.swift; sourceTree = "<group>"; };
		C8093C4B1B8A72BE0088E94D /* AsyncLock.swift */ = {isa = PBXFileReference; fileEncoding = 4; lastKnownFileType = sourcecode.swift; path = AsyncLock.swift; sourceTree = "<group>"; };
		C8093C4C1B8A72BE0088E94D /* Lock.swift */ = {isa = PBXFileReference; fileEncoding = 4; lastKnownFileType = sourcecode.swift; path = Lock.swift; sourceTree = "<group>"; };
		C8093C4D1B8A72BE0088E94D /* ConnectableObservableType.swift */ = {isa = PBXFileReference; fileEncoding = 4; lastKnownFileType = sourcecode.swift; path = ConnectableObservableType.swift; sourceTree = "<group>"; };
		C8093C521B8A72BE0088E94D /* Disposable.swift */ = {isa = PBXFileReference; fileEncoding = 4; lastKnownFileType = sourcecode.swift; path = Disposable.swift; sourceTree = "<group>"; };
		C8093C541B8A72BE0088E94D /* AnonymousDisposable.swift */ = {isa = PBXFileReference; fileEncoding = 4; lastKnownFileType = sourcecode.swift; path = AnonymousDisposable.swift; sourceTree = "<group>"; };
		C8093C551B8A72BE0088E94D /* BinaryDisposable.swift */ = {isa = PBXFileReference; fileEncoding = 4; lastKnownFileType = sourcecode.swift; path = BinaryDisposable.swift; sourceTree = "<group>"; };
		C8093C571B8A72BE0088E94D /* CompositeDisposable.swift */ = {isa = PBXFileReference; fileEncoding = 4; lastKnownFileType = sourcecode.swift; path = CompositeDisposable.swift; sourceTree = "<group>"; };
		C8093C581B8A72BE0088E94D /* DisposeBag.swift */ = {isa = PBXFileReference; fileEncoding = 4; lastKnownFileType = sourcecode.swift; path = DisposeBag.swift; sourceTree = "<group>"; };
		C8093C591B8A72BE0088E94D /* DisposeBase.swift */ = {isa = PBXFileReference; fileEncoding = 4; lastKnownFileType = sourcecode.swift; path = DisposeBase.swift; sourceTree = "<group>"; };
		C8093C5C1B8A72BE0088E94D /* NopDisposable.swift */ = {isa = PBXFileReference; fileEncoding = 4; lastKnownFileType = sourcecode.swift; path = NopDisposable.swift; sourceTree = "<group>"; };
		C8093C5D1B8A72BE0088E94D /* ScheduledDisposable.swift */ = {isa = PBXFileReference; fileEncoding = 4; lastKnownFileType = sourcecode.swift; path = ScheduledDisposable.swift; sourceTree = "<group>"; };
		C8093C5F1B8A72BE0088E94D /* SerialDisposable.swift */ = {isa = PBXFileReference; fileEncoding = 4; lastKnownFileType = sourcecode.swift; path = SerialDisposable.swift; sourceTree = "<group>"; };
		C8093C601B8A72BE0088E94D /* SingleAssignmentDisposable.swift */ = {isa = PBXFileReference; fileEncoding = 4; lastKnownFileType = sourcecode.swift; path = SingleAssignmentDisposable.swift; sourceTree = "<group>"; };
		C8093C631B8A72BE0088E94D /* Errors.swift */ = {isa = PBXFileReference; fileEncoding = 4; lastKnownFileType = sourcecode.swift; path = Errors.swift; sourceTree = "<group>"; };
		C8093C641B8A72BE0088E94D /* Event.swift */ = {isa = PBXFileReference; fileEncoding = 4; lastKnownFileType = sourcecode.swift; path = Event.swift; sourceTree = "<group>"; };
		C8093C651B8A72BE0088E94D /* ImmediateSchedulerType.swift */ = {isa = PBXFileReference; fileEncoding = 4; lastKnownFileType = sourcecode.swift; path = ImmediateSchedulerType.swift; sourceTree = "<group>"; };
		C8093C661B8A72BE0088E94D /* Info.plist */ = {isa = PBXFileReference; fileEncoding = 4; lastKnownFileType = text.plist.xml; path = Info.plist; sourceTree = "<group>"; };
		C8093C671B8A72BE0088E94D /* ObservableType+Extensions.swift */ = {isa = PBXFileReference; fileEncoding = 4; lastKnownFileType = sourcecode.swift; lineEnding = 0; path = "ObservableType+Extensions.swift"; sourceTree = "<group>"; xcLanguageSpecificationIdentifier = xcode.lang.swift; };
		C8093C681B8A72BE0088E94D /* Observable.swift */ = {isa = PBXFileReference; fileEncoding = 4; lastKnownFileType = sourcecode.swift; path = Observable.swift; sourceTree = "<group>"; };
		C8093C9E1B8A72BE0088E94D /* ObservableType.swift */ = {isa = PBXFileReference; fileEncoding = 4; lastKnownFileType = sourcecode.swift; path = ObservableType.swift; sourceTree = "<group>"; };
		C8093CA01B8A72BE0088E94D /* AnyObserver.swift */ = {isa = PBXFileReference; fileEncoding = 4; lastKnownFileType = sourcecode.swift; lineEnding = 0; path = AnyObserver.swift; sourceTree = "<group>"; xcLanguageSpecificationIdentifier = xcode.lang.swift; };
		C8093CA21B8A72BE0088E94D /* AnonymousObserver.swift */ = {isa = PBXFileReference; fileEncoding = 4; lastKnownFileType = sourcecode.swift; path = AnonymousObserver.swift; sourceTree = "<group>"; };
		C8093CA61B8A72BE0088E94D /* ObserverBase.swift */ = {isa = PBXFileReference; fileEncoding = 4; lastKnownFileType = sourcecode.swift; path = ObserverBase.swift; sourceTree = "<group>"; };
		C8093CA91B8A72BE0088E94D /* TailRecursiveSink.swift */ = {isa = PBXFileReference; fileEncoding = 4; lastKnownFileType = sourcecode.swift; path = TailRecursiveSink.swift; sourceTree = "<group>"; };
		C8093CAB1B8A72BE0088E94D /* ObserverType.swift */ = {isa = PBXFileReference; fileEncoding = 4; lastKnownFileType = sourcecode.swift; path = ObserverType.swift; sourceTree = "<group>"; };
		C8093CAF1B8A72BE0088E94D /* Rx.swift */ = {isa = PBXFileReference; fileEncoding = 4; lastKnownFileType = sourcecode.swift; path = Rx.swift; sourceTree = "<group>"; };
		C8093CB01B8A72BE0088E94D /* RxMutableBox.swift */ = {isa = PBXFileReference; fileEncoding = 4; lastKnownFileType = sourcecode.swift; path = RxMutableBox.swift; sourceTree = "<group>"; };
		C8093CB31B8A72BE0088E94D /* SchedulerType.swift */ = {isa = PBXFileReference; fileEncoding = 4; lastKnownFileType = sourcecode.swift; path = SchedulerType.swift; sourceTree = "<group>"; };
		C8093CB51B8A72BE0088E94D /* ConcurrentDispatchQueueScheduler.swift */ = {isa = PBXFileReference; fileEncoding = 4; lastKnownFileType = sourcecode.swift; lineEnding = 0; path = ConcurrentDispatchQueueScheduler.swift; sourceTree = "<group>"; xcLanguageSpecificationIdentifier = xcode.lang.swift; };
		C8093CB71B8A72BE0088E94D /* MainScheduler.swift */ = {isa = PBXFileReference; fileEncoding = 4; lastKnownFileType = sourcecode.swift; path = MainScheduler.swift; sourceTree = "<group>"; };
		C8093CB81B8A72BE0088E94D /* OperationQueueScheduler.swift */ = {isa = PBXFileReference; fileEncoding = 4; lastKnownFileType = sourcecode.swift; path = OperationQueueScheduler.swift; sourceTree = "<group>"; };
		C8093CB91B8A72BE0088E94D /* RecursiveScheduler.swift */ = {isa = PBXFileReference; fileEncoding = 4; lastKnownFileType = sourcecode.swift; path = RecursiveScheduler.swift; sourceTree = "<group>"; };
		C8093CBB1B8A72BE0088E94D /* SchedulerServices+Emulation.swift */ = {isa = PBXFileReference; fileEncoding = 4; lastKnownFileType = sourcecode.swift; path = "SchedulerServices+Emulation.swift"; sourceTree = "<group>"; };
		C8093CBC1B8A72BE0088E94D /* SerialDispatchQueueScheduler.swift */ = {isa = PBXFileReference; fileEncoding = 4; lastKnownFileType = sourcecode.swift; path = SerialDispatchQueueScheduler.swift; sourceTree = "<group>"; };
		C8093CBE1B8A72BE0088E94D /* BehaviorSubject.swift */ = {isa = PBXFileReference; fileEncoding = 4; lastKnownFileType = sourcecode.swift; lineEnding = 0; path = BehaviorSubject.swift; sourceTree = "<group>"; xcLanguageSpecificationIdentifier = xcode.lang.swift; };
		C8093CBF1B8A72BE0088E94D /* PublishSubject.swift */ = {isa = PBXFileReference; fileEncoding = 4; lastKnownFileType = sourcecode.swift; lineEnding = 0; path = PublishSubject.swift; sourceTree = "<group>"; xcLanguageSpecificationIdentifier = xcode.lang.swift; };
		C8093CC01B8A72BE0088E94D /* ReplaySubject.swift */ = {isa = PBXFileReference; fileEncoding = 4; lastKnownFileType = sourcecode.swift; lineEnding = 0; path = ReplaySubject.swift; sourceTree = "<group>"; xcLanguageSpecificationIdentifier = xcode.lang.swift; };
		C8093CC11B8A72BE0088E94D /* SubjectType.swift */ = {isa = PBXFileReference; fileEncoding = 4; lastKnownFileType = sourcecode.swift; path = SubjectType.swift; sourceTree = "<group>"; };
		C8093E8B1B8A732E0088E94D /* DelegateProxy.swift */ = {isa = PBXFileReference; fileEncoding = 4; lastKnownFileType = sourcecode.swift; lineEnding = 0; path = DelegateProxy.swift; sourceTree = "<group>"; xcLanguageSpecificationIdentifier = xcode.lang.swift; };
		C8093E8C1B8A732E0088E94D /* DelegateProxyType.swift */ = {isa = PBXFileReference; fileEncoding = 4; lastKnownFileType = sourcecode.swift; path = DelegateProxyType.swift; sourceTree = "<group>"; };
		C8093E9C1B8A732E0088E94D /* RxTarget.swift */ = {isa = PBXFileReference; fileEncoding = 4; lastKnownFileType = sourcecode.swift; path = RxTarget.swift; sourceTree = "<group>"; };
		C8093E9D1B8A732E0088E94D /* Info.plist */ = {isa = PBXFileReference; fileEncoding = 4; lastKnownFileType = text.plist.xml; path = Info.plist; sourceTree = "<group>"; };
		C8093F581B8A73A20088E94D /* ObservableConvertibleType+Blocking.swift */ = {isa = PBXFileReference; fileEncoding = 4; lastKnownFileType = sourcecode.swift; path = "ObservableConvertibleType+Blocking.swift"; sourceTree = "<group>"; xcLanguageSpecificationIdentifier = xcode.lang.swift; };
		C8093F591B8A73A20088E94D /* README.md */ = {isa = PBXFileReference; fileEncoding = 4; lastKnownFileType = net.daringfireball.markdown; path = README.md; sourceTree = "<group>"; };
		C80D338E1B91EF9E0014629D /* Observable+Bind.swift */ = {isa = PBXFileReference; fileEncoding = 4; lastKnownFileType = sourcecode.swift; lineEnding = 0; path = "Observable+Bind.swift"; sourceTree = "<group>"; };
		C80EEC331D42D06E00131C39 /* DispatchQueueConfiguration.swift */ = {isa = PBXFileReference; fileEncoding = 4; lastKnownFileType = sourcecode.swift; path = DispatchQueueConfiguration.swift; sourceTree = "<group>"; };
		C8165AC921891B9500494BEF /* AtomicInt.swift */ = {isa = PBXFileReference; lastKnownFileType = sourcecode.swift; path = AtomicInt.swift; sourceTree = "<group>"; };
		C8165ACA21891BBF00494BEF /* AtomicInt.swift */ = {isa = PBXFileReference; fileEncoding = 4; lastKnownFileType = sourcecode.swift; path = AtomicInt.swift; sourceTree = "<group>"; };
		C8165ACC21891BE400494BEF /* AtomicInt.swift */ = {isa = PBXFileReference; fileEncoding = 4; lastKnownFileType = sourcecode.swift; path = AtomicInt.swift; sourceTree = "<group>"; };
		C8165AD421891DBE00494BEF /* AtomicInt.swift */ = {isa = PBXFileReference; fileEncoding = 4; lastKnownFileType = sourcecode.swift; path = AtomicInt.swift; sourceTree = "<group>"; };
		C81A097C1E6C27A100900B3B /* Observable+ZipTests.swift */ = {isa = PBXFileReference; fileEncoding = 4; lastKnownFileType = sourcecode.swift; path = "Observable+ZipTests.swift"; sourceTree = "<group>"; };
		C81A09861E6C702700900B3B /* PrimitiveSequence.swift */ = {isa = PBXFileReference; fileEncoding = 4; indentWidth = 4; lastKnownFileType = sourcecode.swift; path = PrimitiveSequence.swift; sourceTree = "<group>"; tabWidth = 4; };
		C81B6AA81DB2C15C0047CF86 /* Platform.Darwin.swift */ = {isa = PBXFileReference; fileEncoding = 4; lastKnownFileType = sourcecode.swift; path = Platform.Darwin.swift; sourceTree = "<group>"; };
		C81B6AA91DB2C15C0047CF86 /* Platform.Linux.swift */ = {isa = PBXFileReference; fileEncoding = 4; lastKnownFileType = sourcecode.swift; path = Platform.Linux.swift; sourceTree = "<group>"; };
		C820A7E61EB4DA5900D431BC /* Map.swift */ = {isa = PBXFileReference; fileEncoding = 4; lastKnownFileType = sourcecode.swift; path = Map.swift; sourceTree = "<group>"; };
		C820A7E71EB4DA5900D431BC /* Switch.swift */ = {isa = PBXFileReference; fileEncoding = 4; lastKnownFileType = sourcecode.swift; path = Switch.swift; sourceTree = "<group>"; };
		C820A7E81EB4DA5900D431BC /* Delay.swift */ = {isa = PBXFileReference; fileEncoding = 4; lastKnownFileType = sourcecode.swift; path = Delay.swift; sourceTree = "<group>"; };
		C820A7E91EB4DA5900D431BC /* Timeout.swift */ = {isa = PBXFileReference; fileEncoding = 4; lastKnownFileType = sourcecode.swift; path = Timeout.swift; sourceTree = "<group>"; };
		C820A7EA1EB4DA5900D431BC /* Window.swift */ = {isa = PBXFileReference; fileEncoding = 4; lastKnownFileType = sourcecode.swift; path = Window.swift; sourceTree = "<group>"; };
		C820A7EB1EB4DA5900D431BC /* Buffer.swift */ = {isa = PBXFileReference; fileEncoding = 4; lastKnownFileType = sourcecode.swift; path = Buffer.swift; sourceTree = "<group>"; };
		C820A7EC1EB4DA5900D431BC /* DelaySubscription.swift */ = {isa = PBXFileReference; fileEncoding = 4; lastKnownFileType = sourcecode.swift; path = DelaySubscription.swift; sourceTree = "<group>"; };
		C820A7ED1EB4DA5900D431BC /* Skip.swift */ = {isa = PBXFileReference; fileEncoding = 4; lastKnownFileType = sourcecode.swift; path = Skip.swift; sourceTree = "<group>"; };
		C820A7EE1EB4DA5900D431BC /* Take.swift */ = {isa = PBXFileReference; fileEncoding = 4; lastKnownFileType = sourcecode.swift; path = Take.swift; sourceTree = "<group>"; };
		C820A7EF1EB4DA5900D431BC /* Timer.swift */ = {isa = PBXFileReference; fileEncoding = 4; lastKnownFileType = sourcecode.swift; path = Timer.swift; sourceTree = "<group>"; };
		C820A7F01EB4DA5900D431BC /* Sample.swift */ = {isa = PBXFileReference; fileEncoding = 4; lastKnownFileType = sourcecode.swift; path = Sample.swift; sourceTree = "<group>"; };
		C820A7F11EB4DA5900D431BC /* Debounce.swift */ = {isa = PBXFileReference; fileEncoding = 4; lastKnownFileType = sourcecode.swift; path = Debounce.swift; sourceTree = "<group>"; };
		C820A7F21EB4DA5900D431BC /* Throttle.swift */ = {isa = PBXFileReference; fileEncoding = 4; lastKnownFileType = sourcecode.swift; path = Throttle.swift; sourceTree = "<group>"; };
		C820A7F31EB4DA5900D431BC /* Generate.swift */ = {isa = PBXFileReference; fileEncoding = 4; lastKnownFileType = sourcecode.swift; path = Generate.swift; sourceTree = "<group>"; };
		C820A7F41EB4DA5900D431BC /* GroupBy.swift */ = {isa = PBXFileReference; fileEncoding = 4; lastKnownFileType = sourcecode.swift; path = GroupBy.swift; sourceTree = "<group>"; };
		C820A7F51EB4DA5900D431BC /* SingleAsync.swift */ = {isa = PBXFileReference; fileEncoding = 4; lastKnownFileType = sourcecode.swift; path = SingleAsync.swift; sourceTree = "<group>"; };
		C820A7F61EB4DA5900D431BC /* ElementAt.swift */ = {isa = PBXFileReference; fileEncoding = 4; lastKnownFileType = sourcecode.swift; path = ElementAt.swift; sourceTree = "<group>"; };
		C820A7F71EB4DA5900D431BC /* Merge.swift */ = {isa = PBXFileReference; fileEncoding = 4; lastKnownFileType = sourcecode.swift; path = Merge.swift; sourceTree = "<group>"; };
		C820A7F81EB4DA5900D431BC /* SkipWhile.swift */ = {isa = PBXFileReference; fileEncoding = 4; lastKnownFileType = sourcecode.swift; path = SkipWhile.swift; sourceTree = "<group>"; };
		C820A7F91EB4DA5900D431BC /* TakeLast.swift */ = {isa = PBXFileReference; fileEncoding = 4; lastKnownFileType = sourcecode.swift; path = TakeLast.swift; sourceTree = "<group>"; };
		C820A7FB1EB4DA5900D431BC /* Filter.swift */ = {isa = PBXFileReference; fileEncoding = 4; lastKnownFileType = sourcecode.swift; path = Filter.swift; sourceTree = "<group>"; };
		C820A7FC1EB4DA5900D431BC /* Dematerialize.swift */ = {isa = PBXFileReference; fileEncoding = 4; lastKnownFileType = sourcecode.swift; path = Dematerialize.swift; sourceTree = "<group>"; };
		C820A7FD1EB4DA5900D431BC /* Materialize.swift */ = {isa = PBXFileReference; fileEncoding = 4; lastKnownFileType = sourcecode.swift; path = Materialize.swift; sourceTree = "<group>"; };
		C820A7FE1EB4DA5900D431BC /* DefaultIfEmpty.swift */ = {isa = PBXFileReference; fileEncoding = 4; lastKnownFileType = sourcecode.swift; path = DefaultIfEmpty.swift; sourceTree = "<group>"; };
		C820A7FF1EB4DA5900D431BC /* Scan.swift */ = {isa = PBXFileReference; fileEncoding = 4; lastKnownFileType = sourcecode.swift; path = Scan.swift; sourceTree = "<group>"; };
		C820A8001EB4DA5900D431BC /* RetryWhen.swift */ = {isa = PBXFileReference; fileEncoding = 4; lastKnownFileType = sourcecode.swift; path = RetryWhen.swift; sourceTree = "<group>"; };
		C820A8011EB4DA5900D431BC /* Catch.swift */ = {isa = PBXFileReference; fileEncoding = 4; lastKnownFileType = sourcecode.swift; path = Catch.swift; sourceTree = "<group>"; };
		C820A8021EB4DA5900D431BC /* StartWith.swift */ = {isa = PBXFileReference; fileEncoding = 4; lastKnownFileType = sourcecode.swift; path = StartWith.swift; sourceTree = "<group>"; };
		C820A8031EB4DA5900D431BC /* Do.swift */ = {isa = PBXFileReference; fileEncoding = 4; lastKnownFileType = sourcecode.swift; path = Do.swift; sourceTree = "<group>"; };
		C820A8041EB4DA5900D431BC /* DistinctUntilChanged.swift */ = {isa = PBXFileReference; fileEncoding = 4; lastKnownFileType = sourcecode.swift; path = DistinctUntilChanged.swift; sourceTree = "<group>"; };
		C820A8051EB4DA5900D431BC /* WithLatestFrom.swift */ = {isa = PBXFileReference; fileEncoding = 4; lastKnownFileType = sourcecode.swift; path = WithLatestFrom.swift; sourceTree = "<group>"; };
		C820A8061EB4DA5900D431BC /* Amb.swift */ = {isa = PBXFileReference; fileEncoding = 4; lastKnownFileType = sourcecode.swift; path = Amb.swift; sourceTree = "<group>"; };
		C820A8071EB4DA5900D431BC /* SkipUntil.swift */ = {isa = PBXFileReference; fileEncoding = 4; lastKnownFileType = sourcecode.swift; path = SkipUntil.swift; sourceTree = "<group>"; };
		C820A8081EB4DA5900D431BC /* TakeWithPredicate.swift */ = {isa = PBXFileReference; fileEncoding = 4; lastKnownFileType = sourcecode.swift; path = TakeWithPredicate.swift; sourceTree = "<group>"; };
		C820A8091EB4DA5900D431BC /* Concat.swift */ = {isa = PBXFileReference; fileEncoding = 4; lastKnownFileType = sourcecode.swift; path = Concat.swift; sourceTree = "<group>"; };
		C820A80A1EB4DA5900D431BC /* SwitchIfEmpty.swift */ = {isa = PBXFileReference; fileEncoding = 4; lastKnownFileType = sourcecode.swift; path = SwitchIfEmpty.swift; sourceTree = "<group>"; };
		C820A80B1EB4DA5900D431BC /* Zip+Collection.swift */ = {isa = PBXFileReference; fileEncoding = 4; lastKnownFileType = sourcecode.swift; path = "Zip+Collection.swift"; sourceTree = "<group>"; };
		C820A80C1EB4DA5900D431BC /* CombineLatest+Collection.swift */ = {isa = PBXFileReference; fileEncoding = 4; lastKnownFileType = sourcecode.swift; path = "CombineLatest+Collection.swift"; sourceTree = "<group>"; };
		C820A80D1EB4DA5900D431BC /* Debug.swift */ = {isa = PBXFileReference; fileEncoding = 4; lastKnownFileType = sourcecode.swift; path = Debug.swift; sourceTree = "<group>"; };
		C820A80E1EB4DA5900D431BC /* Optional.swift */ = {isa = PBXFileReference; fileEncoding = 4; lastKnownFileType = sourcecode.swift; path = Optional.swift; sourceTree = "<group>"; };
		C820A80F1EB4DA5900D431BC /* Sequence.swift */ = {isa = PBXFileReference; fileEncoding = 4; lastKnownFileType = sourcecode.swift; path = Sequence.swift; sourceTree = "<group>"; };
		C820A8101EB4DA5900D431BC /* Range.swift */ = {isa = PBXFileReference; fileEncoding = 4; lastKnownFileType = sourcecode.swift; path = Range.swift; sourceTree = "<group>"; };
		C820A8111EB4DA5900D431BC /* Using.swift */ = {isa = PBXFileReference; fileEncoding = 4; lastKnownFileType = sourcecode.swift; path = Using.swift; sourceTree = "<group>"; };
		C820A8121EB4DA5900D431BC /* Repeat.swift */ = {isa = PBXFileReference; fileEncoding = 4; lastKnownFileType = sourcecode.swift; path = Repeat.swift; sourceTree = "<group>"; };
		C820A8131EB4DA5900D431BC /* Deferred.swift */ = {isa = PBXFileReference; fileEncoding = 4; lastKnownFileType = sourcecode.swift; path = Deferred.swift; sourceTree = "<group>"; };
		C820A8141EB4DA5900D431BC /* Error.swift */ = {isa = PBXFileReference; fileEncoding = 4; lastKnownFileType = sourcecode.swift; path = Error.swift; sourceTree = "<group>"; };
		C820A8151EB4DA5900D431BC /* Just.swift */ = {isa = PBXFileReference; fileEncoding = 4; lastKnownFileType = sourcecode.swift; path = Just.swift; sourceTree = "<group>"; };
		C820A8161EB4DA5900D431BC /* Never.swift */ = {isa = PBXFileReference; fileEncoding = 4; lastKnownFileType = sourcecode.swift; path = Never.swift; sourceTree = "<group>"; };
		C820A8171EB4DA5900D431BC /* Empty.swift */ = {isa = PBXFileReference; fileEncoding = 4; lastKnownFileType = sourcecode.swift; path = Empty.swift; sourceTree = "<group>"; };
		C820A8181EB4DA5900D431BC /* Create.swift */ = {isa = PBXFileReference; fileEncoding = 4; lastKnownFileType = sourcecode.swift; path = Create.swift; sourceTree = "<group>"; };
		C820A8191EB4DA5900D431BC /* SubscribeOn.swift */ = {isa = PBXFileReference; fileEncoding = 4; lastKnownFileType = sourcecode.swift; path = SubscribeOn.swift; sourceTree = "<group>"; };
		C820A81A1EB4DA5900D431BC /* ObserveOn.swift */ = {isa = PBXFileReference; fileEncoding = 4; lastKnownFileType = sourcecode.swift; path = ObserveOn.swift; sourceTree = "<group>"; };
		C820A81D1EB4DA5900D431BC /* Multicast.swift */ = {isa = PBXFileReference; fileEncoding = 4; lastKnownFileType = sourcecode.swift; path = Multicast.swift; sourceTree = "<group>"; };
		C820A81F1EB4DA5900D431BC /* Reduce.swift */ = {isa = PBXFileReference; fileEncoding = 4; lastKnownFileType = sourcecode.swift; path = Reduce.swift; sourceTree = "<group>"; };
		C820A8201EB4DA5900D431BC /* ToArray.swift */ = {isa = PBXFileReference; fileEncoding = 4; lastKnownFileType = sourcecode.swift; path = ToArray.swift; sourceTree = "<group>"; };
		C820A8211EB4DA5900D431BC /* AsMaybe.swift */ = {isa = PBXFileReference; fileEncoding = 4; lastKnownFileType = sourcecode.swift; path = AsMaybe.swift; sourceTree = "<group>"; };
		C820A8221EB4DA5900D431BC /* AsSingle.swift */ = {isa = PBXFileReference; fileEncoding = 4; lastKnownFileType = sourcecode.swift; path = AsSingle.swift; sourceTree = "<group>"; };
		C820A8231EB4DA5900D431BC /* AddRef.swift */ = {isa = PBXFileReference; fileEncoding = 4; lastKnownFileType = sourcecode.swift; path = AddRef.swift; sourceTree = "<group>"; };
		C820A8241EB4DA5900D431BC /* CombineLatest.swift */ = {isa = PBXFileReference; fileEncoding = 4; lastKnownFileType = sourcecode.swift; path = CombineLatest.swift; sourceTree = "<group>"; };
		C820A8251EB4DA5900D431BC /* CombineLatest+arity.swift */ = {isa = PBXFileReference; fileEncoding = 4; lastKnownFileType = sourcecode.swift; path = "CombineLatest+arity.swift"; sourceTree = "<group>"; };
		C820A8261EB4DA5900D431BC /* CombineLatest+arity.tt */ = {isa = PBXFileReference; fileEncoding = 4; lastKnownFileType = text; path = "CombineLatest+arity.tt"; sourceTree = "<group>"; };
		C820A8271EB4DA5900D431BC /* Producer.swift */ = {isa = PBXFileReference; fileEncoding = 4; lastKnownFileType = sourcecode.swift; path = Producer.swift; sourceTree = "<group>"; };
		C820A8281EB4DA5900D431BC /* Sink.swift */ = {isa = PBXFileReference; fileEncoding = 4; lastKnownFileType = sourcecode.swift; path = Sink.swift; sourceTree = "<group>"; };
		C820A8291EB4DA5900D431BC /* Zip.swift */ = {isa = PBXFileReference; fileEncoding = 4; lastKnownFileType = sourcecode.swift; path = Zip.swift; sourceTree = "<group>"; };
		C820A82A1EB4DA5900D431BC /* Zip+arity.swift */ = {isa = PBXFileReference; fileEncoding = 4; lastKnownFileType = sourcecode.swift; path = "Zip+arity.swift"; sourceTree = "<group>"; };
		C820A82B1EB4DA5900D431BC /* Zip+arity.tt */ = {isa = PBXFileReference; fileEncoding = 4; lastKnownFileType = text; path = "Zip+arity.tt"; sourceTree = "<group>"; };
		C820A9491EB4E75E00D431BC /* Observable+AmbTests.swift */ = {isa = PBXFileReference; fileEncoding = 4; lastKnownFileType = sourcecode.swift; path = "Observable+AmbTests.swift"; sourceTree = "<group>"; };
		C820A94D1EB4EC3C00D431BC /* Observable+ReduceTests.swift */ = {isa = PBXFileReference; fileEncoding = 4; lastKnownFileType = sourcecode.swift; path = "Observable+ReduceTests.swift"; sourceTree = "<group>"; };
		C820A9511EB4ECC000D431BC /* Observable+ToArrayTests.swift */ = {isa = PBXFileReference; fileEncoding = 4; lastKnownFileType = sourcecode.swift; path = "Observable+ToArrayTests.swift"; sourceTree = "<group>"; };
		C820A9551EB4ED7C00D431BC /* Observable+MulticastTests.swift */ = {isa = PBXFileReference; fileEncoding = 4; lastKnownFileType = sourcecode.swift; path = "Observable+MulticastTests.swift"; sourceTree = "<group>"; };
		C820A9611EB4EFD300D431BC /* Observable+ObserveOnTests.swift */ = {isa = PBXFileReference; fileEncoding = 4; lastKnownFileType = sourcecode.swift; path = "Observable+ObserveOnTests.swift"; sourceTree = "<group>"; };
		C820A9651EB4F39500D431BC /* Observable+SubscribeOnTests.swift */ = {isa = PBXFileReference; fileEncoding = 4; lastKnownFileType = sourcecode.swift; path = "Observable+SubscribeOnTests.swift"; sourceTree = "<group>"; };
		C820A9691EB4F64800D431BC /* Observable+JustTests.swift */ = {isa = PBXFileReference; fileEncoding = 4; lastKnownFileType = sourcecode.swift; path = "Observable+JustTests.swift"; sourceTree = "<group>"; };
		C820A96D1EB4F7AC00D431BC /* Observable+SequenceTests.swift */ = {isa = PBXFileReference; fileEncoding = 4; lastKnownFileType = sourcecode.swift; path = "Observable+SequenceTests.swift"; sourceTree = "<group>"; };
		C820A9711EB4F84000D431BC /* Observable+OptionalTests.swift */ = {isa = PBXFileReference; fileEncoding = 4; lastKnownFileType = sourcecode.swift; path = "Observable+OptionalTests.swift"; sourceTree = "<group>"; };
		C820A9751EB4F92100D431BC /* Observable+GenerateTests.swift */ = {isa = PBXFileReference; fileEncoding = 4; lastKnownFileType = sourcecode.swift; path = "Observable+GenerateTests.swift"; sourceTree = "<group>"; };
		C820A9791EB4FA0800D431BC /* Observable+RangeTests.swift */ = {isa = PBXFileReference; fileEncoding = 4; lastKnownFileType = sourcecode.swift; path = "Observable+RangeTests.swift"; sourceTree = "<group>"; };
		C820A97D1EB4FA5A00D431BC /* Observable+RepeatTests.swift */ = {isa = PBXFileReference; fileEncoding = 4; lastKnownFileType = sourcecode.swift; path = "Observable+RepeatTests.swift"; sourceTree = "<group>"; };
		C820A9811EB4FB0400D431BC /* Observable+UsingTests.swift */ = {isa = PBXFileReference; fileEncoding = 4; lastKnownFileType = sourcecode.swift; path = "Observable+UsingTests.swift"; sourceTree = "<group>"; };
		C820A9851EB4FB5B00D431BC /* Observable+DebugTests.swift */ = {isa = PBXFileReference; fileEncoding = 4; lastKnownFileType = sourcecode.swift; path = "Observable+DebugTests.swift"; sourceTree = "<group>"; };
		C820A9891EB4FBD600D431BC /* Observable+CatchTests.swift */ = {isa = PBXFileReference; fileEncoding = 4; lastKnownFileType = sourcecode.swift; path = "Observable+CatchTests.swift"; sourceTree = "<group>"; };
		C820A98D1EB4FCC400D431BC /* Observable+SwitchTests.swift */ = {isa = PBXFileReference; fileEncoding = 4; lastKnownFileType = sourcecode.swift; path = "Observable+SwitchTests.swift"; sourceTree = "<group>"; };
		C820A9911EB4FD1400D431BC /* Observable+SwitchIfEmptyTests.swift */ = {isa = PBXFileReference; fileEncoding = 4; lastKnownFileType = sourcecode.swift; path = "Observable+SwitchIfEmptyTests.swift"; sourceTree = "<group>"; };
		C820A9951EB4FF7000D431BC /* Observable+ConcatTests.swift */ = {isa = PBXFileReference; fileEncoding = 4; lastKnownFileType = sourcecode.swift; path = "Observable+ConcatTests.swift"; sourceTree = "<group>"; };
		C820A9991EB5001C00D431BC /* Observable+MergeTests.swift */ = {isa = PBXFileReference; fileEncoding = 4; lastKnownFileType = sourcecode.swift; path = "Observable+MergeTests.swift"; sourceTree = "<group>"; };
		C820A9A11EB5011700D431BC /* Observable+TakeUntilTests.swift */ = {isa = PBXFileReference; fileEncoding = 4; lastKnownFileType = sourcecode.swift; path = "Observable+TakeUntilTests.swift"; sourceTree = "<group>"; };
		C820A9A51EB5056C00D431BC /* Observable+SkipUntilTests.swift */ = {isa = PBXFileReference; fileEncoding = 4; lastKnownFileType = sourcecode.swift; path = "Observable+SkipUntilTests.swift"; sourceTree = "<group>"; };
		C820A9A91EB505A800D431BC /* Observable+WithLatestFromTests.swift */ = {isa = PBXFileReference; fileEncoding = 4; lastKnownFileType = sourcecode.swift; path = "Observable+WithLatestFromTests.swift"; sourceTree = "<group>"; };
		C820A9AD1EB5073E00D431BC /* Observable+FilterTests.swift */ = {isa = PBXFileReference; fileEncoding = 4; lastKnownFileType = sourcecode.swift; path = "Observable+FilterTests.swift"; sourceTree = "<group>"; };
		C820A9B11EB507D300D431BC /* Observable+TakeWhileTests.swift */ = {isa = PBXFileReference; fileEncoding = 4; lastKnownFileType = sourcecode.swift; path = "Observable+TakeWhileTests.swift"; sourceTree = "<group>"; };
		C820A9B51EB5081400D431BC /* Observable+MapTests.swift */ = {isa = PBXFileReference; fileEncoding = 4; lastKnownFileType = sourcecode.swift; path = "Observable+MapTests.swift"; sourceTree = "<group>"; };
		C820A9B91EB5097700D431BC /* Observable+TakeTests.swift */ = {isa = PBXFileReference; fileEncoding = 4; lastKnownFileType = sourcecode.swift; path = "Observable+TakeTests.swift"; sourceTree = "<group>"; };
		C820A9BD1EB509B500D431BC /* Observable+TakeLastTests.swift */ = {isa = PBXFileReference; fileEncoding = 4; lastKnownFileType = sourcecode.swift; path = "Observable+TakeLastTests.swift"; sourceTree = "<group>"; };
		C820A9C11EB509FC00D431BC /* Observable+SkipTests.swift */ = {isa = PBXFileReference; fileEncoding = 4; lastKnownFileType = sourcecode.swift; path = "Observable+SkipTests.swift"; sourceTree = "<group>"; };
		C820A9C51EB50A4200D431BC /* Observable+SkipWhileTests.swift */ = {isa = PBXFileReference; fileEncoding = 4; lastKnownFileType = sourcecode.swift; path = "Observable+SkipWhileTests.swift"; sourceTree = "<group>"; };
		C820A9C91EB50A7100D431BC /* Observable+ElementAtTests.swift */ = {isa = PBXFileReference; fileEncoding = 4; lastKnownFileType = sourcecode.swift; path = "Observable+ElementAtTests.swift"; sourceTree = "<group>"; };
		C820A9CD1EB50AD400D431BC /* Observable+SingleTests.swift */ = {isa = PBXFileReference; fileEncoding = 4; lastKnownFileType = sourcecode.swift; path = "Observable+SingleTests.swift"; sourceTree = "<group>"; };
		C820A9D11EB50B0900D431BC /* Observable+GroupByTests.swift */ = {isa = PBXFileReference; fileEncoding = 4; lastKnownFileType = sourcecode.swift; path = "Observable+GroupByTests.swift"; sourceTree = "<group>"; };
		C820A9D51EB50C5C00D431BC /* Observable+DistinctUntilChangedTests.swift */ = {isa = PBXFileReference; fileEncoding = 4; lastKnownFileType = sourcecode.swift; path = "Observable+DistinctUntilChangedTests.swift"; sourceTree = "<group>"; };
		C820A9D91EB50CAA00D431BC /* Observable+DoOnTests.swift */ = {isa = PBXFileReference; fileEncoding = 4; lastKnownFileType = sourcecode.swift; path = "Observable+DoOnTests.swift"; sourceTree = "<group>"; };
		C820A9DD1EB50CF800D431BC /* Observable+ThrottleTests.swift */ = {isa = PBXFileReference; fileEncoding = 4; lastKnownFileType = sourcecode.swift; path = "Observable+ThrottleTests.swift"; sourceTree = "<group>"; };
		C820A9E11EB50D6C00D431BC /* Observable+SampleTests.swift */ = {isa = PBXFileReference; fileEncoding = 4; lastKnownFileType = sourcecode.swift; path = "Observable+SampleTests.swift"; sourceTree = "<group>"; };
		C820A9E51EB50DB900D431BC /* Observable+TimerTests.swift */ = {isa = PBXFileReference; fileEncoding = 4; lastKnownFileType = sourcecode.swift; path = "Observable+TimerTests.swift"; sourceTree = "<group>"; };
		C820A9E91EB50E3400D431BC /* Observable+RetryWhenTests.swift */ = {isa = PBXFileReference; fileEncoding = 4; lastKnownFileType = sourcecode.swift; path = "Observable+RetryWhenTests.swift"; sourceTree = "<group>"; };
		C820A9ED1EB50EA100D431BC /* Observable+ScanTests.swift */ = {isa = PBXFileReference; fileEncoding = 4; lastKnownFileType = sourcecode.swift; path = "Observable+ScanTests.swift"; sourceTree = "<group>"; };
		C820A9F11EB5109300D431BC /* Observable+DefaultIfEmpty.swift */ = {isa = PBXFileReference; fileEncoding = 4; lastKnownFileType = sourcecode.swift; path = "Observable+DefaultIfEmpty.swift"; sourceTree = "<group>"; };
		C820A9F91EB510D500D431BC /* Observable+MaterializeTests.swift */ = {isa = PBXFileReference; fileEncoding = 4; lastKnownFileType = sourcecode.swift; path = "Observable+MaterializeTests.swift"; sourceTree = "<group>"; };
		C820A9FD1EB5110E00D431BC /* Observable+DematerializeTests.swift */ = {isa = PBXFileReference; fileEncoding = 4; lastKnownFileType = sourcecode.swift; path = "Observable+DematerializeTests.swift"; sourceTree = "<group>"; };
		C820AA011EB5134000D431BC /* Observable+DelaySubscriptionTests.swift */ = {isa = PBXFileReference; fileEncoding = 4; lastKnownFileType = sourcecode.swift; path = "Observable+DelaySubscriptionTests.swift"; sourceTree = "<group>"; };
		C820AA051EB5139C00D431BC /* Observable+BufferTests.swift */ = {isa = PBXFileReference; fileEncoding = 4; lastKnownFileType = sourcecode.swift; path = "Observable+BufferTests.swift"; sourceTree = "<group>"; };
		C820AA091EB513C800D431BC /* Observable+WindowTests.swift */ = {isa = PBXFileReference; fileEncoding = 4; lastKnownFileType = sourcecode.swift; path = "Observable+WindowTests.swift"; sourceTree = "<group>"; };
		C820AA0D1EB5140100D431BC /* Observable+TimeoutTests.swift */ = {isa = PBXFileReference; fileEncoding = 4; lastKnownFileType = sourcecode.swift; path = "Observable+TimeoutTests.swift"; sourceTree = "<group>"; };
		C820AA111EB5145200D431BC /* Observable+DelayTests.swift */ = {isa = PBXFileReference; fileEncoding = 4; lastKnownFileType = sourcecode.swift; path = "Observable+DelayTests.swift"; sourceTree = "<group>"; };
		C822BAC51DB4048F00F98810 /* Event+Test.swift */ = {isa = PBXFileReference; fileEncoding = 4; lastKnownFileType = sourcecode.swift; path = "Event+Test.swift"; sourceTree = "<group>"; };
		C822BACD1DB424EC00F98810 /* Reactive+Tests.swift */ = {isa = PBXFileReference; fileEncoding = 4; lastKnownFileType = sourcecode.swift; path = "Reactive+Tests.swift"; sourceTree = "<group>"; };
		C82FF0EE1F93DD2E00BDB34D /* ObservableType+SubscriptionTests.swift */ = {isa = PBXFileReference; lastKnownFileType = sourcecode.swift; path = "ObservableType+SubscriptionTests.swift"; sourceTree = "<group>"; };
		C8323A8D1E33FD5200CC0C7F /* Resources.swift */ = {isa = PBXFileReference; fileEncoding = 4; lastKnownFileType = sourcecode.swift; path = Resources.swift; sourceTree = "<group>"; };
		C834F6C11DB394E100C29244 /* Observable+BlockingTest.swift */ = {isa = PBXFileReference; fileEncoding = 4; lastKnownFileType = sourcecode.swift; path = "Observable+BlockingTest.swift"; sourceTree = "<group>"; };
		C834F6C51DB3950600C29244 /* NSControl+RxTests.swift */ = {isa = PBXFileReference; fileEncoding = 4; lastKnownFileType = sourcecode.swift; path = "NSControl+RxTests.swift"; sourceTree = "<group>"; };
		C83508C31C386F6F0027C24C /* AllTests-iOS.xctest */ = {isa = PBXFileReference; explicitFileType = wrapper.cfbundle; includeInIndex = 0; path = "AllTests-iOS.xctest"; sourceTree = BUILT_PRODUCTS_DIR; };
		C83508DD1C38706D0027C24C /* ControlEventTests.swift */ = {isa = PBXFileReference; fileEncoding = 4; lastKnownFileType = sourcecode.swift; path = ControlEventTests.swift; sourceTree = "<group>"; };
		C83508DE1C38706D0027C24C /* ControlPropertyTests.swift */ = {isa = PBXFileReference; fileEncoding = 4; lastKnownFileType = sourcecode.swift; path = ControlPropertyTests.swift; sourceTree = "<group>"; };
		C83508DF1C38706D0027C24C /* DelegateProxyTest+Cocoa.swift */ = {isa = PBXFileReference; fileEncoding = 4; lastKnownFileType = sourcecode.swift; lineEnding = 0; path = "DelegateProxyTest+Cocoa.swift"; sourceTree = "<group>"; xcLanguageSpecificationIdentifier = xcode.lang.swift; };
		C83508E01C38706D0027C24C /* DelegateProxyTest+UIKit.swift */ = {isa = PBXFileReference; fileEncoding = 4; lastKnownFileType = sourcecode.swift; lineEnding = 0; path = "DelegateProxyTest+UIKit.swift"; sourceTree = "<group>"; xcLanguageSpecificationIdentifier = xcode.lang.swift; };
		C83508E11C38706D0027C24C /* DelegateProxyTest.swift */ = {isa = PBXFileReference; fileEncoding = 4; lastKnownFileType = sourcecode.swift; path = DelegateProxyTest.swift; sourceTree = "<group>"; };
		C83508E41C38706D0027C24C /* KVOObservableTests.swift */ = {isa = PBXFileReference; fileEncoding = 4; lastKnownFileType = sourcecode.swift; path = KVOObservableTests.swift; sourceTree = "<group>"; };
		C83508E51C38706D0027C24C /* NSLayoutConstraint+RxTests.swift */ = {isa = PBXFileReference; fileEncoding = 4; lastKnownFileType = sourcecode.swift; path = "NSLayoutConstraint+RxTests.swift"; sourceTree = "<group>"; };
		C83508E61C38706D0027C24C /* NotificationCenterTests.swift */ = {isa = PBXFileReference; fileEncoding = 4; lastKnownFileType = sourcecode.swift; path = NotificationCenterTests.swift; sourceTree = "<group>"; };
		C83508E71C38706D0027C24C /* NSObject+RxTests.swift */ = {isa = PBXFileReference; fileEncoding = 4; lastKnownFileType = sourcecode.swift; lineEnding = 0; path = "NSObject+RxTests.swift"; sourceTree = "<group>"; xcLanguageSpecificationIdentifier = xcode.lang.swift; };
		C83508E81C38706D0027C24C /* NSView+RxTests.swift */ = {isa = PBXFileReference; fileEncoding = 4; lastKnownFileType = sourcecode.swift; path = "NSView+RxTests.swift"; sourceTree = "<group>"; };
		C83508E91C38706D0027C24C /* RuntimeStateSnapshot.swift */ = {isa = PBXFileReference; fileEncoding = 4; lastKnownFileType = sourcecode.swift; path = RuntimeStateSnapshot.swift; sourceTree = "<group>"; };
		C83508EA1C38706D0027C24C /* RXObjCRuntime+Testing.h */ = {isa = PBXFileReference; fileEncoding = 4; lastKnownFileType = sourcecode.c.h; path = "RXObjCRuntime+Testing.h"; sourceTree = "<group>"; };
		C83508EB1C38706D0027C24C /* RXObjCRuntime+Testing.m */ = {isa = PBXFileReference; fileEncoding = 4; lastKnownFileType = sourcecode.c.objc; path = "RXObjCRuntime+Testing.m"; sourceTree = "<group>"; };
		C83508EC1C38706D0027C24C /* RxObjCRuntimeState.swift */ = {isa = PBXFileReference; fileEncoding = 4; lastKnownFileType = sourcecode.swift; path = RxObjCRuntimeState.swift; sourceTree = "<group>"; };
		C83508ED1C38706D0027C24C /* RxTest-iOS-Bridging-Header.h */ = {isa = PBXFileReference; fileEncoding = 4; lastKnownFileType = sourcecode.c.h; path = "RxTest-iOS-Bridging-Header.h"; sourceTree = "<group>"; };
		C83508EE1C38706D0027C24C /* RxTest-macOS-Bridging-Header.h */ = {isa = PBXFileReference; fileEncoding = 4; lastKnownFileType = sourcecode.c.h; path = "RxTest-macOS-Bridging-Header.h"; sourceTree = "<group>"; };
		C83508EF1C38706D0027C24C /* RxTest-tvOS-Bridging-Header.h */ = {isa = PBXFileReference; fileEncoding = 4; lastKnownFileType = sourcecode.c.h; path = "RxTest-tvOS-Bridging-Header.h"; sourceTree = "<group>"; };
		C83508F01C38706D0027C24C /* SentMessageTest.swift */ = {isa = PBXFileReference; fileEncoding = 4; lastKnownFileType = sourcecode.swift; path = SentMessageTest.swift; sourceTree = "<group>"; };
		C83508F11C38706D0027C24C /* UIView+RxTests.swift */ = {isa = PBXFileReference; fileEncoding = 4; lastKnownFileType = sourcecode.swift; path = "UIView+RxTests.swift"; sourceTree = "<group>"; };
		C83508F41C38706D0027C24C /* ElementIndexPair.swift */ = {isa = PBXFileReference; fileEncoding = 4; lastKnownFileType = sourcecode.swift; path = ElementIndexPair.swift; sourceTree = "<group>"; };
		C83508F51C38706D0027C24C /* EquatableArray.swift */ = {isa = PBXFileReference; fileEncoding = 4; lastKnownFileType = sourcecode.swift; path = EquatableArray.swift; sourceTree = "<group>"; };
		C83508F71C38706D0027C24C /* BackgroundThreadPrimitiveHotObservable.swift */ = {isa = PBXFileReference; fileEncoding = 4; lastKnownFileType = sourcecode.swift; path = BackgroundThreadPrimitiveHotObservable.swift; sourceTree = "<group>"; };
		C83508F81C38706D0027C24C /* MainThreadPrimitiveHotObservable.swift */ = {isa = PBXFileReference; fileEncoding = 4; lastKnownFileType = sourcecode.swift; path = MainThreadPrimitiveHotObservable.swift; sourceTree = "<group>"; };
		C83508F91C38706D0027C24C /* MockDisposable.swift */ = {isa = PBXFileReference; fileEncoding = 4; lastKnownFileType = sourcecode.swift; path = MockDisposable.swift; sourceTree = "<group>"; };
		C83508FA1C38706D0027C24C /* MySubject.swift */ = {isa = PBXFileReference; fileEncoding = 4; lastKnownFileType = sourcecode.swift; path = MySubject.swift; sourceTree = "<group>"; };
		C83508FB1C38706D0027C24C /* Observable.Extensions.swift */ = {isa = PBXFileReference; fileEncoding = 4; lastKnownFileType = sourcecode.swift; path = Observable.Extensions.swift; sourceTree = "<group>"; };
		C83508FC1C38706D0027C24C /* PrimitiveHotObservable.swift */ = {isa = PBXFileReference; fileEncoding = 4; lastKnownFileType = sourcecode.swift; path = PrimitiveHotObservable.swift; sourceTree = "<group>"; };
		C83508FD1C38706D0027C24C /* PrimitiveMockObserver.swift */ = {isa = PBXFileReference; fileEncoding = 4; lastKnownFileType = sourcecode.swift; path = PrimitiveMockObserver.swift; sourceTree = "<group>"; };
		C83508FE1C38706D0027C24C /* TestConnectableObservable.swift */ = {isa = PBXFileReference; fileEncoding = 4; lastKnownFileType = sourcecode.swift; path = TestConnectableObservable.swift; sourceTree = "<group>"; };
		C83508FF1C38706D0027C24C /* Observable+Extensions.swift */ = {isa = PBXFileReference; fileEncoding = 4; lastKnownFileType = sourcecode.swift; path = "Observable+Extensions.swift"; sourceTree = "<group>"; };
		C83509001C38706D0027C24C /* TestVirtualScheduler.swift */ = {isa = PBXFileReference; fileEncoding = 4; lastKnownFileType = sourcecode.swift; path = TestVirtualScheduler.swift; sourceTree = "<group>"; };
		C83509021C38706D0027C24C /* Observable+Tests.swift */ = {isa = PBXFileReference; fileEncoding = 4; lastKnownFileType = sourcecode.swift; path = "Observable+Tests.swift"; sourceTree = "<group>"; };
		C83509031C38706D0027C24C /* AssumptionsTest.swift */ = {isa = PBXFileReference; fileEncoding = 4; lastKnownFileType = sourcecode.swift; path = AssumptionsTest.swift; sourceTree = "<group>"; };
		C83509041C38706D0027C24C /* BagTest.swift */ = {isa = PBXFileReference; fileEncoding = 4; lastKnownFileType = sourcecode.swift; path = BagTest.swift; sourceTree = "<group>"; };
		C83509051C38706D0027C24C /* BehaviorSubjectTest.swift */ = {isa = PBXFileReference; fileEncoding = 4; lastKnownFileType = sourcecode.swift; path = BehaviorSubjectTest.swift; sourceTree = "<group>"; };
		C83509061C38706D0027C24C /* CurrentThreadSchedulerTest.swift */ = {isa = PBXFileReference; fileEncoding = 4; lastKnownFileType = sourcecode.swift; path = CurrentThreadSchedulerTest.swift; sourceTree = "<group>"; };
		C83509071C38706D0027C24C /* DisposableTest.swift */ = {isa = PBXFileReference; fileEncoding = 4; lastKnownFileType = sourcecode.swift; path = DisposableTest.swift; sourceTree = "<group>"; };
		C83509081C38706D0027C24C /* HistoricalSchedulerTest.swift */ = {isa = PBXFileReference; fileEncoding = 4; lastKnownFileType = sourcecode.swift; path = HistoricalSchedulerTest.swift; sourceTree = "<group>"; };
		C83509091C38706D0027C24C /* MainSchedulerTests.swift */ = {isa = PBXFileReference; fileEncoding = 4; lastKnownFileType = sourcecode.swift; path = MainSchedulerTests.swift; sourceTree = "<group>"; };
		C835090F1C38706D0027C24C /* Observable+CombineLatestTests+arity.swift */ = {isa = PBXFileReference; fileEncoding = 4; lastKnownFileType = sourcecode.swift; path = "Observable+CombineLatestTests+arity.swift"; sourceTree = "<group>"; };
		C83509101C38706D0027C24C /* Observable+CombineLatestTests+arity.tt */ = {isa = PBXFileReference; fileEncoding = 4; lastKnownFileType = text; path = "Observable+CombineLatestTests+arity.tt"; sourceTree = "<group>"; };
		C83509111C38706D0027C24C /* Observable+ZipTests+arity.swift */ = {isa = PBXFileReference; fileEncoding = 4; lastKnownFileType = sourcecode.swift; path = "Observable+ZipTests+arity.swift"; sourceTree = "<group>"; };
		C83509121C38706D0027C24C /* Observable+ZipTests+arity.tt */ = {isa = PBXFileReference; fileEncoding = 4; lastKnownFileType = text; path = "Observable+ZipTests+arity.tt"; sourceTree = "<group>"; };
		C83509161C38706D0027C24C /* Observable+SubscriptionTest.swift */ = {isa = PBXFileReference; fileEncoding = 4; lastKnownFileType = sourcecode.swift; path = "Observable+SubscriptionTest.swift"; sourceTree = "<group>"; };
		C83509181C38706D0027C24C /* ObserverTests.swift */ = {isa = PBXFileReference; fileEncoding = 4; lastKnownFileType = sourcecode.swift; path = ObserverTests.swift; sourceTree = "<group>"; };
		C83509191C38706D0027C24C /* QueueTests.swift */ = {isa = PBXFileReference; fileEncoding = 4; lastKnownFileType = sourcecode.swift; path = QueueTests.swift; sourceTree = "<group>"; };
		C835091A1C38706D0027C24C /* SubjectConcurrencyTest.swift */ = {isa = PBXFileReference; fileEncoding = 4; lastKnownFileType = sourcecode.swift; path = SubjectConcurrencyTest.swift; sourceTree = "<group>"; };
		C835091C1C38706D0027C24C /* VirtualSchedulerTest.swift */ = {isa = PBXFileReference; fileEncoding = 4; lastKnownFileType = sourcecode.swift; path = VirtualSchedulerTest.swift; sourceTree = "<group>"; };
		C83509841C38740E0027C24C /* AllTests-tvOS.xctest */ = {isa = PBXFileReference; explicitFileType = wrapper.cfbundle; includeInIndex = 0; path = "AllTests-tvOS.xctest"; sourceTree = BUILT_PRODUCTS_DIR; };
		C83509941C38742C0027C24C /* AllTests-macOS.xctest */ = {isa = PBXFileReference; explicitFileType = wrapper.cfbundle; includeInIndex = 0; path = "AllTests-macOS.xctest"; sourceTree = BUILT_PRODUCTS_DIR; };
		C8353CDB1DA19BA000BE3F5C /* MessageProcessingStage.swift */ = {isa = PBXFileReference; fileEncoding = 4; lastKnownFileType = sourcecode.swift; path = MessageProcessingStage.swift; sourceTree = "<group>"; };
		C8353CE01DA19BC500BE3F5C /* Recorded+Timeless.swift */ = {isa = PBXFileReference; fileEncoding = 4; lastKnownFileType = sourcecode.swift; path = "Recorded+Timeless.swift"; sourceTree = "<group>"; };
		C8353CE11DA19BC500BE3F5C /* TestErrors.swift */ = {isa = PBXFileReference; fileEncoding = 4; lastKnownFileType = sourcecode.swift; path = TestErrors.swift; sourceTree = "<group>"; };
		C8353CE21DA19BC500BE3F5C /* XCTest+AllTests.swift */ = {isa = PBXFileReference; fileEncoding = 4; lastKnownFileType = sourcecode.swift; path = "XCTest+AllTests.swift"; sourceTree = "<group>"; };
		C8379EF31D1DD326003EF8FC /* UIButton+RxTests.swift */ = {isa = PBXFileReference; fileEncoding = 4; lastKnownFileType = sourcecode.swift; path = "UIButton+RxTests.swift"; sourceTree = "<group>"; };
		C83D73B41C1DBAEE003DC470 /* InvocableScheduledItem.swift */ = {isa = PBXFileReference; fileEncoding = 4; lastKnownFileType = sourcecode.swift; path = InvocableScheduledItem.swift; sourceTree = "<group>"; };
		C83D73B51C1DBAEE003DC470 /* InvocableType.swift */ = {isa = PBXFileReference; fileEncoding = 4; lastKnownFileType = sourcecode.swift; path = InvocableType.swift; sourceTree = "<group>"; };
		C83D73B61C1DBAEE003DC470 /* ScheduledItem.swift */ = {isa = PBXFileReference; fileEncoding = 4; lastKnownFileType = sourcecode.swift; path = ScheduledItem.swift; sourceTree = "<group>"; };
		C83D73B71C1DBAEE003DC470 /* ScheduledItemType.swift */ = {isa = PBXFileReference; fileEncoding = 4; lastKnownFileType = sourcecode.swift; path = ScheduledItemType.swift; sourceTree = "<group>"; };
		C849BE2A1BAB5D070019AD27 /* ObservableConvertibleType.swift */ = {isa = PBXFileReference; fileEncoding = 4; lastKnownFileType = sourcecode.swift; path = ObservableConvertibleType.swift; sourceTree = "<group>"; };
		C84CC54D1BDCF48200E06A64 /* LockOwnerType.swift */ = {isa = PBXFileReference; fileEncoding = 4; lastKnownFileType = sourcecode.swift; path = LockOwnerType.swift; sourceTree = "<group>"; };
		C84CC5521BDCF49300E06A64 /* SynchronizedOnType.swift */ = {isa = PBXFileReference; fileEncoding = 4; lastKnownFileType = sourcecode.swift; path = SynchronizedOnType.swift; sourceTree = "<group>"; };
		C84CC55C1BDD010800E06A64 /* SynchronizedUnsubscribeType.swift */ = {isa = PBXFileReference; fileEncoding = 4; lastKnownFileType = sourcecode.swift; path = SynchronizedUnsubscribeType.swift; sourceTree = "<group>"; };
		C84CC5611BDD037900E06A64 /* SynchronizedDisposeType.swift */ = {isa = PBXFileReference; fileEncoding = 4; lastKnownFileType = sourcecode.swift; path = SynchronizedDisposeType.swift; sourceTree = "<group>"; };
		C84CC5661BDD08A500E06A64 /* SubscriptionDisposable.swift */ = {isa = PBXFileReference; fileEncoding = 4; lastKnownFileType = sourcecode.swift; path = SubscriptionDisposable.swift; sourceTree = "<group>"; };
		C85217E81E3374970015DD38 /* GroupedObservable.swift */ = {isa = PBXFileReference; fileEncoding = 4; lastKnownFileType = sourcecode.swift; path = GroupedObservable.swift; sourceTree = "<group>"; };
		C85217F41E33F9D70015DD38 /* RecursiveLock.swift */ = {isa = PBXFileReference; fileEncoding = 4; lastKnownFileType = sourcecode.swift; lineEnding = 0; path = RecursiveLock.swift; sourceTree = "<group>"; xcLanguageSpecificationIdentifier = xcode.lang.swift; };
		C85217F61E33FBBE0015DD38 /* RecursiveLock.swift */ = {isa = PBXFileReference; fileEncoding = 4; lastKnownFileType = sourcecode.swift; lineEnding = 0; path = RecursiveLock.swift; sourceTree = "<group>"; xcLanguageSpecificationIdentifier = xcode.lang.swift; };
		C85217FB1E33FBFB0015DD38 /* RecursiveLock.swift */ = {isa = PBXFileReference; fileEncoding = 4; lastKnownFileType = sourcecode.swift; lineEnding = 0; path = RecursiveLock.swift; sourceTree = "<group>"; xcLanguageSpecificationIdentifier = xcode.lang.swift; };
		C85218001E33FC160015DD38 /* RecursiveLock.swift */ = {isa = PBXFileReference; fileEncoding = 4; lastKnownFileType = sourcecode.swift; lineEnding = 0; path = RecursiveLock.swift; sourceTree = "<group>"; xcLanguageSpecificationIdentifier = xcode.lang.swift; };
		C85218041E33FCA50015DD38 /* Resources.swift */ = {isa = PBXFileReference; fileEncoding = 4; lastKnownFileType = sourcecode.swift; path = Resources.swift; sourceTree = "<group>"; };
		C8550B4A1D95A41400A6FCFE /* Reactive.swift */ = {isa = PBXFileReference; fileEncoding = 4; lastKnownFileType = sourcecode.swift; path = Reactive.swift; sourceTree = "<group>"; };
		C8561B651DFE1169005E97F1 /* ExampleTests.swift */ = {isa = PBXFileReference; fileEncoding = 4; lastKnownFileType = sourcecode.swift; path = ExampleTests.swift; sourceTree = "<group>"; };
		C85B01671DB2ACAF006043C3 /* Platform.Darwin.swift */ = {isa = PBXFileReference; fileEncoding = 4; lastKnownFileType = sourcecode.swift; path = Platform.Darwin.swift; sourceTree = "<group>"; };
		C85B01681DB2ACAF006043C3 /* Platform.Linux.swift */ = {isa = PBXFileReference; fileEncoding = 4; lastKnownFileType = sourcecode.swift; path = Platform.Linux.swift; sourceTree = "<group>"; };
		C85B01721DB2ACF2006043C3 /* Platform.Darwin.swift */ = {isa = PBXFileReference; lastKnownFileType = sourcecode.swift; path = Platform.Darwin.swift; sourceTree = "<group>"; };
		C85B01731DB2ACF2006043C3 /* Platform.Linux.swift */ = {isa = PBXFileReference; lastKnownFileType = sourcecode.swift; path = Platform.Linux.swift; sourceTree = "<group>"; };
		C85BA04B1C3878740075D68E /* PerformanceTests.app */ = {isa = PBXFileReference; explicitFileType = wrapper.application; includeInIndex = 0; name = PerformanceTests.app; path = Microoptimizations.app; sourceTree = BUILT_PRODUCTS_DIR; };
		C85E6FBB1F52FF4F00C5681E /* Signal.swift */ = {isa = PBXFileReference; fileEncoding = 4; lastKnownFileType = sourcecode.swift; path = Signal.swift; sourceTree = "<group>"; };
		C85E6FBD1F53025700C5681E /* SchedulerType+SharedSequence.swift */ = {isa = PBXFileReference; fileEncoding = 4; lastKnownFileType = sourcecode.swift; path = "SchedulerType+SharedSequence.swift"; sourceTree = "<group>"; };
		C86781471DB8119900B2029A /* Bag.swift */ = {isa = PBXFileReference; lastKnownFileType = sourcecode.swift; path = Bag.swift; sourceTree = "<group>"; };
		C86781481DB8119900B2029A /* InfiniteSequence.swift */ = {isa = PBXFileReference; lastKnownFileType = sourcecode.swift; path = InfiniteSequence.swift; sourceTree = "<group>"; };
		C86781491DB8119900B2029A /* PriorityQueue.swift */ = {isa = PBXFileReference; lastKnownFileType = sourcecode.swift; path = PriorityQueue.swift; sourceTree = "<group>"; };
		C867814A1DB8119900B2029A /* Queue.swift */ = {isa = PBXFileReference; lastKnownFileType = sourcecode.swift; path = Queue.swift; sourceTree = "<group>"; };
		C867816C1DB8129E00B2029A /* Bag.swift */ = {isa = PBXFileReference; fileEncoding = 4; lastKnownFileType = sourcecode.swift; path = Bag.swift; sourceTree = "<group>"; };
		C867816D1DB8129E00B2029A /* InfiniteSequence.swift */ = {isa = PBXFileReference; fileEncoding = 4; lastKnownFileType = sourcecode.swift; path = InfiniteSequence.swift; sourceTree = "<group>"; };
		C867816E1DB8129E00B2029A /* PriorityQueue.swift */ = {isa = PBXFileReference; fileEncoding = 4; lastKnownFileType = sourcecode.swift; path = PriorityQueue.swift; sourceTree = "<group>"; };
		C867816F1DB8129E00B2029A /* Queue.swift */ = {isa = PBXFileReference; fileEncoding = 4; lastKnownFileType = sourcecode.swift; path = Queue.swift; sourceTree = "<group>"; };
		C86781821DB8143A00B2029A /* Bag.swift */ = {isa = PBXFileReference; fileEncoding = 4; lastKnownFileType = sourcecode.swift; path = Bag.swift; sourceTree = "<group>"; };
		C86781871DB814AD00B2029A /* Bag+Rx.swift */ = {isa = PBXFileReference; fileEncoding = 4; lastKnownFileType = sourcecode.swift; path = "Bag+Rx.swift"; sourceTree = "<group>"; };
		C86781911DB823B500B2029A /* NSButton+Rx.swift */ = {isa = PBXFileReference; fileEncoding = 4; lastKnownFileType = sourcecode.swift; path = "NSButton+Rx.swift"; sourceTree = "<group>"; };
		C86781921DB823B500B2029A /* NSControl+Rx.swift */ = {isa = PBXFileReference; fileEncoding = 4; lastKnownFileType = sourcecode.swift; path = "NSControl+Rx.swift"; sourceTree = "<group>"; };
		C86781941DB823B500B2029A /* NSSlider+Rx.swift */ = {isa = PBXFileReference; fileEncoding = 4; lastKnownFileType = sourcecode.swift; path = "NSSlider+Rx.swift"; sourceTree = "<group>"; };
		C86781951DB823B500B2029A /* NSTextField+Rx.swift */ = {isa = PBXFileReference; fileEncoding = 4; lastKnownFileType = sourcecode.swift; path = "NSTextField+Rx.swift"; sourceTree = "<group>"; };
		C86781961DB823B500B2029A /* NSView+Rx.swift */ = {isa = PBXFileReference; fileEncoding = 4; lastKnownFileType = sourcecode.swift; path = "NSView+Rx.swift"; sourceTree = "<group>"; };
		C86B1E211D42BF5200130546 /* SchedulerTests.swift */ = {isa = PBXFileReference; fileEncoding = 4; lastKnownFileType = sourcecode.swift; path = SchedulerTests.swift; sourceTree = "<group>"; };
		C8802DD31F8CD47F001D677E /* UIControl+RxTests.swift */ = {isa = PBXFileReference; lastKnownFileType = sourcecode.swift; path = "UIControl+RxTests.swift"; sourceTree = "<group>"; };
		C88253F11B8A752B00B02D69 /* RxCollectionViewReactiveArrayDataSource.swift */ = {isa = PBXFileReference; fileEncoding = 4; lastKnownFileType = sourcecode.swift; path = RxCollectionViewReactiveArrayDataSource.swift; sourceTree = "<group>"; };
		C88253F21B8A752B00B02D69 /* RxTableViewReactiveArrayDataSource.swift */ = {isa = PBXFileReference; fileEncoding = 4; lastKnownFileType = sourcecode.swift; path = RxTableViewReactiveArrayDataSource.swift; sourceTree = "<group>"; };
		C88253F41B8A752B00B02D69 /* ItemEvents.swift */ = {isa = PBXFileReference; fileEncoding = 4; lastKnownFileType = sourcecode.swift; path = ItemEvents.swift; sourceTree = "<group>"; };
		C88253F71B8A752B00B02D69 /* RxCollectionViewDataSourceType.swift */ = {isa = PBXFileReference; fileEncoding = 4; lastKnownFileType = sourcecode.swift; path = RxCollectionViewDataSourceType.swift; sourceTree = "<group>"; };
		C88253F81B8A752B00B02D69 /* RxTableViewDataSourceType.swift */ = {isa = PBXFileReference; fileEncoding = 4; lastKnownFileType = sourcecode.swift; path = RxTableViewDataSourceType.swift; sourceTree = "<group>"; };
		C88253FC1B8A752B00B02D69 /* RxCollectionViewDataSourceProxy.swift */ = {isa = PBXFileReference; fileEncoding = 4; lastKnownFileType = sourcecode.swift; lineEnding = 0; path = RxCollectionViewDataSourceProxy.swift; sourceTree = "<group>"; xcLanguageSpecificationIdentifier = xcode.lang.swift; };
		C88253FD1B8A752B00B02D69 /* RxCollectionViewDelegateProxy.swift */ = {isa = PBXFileReference; fileEncoding = 4; lastKnownFileType = sourcecode.swift; path = RxCollectionViewDelegateProxy.swift; sourceTree = "<group>"; };
		C88253FE1B8A752B00B02D69 /* RxScrollViewDelegateProxy.swift */ = {isa = PBXFileReference; fileEncoding = 4; lastKnownFileType = sourcecode.swift; lineEnding = 0; path = RxScrollViewDelegateProxy.swift; sourceTree = "<group>"; xcLanguageSpecificationIdentifier = xcode.lang.swift; };
		C88253FF1B8A752B00B02D69 /* RxSearchBarDelegateProxy.swift */ = {isa = PBXFileReference; fileEncoding = 4; lastKnownFileType = sourcecode.swift; lineEnding = 0; path = RxSearchBarDelegateProxy.swift; sourceTree = "<group>"; xcLanguageSpecificationIdentifier = xcode.lang.swift; };
		C88254001B8A752B00B02D69 /* RxTableViewDataSourceProxy.swift */ = {isa = PBXFileReference; fileEncoding = 4; lastKnownFileType = sourcecode.swift; lineEnding = 0; path = RxTableViewDataSourceProxy.swift; sourceTree = "<group>"; xcLanguageSpecificationIdentifier = xcode.lang.swift; };
		C88254011B8A752B00B02D69 /* RxTableViewDelegateProxy.swift */ = {isa = PBXFileReference; fileEncoding = 4; lastKnownFileType = sourcecode.swift; path = RxTableViewDelegateProxy.swift; sourceTree = "<group>"; };
		C88254021B8A752B00B02D69 /* RxTextViewDelegateProxy.swift */ = {isa = PBXFileReference; fileEncoding = 4; lastKnownFileType = sourcecode.swift; path = RxTextViewDelegateProxy.swift; sourceTree = "<group>"; };
		C88254051B8A752B00B02D69 /* UIBarButtonItem+Rx.swift */ = {isa = PBXFileReference; fileEncoding = 4; lastKnownFileType = sourcecode.swift; lineEnding = 0; path = "UIBarButtonItem+Rx.swift"; sourceTree = "<group>"; };
		C88254061B8A752B00B02D69 /* UIButton+Rx.swift */ = {isa = PBXFileReference; fileEncoding = 4; lastKnownFileType = sourcecode.swift; path = "UIButton+Rx.swift"; sourceTree = "<group>"; };
		C88254071B8A752B00B02D69 /* UICollectionView+Rx.swift */ = {isa = PBXFileReference; fileEncoding = 4; lastKnownFileType = sourcecode.swift; lineEnding = 0; path = "UICollectionView+Rx.swift"; sourceTree = "<group>"; xcLanguageSpecificationIdentifier = xcode.lang.swift; };
		C88254081B8A752B00B02D69 /* UIControl+Rx.swift */ = {isa = PBXFileReference; fileEncoding = 4; lastKnownFileType = sourcecode.swift; lineEnding = 0; path = "UIControl+Rx.swift"; sourceTree = "<group>"; };
		C88254091B8A752B00B02D69 /* UIDatePicker+Rx.swift */ = {isa = PBXFileReference; fileEncoding = 4; lastKnownFileType = sourcecode.swift; path = "UIDatePicker+Rx.swift"; sourceTree = "<group>"; };
		C882540A1B8A752B00B02D69 /* UIGestureRecognizer+Rx.swift */ = {isa = PBXFileReference; fileEncoding = 4; lastKnownFileType = sourcecode.swift; path = "UIGestureRecognizer+Rx.swift"; sourceTree = "<group>"; };
		C882540D1B8A752B00B02D69 /* UIScrollView+Rx.swift */ = {isa = PBXFileReference; fileEncoding = 4; lastKnownFileType = sourcecode.swift; lineEnding = 0; path = "UIScrollView+Rx.swift"; sourceTree = "<group>"; };
		C882540E1B8A752B00B02D69 /* UISearchBar+Rx.swift */ = {isa = PBXFileReference; fileEncoding = 4; lastKnownFileType = sourcecode.swift; lineEnding = 0; path = "UISearchBar+Rx.swift"; sourceTree = "<group>"; };
		C882540F1B8A752B00B02D69 /* UISegmentedControl+Rx.swift */ = {isa = PBXFileReference; fileEncoding = 4; lastKnownFileType = sourcecode.swift; path = "UISegmentedControl+Rx.swift"; sourceTree = "<group>"; };
		C88254101B8A752B00B02D69 /* UISlider+Rx.swift */ = {isa = PBXFileReference; fileEncoding = 4; lastKnownFileType = sourcecode.swift; path = "UISlider+Rx.swift"; sourceTree = "<group>"; };
		C88254111B8A752B00B02D69 /* UISwitch+Rx.swift */ = {isa = PBXFileReference; fileEncoding = 4; lastKnownFileType = sourcecode.swift; path = "UISwitch+Rx.swift"; sourceTree = "<group>"; };
		C88254121B8A752B00B02D69 /* UITableView+Rx.swift */ = {isa = PBXFileReference; fileEncoding = 4; lastKnownFileType = sourcecode.swift; lineEnding = 0; path = "UITableView+Rx.swift"; sourceTree = "<group>"; xcLanguageSpecificationIdentifier = xcode.lang.swift; };
		C88254131B8A752B00B02D69 /* UITextField+Rx.swift */ = {isa = PBXFileReference; fileEncoding = 4; lastKnownFileType = sourcecode.swift; path = "UITextField+Rx.swift"; sourceTree = "<group>"; };
		C88254141B8A752B00B02D69 /* UITextView+Rx.swift */ = {isa = PBXFileReference; fileEncoding = 4; lastKnownFileType = sourcecode.swift; lineEnding = 0; path = "UITextView+Rx.swift"; sourceTree = "<group>"; };
		C8845AD31EDB4C9900B36836 /* ShareReplayScope.swift */ = {isa = PBXFileReference; fileEncoding = 4; lastKnownFileType = sourcecode.swift; path = ShareReplayScope.swift; sourceTree = "<group>"; };
		C8845AD91EDB607800B36836 /* Observable+ShareReplayScopeTests.swift */ = {isa = PBXFileReference; fileEncoding = 4; lastKnownFileType = sourcecode.swift; path = "Observable+ShareReplayScopeTests.swift"; sourceTree = "<group>"; };
		C88E296A1BEB712E001CCB92 /* RunLoopLock.swift */ = {isa = PBXFileReference; fileEncoding = 4; lastKnownFileType = sourcecode.swift; path = RunLoopLock.swift; sourceTree = "<group>"; };
		C88F76801CE5341700D5A014 /* TextInput.swift */ = {isa = PBXFileReference; fileEncoding = 4; lastKnownFileType = sourcecode.swift; path = TextInput.swift; sourceTree = "<group>"; };
		C88FA50C1C25C44800CCFEA4 /* RxTest.framework */ = {isa = PBXFileReference; explicitFileType = wrapper.framework; includeInIndex = 0; path = RxTest.framework; sourceTree = BUILT_PRODUCTS_DIR; };
		C8941BDE1BD5695C00A0E874 /* BlockingObservable.swift */ = {isa = PBXFileReference; fileEncoding = 4; lastKnownFileType = sourcecode.swift; path = BlockingObservable.swift; sourceTree = "<group>"; };
		C8941BE31BD56B0700A0E874 /* BlockingObservable+Operators.swift */ = {isa = PBXFileReference; fileEncoding = 4; lastKnownFileType = sourcecode.swift; path = "BlockingObservable+Operators.swift"; sourceTree = "<group>"; };
		C896A68A1E6B7DC60073A3A8 /* Observable+CombineLatestTests.swift */ = {isa = PBXFileReference; fileEncoding = 4; lastKnownFileType = sourcecode.swift; path = "Observable+CombineLatestTests.swift"; sourceTree = "<group>"; };
		C89814751E75A18A0035949C /* PrimitiveSequence+Zip+arity.tt */ = {isa = PBXFileReference; fileEncoding = 4; lastKnownFileType = text; path = "PrimitiveSequence+Zip+arity.tt"; sourceTree = "<group>"; };
		C89814771E75A7D70035949C /* PrimitiveSequence+Zip+arity.swift */ = {isa = PBXFileReference; fileEncoding = 4; lastKnownFileType = sourcecode.swift; path = "PrimitiveSequence+Zip+arity.swift"; sourceTree = "<group>"; };
		C898147C1E75A98A0035949C /* PrimitiveSequenceTest+zip+arity.tt */ = {isa = PBXFileReference; lastKnownFileType = text; path = "PrimitiveSequenceTest+zip+arity.tt"; sourceTree = "<group>"; };
		C898147D1E75AD380035949C /* PrimitiveSequenceTest+zip+arity.swift */ = {isa = PBXFileReference; fileEncoding = 4; lastKnownFileType = sourcecode.swift; path = "PrimitiveSequenceTest+zip+arity.swift"; sourceTree = "<group>"; };
		C89AB1711DAAC1680065FBE6 /* ControlTarget.swift */ = {isa = PBXFileReference; fileEncoding = 4; lastKnownFileType = sourcecode.swift; path = ControlTarget.swift; sourceTree = "<group>"; };
		C89AB1A51DAAC25A0065FBE6 /* RxCocoaObjCRuntimeError+Extensions.swift */ = {isa = PBXFileReference; fileEncoding = 4; lastKnownFileType = sourcecode.swift; path = "RxCocoaObjCRuntimeError+Extensions.swift"; sourceTree = "<group>"; };
		C89AB1AB1DAAC3350065FBE6 /* ControlEvent.swift */ = {isa = PBXFileReference; fileEncoding = 4; lastKnownFileType = sourcecode.swift; path = ControlEvent.swift; sourceTree = "<group>"; };
		C89AB1AC1DAAC3350065FBE6 /* ControlProperty.swift */ = {isa = PBXFileReference; fileEncoding = 4; lastKnownFileType = sourcecode.swift; path = ControlProperty.swift; sourceTree = "<group>"; };
		C89AB1AE1DAAC3350065FBE6 /* ControlEvent+Driver.swift */ = {isa = PBXFileReference; fileEncoding = 4; lastKnownFileType = sourcecode.swift; path = "ControlEvent+Driver.swift"; sourceTree = "<group>"; };
		C89AB1AF1DAAC3350065FBE6 /* ControlProperty+Driver.swift */ = {isa = PBXFileReference; fileEncoding = 4; lastKnownFileType = sourcecode.swift; path = "ControlProperty+Driver.swift"; sourceTree = "<group>"; };
		C89AB1B01DAAC3350065FBE6 /* Driver+Subscription.swift */ = {isa = PBXFileReference; fileEncoding = 4; lastKnownFileType = sourcecode.swift; path = "Driver+Subscription.swift"; sourceTree = "<group>"; };
		C89AB1B11DAAC3350065FBE6 /* Driver.swift */ = {isa = PBXFileReference; fileEncoding = 4; lastKnownFileType = sourcecode.swift; path = Driver.swift; sourceTree = "<group>"; };
		C89AB1B21DAAC3350065FBE6 /* ObservableConvertibleType+Driver.swift */ = {isa = PBXFileReference; fileEncoding = 4; lastKnownFileType = sourcecode.swift; path = "ObservableConvertibleType+Driver.swift"; sourceTree = "<group>"; };
		C89AB1B61DAAC3350065FBE6 /* SharedSequence+Operators+arity.swift */ = {isa = PBXFileReference; fileEncoding = 4; lastKnownFileType = sourcecode.swift; path = "SharedSequence+Operators+arity.swift"; sourceTree = "<group>"; };
		C89AB1B71DAAC3350065FBE6 /* SharedSequence+Operators+arity.tt */ = {isa = PBXFileReference; fileEncoding = 4; lastKnownFileType = text; path = "SharedSequence+Operators+arity.tt"; sourceTree = "<group>"; };
		C89AB1B81DAAC3350065FBE6 /* SharedSequence+Operators.swift */ = {isa = PBXFileReference; fileEncoding = 4; lastKnownFileType = sourcecode.swift; path = "SharedSequence+Operators.swift"; sourceTree = "<group>"; };
		C89AB1B91DAAC3350065FBE6 /* SharedSequence.swift */ = {isa = PBXFileReference; fileEncoding = 4; lastKnownFileType = sourcecode.swift; path = SharedSequence.swift; sourceTree = "<group>"; };
		C89AB1BD1DAAC3350065FBE6 /* KVORepresentable+CoreGraphics.swift */ = {isa = PBXFileReference; fileEncoding = 4; lastKnownFileType = sourcecode.swift; path = "KVORepresentable+CoreGraphics.swift"; sourceTree = "<group>"; };
		C89AB1BE1DAAC3350065FBE6 /* KVORepresentable+Swift.swift */ = {isa = PBXFileReference; fileEncoding = 4; lastKnownFileType = sourcecode.swift; path = "KVORepresentable+Swift.swift"; sourceTree = "<group>"; };
		C89AB1BF1DAAC3350065FBE6 /* KVORepresentable.swift */ = {isa = PBXFileReference; fileEncoding = 4; lastKnownFileType = sourcecode.swift; path = KVORepresentable.swift; sourceTree = "<group>"; };
		C89AB1C11DAAC3350065FBE6 /* NotificationCenter+Rx.swift */ = {isa = PBXFileReference; fileEncoding = 4; lastKnownFileType = sourcecode.swift; path = "NotificationCenter+Rx.swift"; sourceTree = "<group>"; };
		C89AB1C21DAAC3350065FBE6 /* NSObject+Rx+KVORepresentable.swift */ = {isa = PBXFileReference; fileEncoding = 4; lastKnownFileType = sourcecode.swift; lineEnding = 0; path = "NSObject+Rx+KVORepresentable.swift"; sourceTree = "<group>"; xcLanguageSpecificationIdentifier = xcode.lang.swift; };
		C89AB1C31DAAC3350065FBE6 /* NSObject+Rx+RawRepresentable.swift */ = {isa = PBXFileReference; fileEncoding = 4; lastKnownFileType = sourcecode.swift; lineEnding = 0; path = "NSObject+Rx+RawRepresentable.swift"; sourceTree = "<group>"; xcLanguageSpecificationIdentifier = xcode.lang.swift; };
		C89AB1C41DAAC3350065FBE6 /* NSObject+Rx.swift */ = {isa = PBXFileReference; fileEncoding = 4; lastKnownFileType = sourcecode.swift; lineEnding = 0; path = "NSObject+Rx.swift"; sourceTree = "<group>"; xcLanguageSpecificationIdentifier = xcode.lang.swift; };
		C89AB1C51DAAC3350065FBE6 /* URLSession+Rx.swift */ = {isa = PBXFileReference; fileEncoding = 4; lastKnownFileType = sourcecode.swift; path = "URLSession+Rx.swift"; sourceTree = "<group>"; };
		C89AB2261DAAC33F0065FBE6 /* RxCocoa.swift */ = {isa = PBXFileReference; fileEncoding = 4; lastKnownFileType = sourcecode.swift; path = RxCocoa.swift; sourceTree = "<group>"; };
		C89AB22D1DAAC3A60065FBE6 /* _RX.m */ = {isa = PBXFileReference; fileEncoding = 4; lastKnownFileType = sourcecode.c.objc; path = _RX.m; sourceTree = "<group>"; };
		C89AB22F1DAAC3A60065FBE6 /* _RXDelegateProxy.m */ = {isa = PBXFileReference; fileEncoding = 4; lastKnownFileType = sourcecode.c.objc; path = _RXDelegateProxy.m; sourceTree = "<group>"; };
		C89AB2311DAAC3A60065FBE6 /* _RXKVOObserver.m */ = {isa = PBXFileReference; fileEncoding = 4; lastKnownFileType = sourcecode.c.objc; path = _RXKVOObserver.m; sourceTree = "<group>"; };
		C89AB2331DAAC3A60065FBE6 /* _RXObjCRuntime.m */ = {isa = PBXFileReference; fileEncoding = 4; lastKnownFileType = sourcecode.c.objc; path = _RXObjCRuntime.m; sourceTree = "<group>"; };
		C89AB2551DAACC580065FBE6 /* _RX.h */ = {isa = PBXFileReference; fileEncoding = 4; lastKnownFileType = sourcecode.c.h; path = _RX.h; sourceTree = "<group>"; };
		C89AB2561DAACC580065FBE6 /* _RXDelegateProxy.h */ = {isa = PBXFileReference; fileEncoding = 4; lastKnownFileType = sourcecode.c.h; path = _RXDelegateProxy.h; sourceTree = "<group>"; };
		C89AB2571DAACC580065FBE6 /* _RXKVOObserver.h */ = {isa = PBXFileReference; fileEncoding = 4; lastKnownFileType = sourcecode.c.h; path = _RXKVOObserver.h; sourceTree = "<group>"; };
		C89AB2581DAACC580065FBE6 /* _RXObjCRuntime.h */ = {isa = PBXFileReference; fileEncoding = 4; lastKnownFileType = sourcecode.c.h; path = _RXObjCRuntime.h; sourceTree = "<group>"; };
		C89AB2731DAACCE30065FBE6 /* RxCocoaRuntime.h */ = {isa = PBXFileReference; fileEncoding = 4; lastKnownFileType = sourcecode.c.h; path = RxCocoaRuntime.h; sourceTree = "<group>"; };
		C89AB2781DAACE490065FBE6 /* RxCocoa.h */ = {isa = PBXFileReference; fileEncoding = 4; lastKnownFileType = sourcecode.c.h; path = RxCocoa.h; sourceTree = "<group>"; };
		C89CFA0B1DAAB4670079D23B /* RxTest.swift */ = {isa = PBXFileReference; fileEncoding = 4; lastKnownFileType = sourcecode.swift; path = RxTest.swift; sourceTree = "<group>"; };
		C89CFA101DAABBE20079D23B /* Any+Equatable.swift */ = {isa = PBXFileReference; fileEncoding = 4; lastKnownFileType = sourcecode.swift; path = "Any+Equatable.swift"; sourceTree = "<group>"; };
		C89CFA111DAABBE20079D23B /* ColdObservable.swift */ = {isa = PBXFileReference; fileEncoding = 4; lastKnownFileType = sourcecode.swift; path = ColdObservable.swift; sourceTree = "<group>"; };
		C89CFA121DAABBE20079D23B /* Event+Equatable.swift */ = {isa = PBXFileReference; fileEncoding = 4; lastKnownFileType = sourcecode.swift; path = "Event+Equatable.swift"; sourceTree = "<group>"; };
		C89CFA131DAABBE20079D23B /* HotObservable.swift */ = {isa = PBXFileReference; fileEncoding = 4; lastKnownFileType = sourcecode.swift; path = HotObservable.swift; sourceTree = "<group>"; };
		C89CFA141DAABBE20079D23B /* Info.plist */ = {isa = PBXFileReference; fileEncoding = 4; lastKnownFileType = text.plist.xml; path = Info.plist; sourceTree = "<group>"; };
		C89CFA151DAABBE20079D23B /* Recorded.swift */ = {isa = PBXFileReference; fileEncoding = 4; lastKnownFileType = sourcecode.swift; path = Recorded.swift; sourceTree = "<group>"; };
		C89CFA161DAABBE20079D23B /* RxTest.swift */ = {isa = PBXFileReference; fileEncoding = 4; lastKnownFileType = sourcecode.swift; path = RxTest.swift; sourceTree = "<group>"; };
		C89CFA181DAABBE20079D23B /* TestScheduler.swift */ = {isa = PBXFileReference; fileEncoding = 4; lastKnownFileType = sourcecode.swift; path = TestScheduler.swift; sourceTree = "<group>"; };
		C89CFA191DAABBE20079D23B /* TestSchedulerVirtualTimeConverter.swift */ = {isa = PBXFileReference; fileEncoding = 4; lastKnownFileType = sourcecode.swift; path = TestSchedulerVirtualTimeConverter.swift; sourceTree = "<group>"; };
		C89CFA1A1DAABBE20079D23B /* Subscription.swift */ = {isa = PBXFileReference; fileEncoding = 4; lastKnownFileType = sourcecode.swift; path = Subscription.swift; sourceTree = "<group>"; };
		C89CFA1B1DAABBE20079D23B /* TestableObservable.swift */ = {isa = PBXFileReference; fileEncoding = 4; lastKnownFileType = sourcecode.swift; path = TestableObservable.swift; sourceTree = "<group>"; };
		C89CFA1C1DAABBE20079D23B /* TestableObserver.swift */ = {isa = PBXFileReference; fileEncoding = 4; lastKnownFileType = sourcecode.swift; path = TestableObserver.swift; sourceTree = "<group>"; };
		C89CFA1D1DAABBE20079D23B /* XCTest+Rx.swift */ = {isa = PBXFileReference; fileEncoding = 4; lastKnownFileType = sourcecode.swift; path = "XCTest+Rx.swift"; sourceTree = "<group>"; };
		C8A53ADF1F09178700490535 /* Completable+AndThen.swift */ = {isa = PBXFileReference; fileEncoding = 4; lastKnownFileType = sourcecode.swift; path = "Completable+AndThen.swift"; sourceTree = "<group>"; };
		C8A53AE41F09292A00490535 /* Completable+AndThen.swift */ = {isa = PBXFileReference; fileEncoding = 4; lastKnownFileType = sourcecode.swift; path = "Completable+AndThen.swift"; sourceTree = "<group>"; };
		C8A56AD71AD7424700B4673B /* RxSwift.framework */ = {isa = PBXFileReference; explicitFileType = wrapper.framework; includeInIndex = 0; path = RxSwift.framework; sourceTree = BUILT_PRODUCTS_DIR; };
		C8A81C9F1E05E82C0008DEF4 /* DispatchQueue+Extensions.swift */ = {isa = PBXFileReference; fileEncoding = 4; lastKnownFileType = sourcecode.swift; path = "DispatchQueue+Extensions.swift"; sourceTree = "<group>"; };
		C8A9B6F31DAD752200C9B027 /* Observable+BindTests.swift */ = {isa = PBXFileReference; fileEncoding = 4; lastKnownFileType = sourcecode.swift; path = "Observable+BindTests.swift"; sourceTree = "<group>"; };
		C8ADC18D2200F9B000B611D4 /* Atomic+Overrides.swift */ = {isa = PBXFileReference; lastKnownFileType = sourcecode.swift; path = "Atomic+Overrides.swift"; sourceTree = "<group>"; };
		C8B0F70C1F530A1700548EBE /* SharingSchedulerTests.swift */ = {isa = PBXFileReference; lastKnownFileType = sourcecode.swift; path = SharingSchedulerTests.swift; sourceTree = "<group>"; };
		C8B0F7101F530CA700548EBE /* PublishRelay.swift */ = {isa = PBXFileReference; fileEncoding = 4; lastKnownFileType = sourcecode.swift; path = PublishRelay.swift; sourceTree = "<group>"; };
		C8B0F7211F53135100548EBE /* ObservableConvertibleType+Signal.swift */ = {isa = PBXFileReference; lastKnownFileType = sourcecode.swift; path = "ObservableConvertibleType+Signal.swift"; sourceTree = "<group>"; };
		C8B144FA1BD2D44500267DCE /* ConcurrentMainScheduler.swift */ = {isa = PBXFileReference; fileEncoding = 4; lastKnownFileType = sourcecode.swift; path = ConcurrentMainScheduler.swift; sourceTree = "<group>"; };
		C8B290841C94D55600E923D0 /* RxTest+Controls.swift */ = {isa = PBXFileReference; fileEncoding = 4; lastKnownFileType = sourcecode.swift; path = "RxTest+Controls.swift"; sourceTree = "<group>"; };
		C8B2908C1C94D6C500E923D0 /* UISearchBar+RxTests.swift */ = {isa = PBXFileReference; fileEncoding = 4; lastKnownFileType = sourcecode.swift; path = "UISearchBar+RxTests.swift"; sourceTree = "<group>"; };
		C8BAA78C1E34F8D400EEC727 /* RecursiveLockTest.swift */ = {isa = PBXFileReference; fileEncoding = 4; lastKnownFileType = sourcecode.swift; path = RecursiveLockTest.swift; sourceTree = "<group>"; };
		C8BF34C91C2E426800416CAE /* Platform.Darwin.swift */ = {isa = PBXFileReference; fileEncoding = 4; lastKnownFileType = sourcecode.swift; path = Platform.Darwin.swift; sourceTree = "<group>"; };
		C8BF34CA1C2E426800416CAE /* Platform.Linux.swift */ = {isa = PBXFileReference; fileEncoding = 4; lastKnownFileType = sourcecode.swift; path = Platform.Linux.swift; sourceTree = "<group>"; };
		C8C217D41CB7100E0038A2E6 /* UITableView+RxTests.swift */ = {isa = PBXFileReference; fileEncoding = 4; lastKnownFileType = sourcecode.swift; path = "UITableView+RxTests.swift"; sourceTree = "<group>"; };
		C8C217D61CB710200038A2E6 /* UICollectionView+RxTests.swift */ = {isa = PBXFileReference; fileEncoding = 4; lastKnownFileType = sourcecode.swift; path = "UICollectionView+RxTests.swift"; sourceTree = "<group>"; };
		C8C3DA0E1B939767004D233E /* CurrentThreadScheduler.swift */ = {isa = PBXFileReference; fileEncoding = 4; lastKnownFileType = sourcecode.swift; lineEnding = 0; path = CurrentThreadScheduler.swift; sourceTree = "<group>"; xcLanguageSpecificationIdentifier = xcode.lang.swift; };
		C8C4F15C1DE9CAEE00003FA7 /* UIBarButtonItem+RxTests.swift */ = {isa = PBXFileReference; fileEncoding = 4; lastKnownFileType = sourcecode.swift; path = "UIBarButtonItem+RxTests.swift"; sourceTree = "<group>"; };
		C8C4F15E1DE9CC5B00003FA7 /* UISwitch+RxTests.swift */ = {isa = PBXFileReference; fileEncoding = 4; lastKnownFileType = sourcecode.swift; path = "UISwitch+RxTests.swift"; sourceTree = "<group>"; };
		C8C4F1601DE9CD1600003FA7 /* UILabel+RxTests.swift */ = {isa = PBXFileReference; fileEncoding = 4; lastKnownFileType = sourcecode.swift; path = "UILabel+RxTests.swift"; sourceTree = "<group>"; };
		C8C4F1621DE9D0A800003FA7 /* UIProgressView+RxTests.swift */ = {isa = PBXFileReference; fileEncoding = 4; lastKnownFileType = sourcecode.swift; path = "UIProgressView+RxTests.swift"; sourceTree = "<group>"; };
		C8C4F1641DE9D3FB00003FA7 /* UIGestureRecognizer+RxTests.swift */ = {isa = PBXFileReference; fileEncoding = 4; lastKnownFileType = sourcecode.swift; path = "UIGestureRecognizer+RxTests.swift"; sourceTree = "<group>"; };
		C8C4F1661DE9D44600003FA7 /* UISegmentedControl+RxTests.swift */ = {isa = PBXFileReference; fileEncoding = 4; lastKnownFileType = sourcecode.swift; path = "UISegmentedControl+RxTests.swift"; sourceTree = "<group>"; };
		C8C4F1681DE9D48F00003FA7 /* UIActivityIndicatorView+RxTests.swift */ = {isa = PBXFileReference; fileEncoding = 4; lastKnownFileType = sourcecode.swift; path = "UIActivityIndicatorView+RxTests.swift"; sourceTree = "<group>"; };
		C8C4F16A1DE9D4C100003FA7 /* UIAlertAction+RxTests.swift */ = {isa = PBXFileReference; fileEncoding = 4; lastKnownFileType = sourcecode.swift; path = "UIAlertAction+RxTests.swift"; sourceTree = "<group>"; };
		C8C4F16C1DE9D4F400003FA7 /* UIDatePicker+RxTests.swift */ = {isa = PBXFileReference; fileEncoding = 4; lastKnownFileType = sourcecode.swift; path = "UIDatePicker+RxTests.swift"; sourceTree = "<group>"; };
		C8C4F16E1DE9D5E000003FA7 /* UISlider+RxTests.swift */ = {isa = PBXFileReference; fileEncoding = 4; lastKnownFileType = sourcecode.swift; path = "UISlider+RxTests.swift"; sourceTree = "<group>"; };
		C8C4F1701DE9D68000003FA7 /* UIStepper+RxTests.swift */ = {isa = PBXFileReference; fileEncoding = 4; lastKnownFileType = sourcecode.swift; path = "UIStepper+RxTests.swift"; sourceTree = "<group>"; };
		C8C4F1721DE9D7A300003FA7 /* NSTextField+RxTests.swift */ = {isa = PBXFileReference; fileEncoding = 4; lastKnownFileType = sourcecode.swift; path = "NSTextField+RxTests.swift"; sourceTree = "<group>"; };
		C8C4F1741DE9D80A00003FA7 /* NSSlider+RxTests.swift */ = {isa = PBXFileReference; fileEncoding = 4; lastKnownFileType = sourcecode.swift; path = "NSSlider+RxTests.swift"; sourceTree = "<group>"; };
		C8C4F1761DE9D84900003FA7 /* NSButton+RxTests.swift */ = {isa = PBXFileReference; fileEncoding = 4; lastKnownFileType = sourcecode.swift; path = "NSButton+RxTests.swift"; sourceTree = "<group>"; };
		C8C8BCCE1F8944B800501D4D /* BehaviorRelay.swift */ = {isa = PBXFileReference; lastKnownFileType = sourcecode.swift; path = BehaviorRelay.swift; sourceTree = "<group>"; };
		C8C8BCD31F89459300501D4D /* BehaviorRelay+Driver.swift */ = {isa = PBXFileReference; lastKnownFileType = sourcecode.swift; path = "BehaviorRelay+Driver.swift"; sourceTree = "<group>"; };
		C8D132431C42D15E00B59FFF /* SectionedViewDataSourceType.swift */ = {isa = PBXFileReference; fileEncoding = 4; lastKnownFileType = sourcecode.swift; path = SectionedViewDataSourceType.swift; sourceTree = "<group>"; };
		C8D970CD1F5324D90058F2FE /* Signal+Subscription.swift */ = {isa = PBXFileReference; lastKnownFileType = sourcecode.swift; path = "Signal+Subscription.swift"; sourceTree = "<group>"; };
		C8D970DC1F532FD10058F2FE /* Signal+Test.swift */ = {isa = PBXFileReference; fileEncoding = 4; lastKnownFileType = sourcecode.swift; path = "Signal+Test.swift"; sourceTree = "<group>"; };
		C8D970DD1F532FD10058F2FE /* SharedSequence+Test.swift */ = {isa = PBXFileReference; fileEncoding = 4; lastKnownFileType = sourcecode.swift; path = "SharedSequence+Test.swift"; sourceTree = "<group>"; };
		C8D970DE1F532FD20058F2FE /* Driver+Test.swift */ = {isa = PBXFileReference; fileEncoding = 4; lastKnownFileType = sourcecode.swift; path = "Driver+Test.swift"; sourceTree = "<group>"; };
		C8D970E01F532FD20058F2FE /* SectionedViewDataSourceMock.swift */ = {isa = PBXFileReference; fileEncoding = 4; lastKnownFileType = sourcecode.swift; path = SectionedViewDataSourceMock.swift; sourceTree = "<group>"; };
		C8D970E11F532FD20058F2FE /* SharedSequence+Extensions.swift */ = {isa = PBXFileReference; fileEncoding = 4; lastKnownFileType = sourcecode.swift; path = "SharedSequence+Extensions.swift"; sourceTree = "<group>"; };
		C8D970E21F532FD30058F2FE /* SharedSequence+OperatorTest.swift */ = {isa = PBXFileReference; fileEncoding = 4; lastKnownFileType = sourcecode.swift; path = "SharedSequence+OperatorTest.swift"; sourceTree = "<group>"; };
		C8E390621F379041004FC993 /* Enumerated.swift */ = {isa = PBXFileReference; fileEncoding = 4; lastKnownFileType = sourcecode.swift; path = Enumerated.swift; sourceTree = "<group>"; };
		C8E390671F379386004FC993 /* Observable+EnumeratedTests.swift */ = {isa = PBXFileReference; fileEncoding = 4; lastKnownFileType = sourcecode.swift; path = "Observable+EnumeratedTests.swift"; sourceTree = "<group>"; };
		C8E65EFA1F6E91D1004478C3 /* Binder.swift */ = {isa = PBXFileReference; fileEncoding = 4; lastKnownFileType = sourcecode.swift; name = Binder.swift; path = ../../RxSwift/Binder.swift; sourceTree = "<group>"; };
		C8E8BA551E2C181A00A4AC2C /* Benchmarks.xctest */ = {isa = PBXFileReference; explicitFileType = wrapper.cfbundle; includeInIndex = 0; path = Benchmarks.xctest; sourceTree = BUILT_PRODUCTS_DIR; };
		C8E8BA621E2C186200A4AC2C /* Benchmarks.swift */ = {isa = PBXFileReference; fileEncoding = 4; lastKnownFileType = sourcecode.swift; path = Benchmarks.swift; sourceTree = "<group>"; };
		C8E8BA631E2C186200A4AC2C /* Info.plist */ = {isa = PBXFileReference; fileEncoding = 4; lastKnownFileType = text.plist.xml; path = Info.plist; sourceTree = "<group>"; };
		C8E8BA6E1E2C18AE00A4AC2C /* Info.plist */ = {isa = PBXFileReference; fileEncoding = 4; lastKnownFileType = text.plist.xml; path = Info.plist; sourceTree = "<group>"; };
		C8E8BA6F1E2C18AE00A4AC2C /* main.swift */ = {isa = PBXFileReference; fileEncoding = 4; lastKnownFileType = sourcecode.swift; path = main.swift; sourceTree = "<group>"; };
		C8E8BA701E2C18AE00A4AC2C /* PerformanceTools.swift */ = {isa = PBXFileReference; fileEncoding = 4; lastKnownFileType = sourcecode.swift; lineEnding = 0; path = PerformanceTools.swift; sourceTree = "<group>"; xcLanguageSpecificationIdentifier = xcode.lang.swift; };
		C8F03F401DBB98DB00AECC4C /* Anomalies.swift */ = {isa = PBXFileReference; fileEncoding = 4; lastKnownFileType = sourcecode.swift; path = Anomalies.swift; sourceTree = "<group>"; };
		C8F03F441DBBA61B00AECC4C /* DispatchQueue+Extensions.swift */ = {isa = PBXFileReference; fileEncoding = 4; lastKnownFileType = sourcecode.swift; path = "DispatchQueue+Extensions.swift"; sourceTree = "<group>"; };
		C8F03F491DBBAC0A00AECC4C /* DispatchQueue+Extensions.swift */ = {isa = PBXFileReference; fileEncoding = 4; lastKnownFileType = sourcecode.swift; name = "DispatchQueue+Extensions.swift"; path = "Platform/DispatchQueue+Extensions.swift"; sourceTree = SOURCE_ROOT; };
		C8F03F4E1DBBAE9400AECC4C /* DispatchQueue+Extensions.swift */ = {isa = PBXFileReference; fileEncoding = 4; lastKnownFileType = sourcecode.swift; name = "DispatchQueue+Extensions.swift"; path = "Platform/DispatchQueue+Extensions.swift"; sourceTree = SOURCE_ROOT; };
		C8F27DAC1CE6710900D5FB4F /* UITextField+RxTests.swift */ = {isa = PBXFileReference; fileEncoding = 4; lastKnownFileType = sourcecode.swift; path = "UITextField+RxTests.swift"; sourceTree = "<group>"; };
		C8F27DB11CE6711600D5FB4F /* UITextView+RxTests.swift */ = {isa = PBXFileReference; fileEncoding = 4; lastKnownFileType = sourcecode.swift; path = "UITextView+RxTests.swift"; sourceTree = "<group>"; };
		C8FA89121C30405400CD3A17 /* VirtualTimeConverterType.swift */ = {isa = PBXFileReference; fileEncoding = 4; lastKnownFileType = sourcecode.swift; path = VirtualTimeConverterType.swift; sourceTree = "<group>"; };
		C8FA89131C30405400CD3A17 /* VirtualTimeScheduler.swift */ = {isa = PBXFileReference; fileEncoding = 4; lastKnownFileType = sourcecode.swift; path = VirtualTimeScheduler.swift; sourceTree = "<group>"; };
		C8FA89161C30409900CD3A17 /* HistoricalScheduler.swift */ = {isa = PBXFileReference; fileEncoding = 4; lastKnownFileType = sourcecode.swift; path = HistoricalScheduler.swift; sourceTree = "<group>"; };
		C8FA891B1C30412A00CD3A17 /* HistoricalSchedulerTimeConverter.swift */ = {isa = PBXFileReference; fileEncoding = 4; lastKnownFileType = sourcecode.swift; path = HistoricalSchedulerTimeConverter.swift; sourceTree = "<group>"; };
		CB883B3F1BE24C15000AC2EE /* RefCountDisposable.swift */ = {isa = PBXFileReference; fileEncoding = 4; lastKnownFileType = sourcecode.swift; path = RefCountDisposable.swift; sourceTree = "<group>"; };
		CB883B441BE256D4000AC2EE /* BooleanDisposable.swift */ = {isa = PBXFileReference; fileEncoding = 4; lastKnownFileType = sourcecode.swift; path = BooleanDisposable.swift; sourceTree = "<group>"; };
		CD8F7AC427BA9187001574EB /* Infallible+Driver.swift */ = {isa = PBXFileReference; lastKnownFileType = sourcecode.swift; path = "Infallible+Driver.swift"; sourceTree = "<group>"; };
		CDDEF1691D4FB40000CA8546 /* Disposables.swift */ = {isa = PBXFileReference; fileEncoding = 4; lastKnownFileType = sourcecode.swift; path = Disposables.swift; sourceTree = "<group>"; };
		D9080ACD1EA05A16002B433B /* RxNavigationControllerDelegateProxy.swift */ = {isa = PBXFileReference; fileEncoding = 4; lastKnownFileType = sourcecode.swift; path = RxNavigationControllerDelegateProxy.swift; sourceTree = "<group>"; };
		D9080AD21EA05DDF002B433B /* UINavigationController+Rx.swift */ = {isa = PBXFileReference; fileEncoding = 4; lastKnownFileType = sourcecode.swift; path = "UINavigationController+Rx.swift"; sourceTree = "<group>"; };
		D9080AD71EA06189002B433B /* UINavigationController+RxTests.swift */ = {isa = PBXFileReference; fileEncoding = 4; lastKnownFileType = sourcecode.swift; path = "UINavigationController+RxTests.swift"; sourceTree = "<group>"; };
		DB08833426FA9834005805BE /* Observable+Concurrency.swift */ = {isa = PBXFileReference; lastKnownFileType = sourcecode.swift; path = "Observable+Concurrency.swift"; sourceTree = "<group>"; };
		DB08833626FB0637005805BE /* SharedSequence+Concurrency.swift */ = {isa = PBXFileReference; lastKnownFileType = sourcecode.swift; path = "SharedSequence+Concurrency.swift"; sourceTree = "<group>"; };
		DB08833826FB07CB005805BE /* SharedSequence+ConcurrencyTests.swift */ = {isa = PBXFileReference; lastKnownFileType = sourcecode.swift; path = "SharedSequence+ConcurrencyTests.swift"; sourceTree = "<group>"; };
		DB0B921F26FB3139005CEED9 /* Observable+ConcurrencyTests.swift */ = {isa = PBXFileReference; lastKnownFileType = sourcecode.swift; path = "Observable+ConcurrencyTests.swift"; sourceTree = "<group>"; };
		DB0B922326FB31C1005CEED9 /* PrimitiveSequence+Concurrency.swift */ = {isa = PBXFileReference; lastKnownFileType = sourcecode.swift; path = "PrimitiveSequence+Concurrency.swift"; sourceTree = "<group>"; };
		DB0B922526FB31EF005CEED9 /* Infallible+Concurrency.swift */ = {isa = PBXFileReference; lastKnownFileType = sourcecode.swift; path = "Infallible+Concurrency.swift"; sourceTree = "<group>"; };
		DB0B922726FB343B005CEED9 /* Infallible+ConcurrencyTests.swift */ = {isa = PBXFileReference; lastKnownFileType = sourcecode.swift; path = "Infallible+ConcurrencyTests.swift"; sourceTree = "<group>"; };
		DB0B922A26FB34D3005CEED9 /* PrimitiveSequence+ConcurrencyTests.swift */ = {isa = PBXFileReference; lastKnownFileType = sourcecode.swift; path = "PrimitiveSequence+ConcurrencyTests.swift"; sourceTree = "<group>"; };
		DB8157D2264941B200164D4B /* UIApplication+RxTests.swift */ = {isa = PBXFileReference; fileEncoding = 4; lastKnownFileType = sourcecode.swift; path = "UIApplication+RxTests.swift"; sourceTree = "<group>"; };
		DB8157E8264941EB00164D4B /* UIApplication+Rx.swift */ = {isa = PBXFileReference; fileEncoding = 4; lastKnownFileType = sourcecode.swift; path = "UIApplication+Rx.swift"; sourceTree = "<group>"; };
		ECBBA59A1DF8C0BA00DDDC2E /* UITabBarController+Rx.swift */ = {isa = PBXFileReference; fileEncoding = 4; lastKnownFileType = sourcecode.swift; path = "UITabBarController+Rx.swift"; sourceTree = "<group>"; };
		ECBBA59D1DF8C0D400DDDC2E /* RxTabBarControllerDelegateProxy.swift */ = {isa = PBXFileReference; fileEncoding = 4; lastKnownFileType = sourcecode.swift; path = RxTabBarControllerDelegateProxy.swift; sourceTree = "<group>"; };
		ECBBA5A01DF8C0FF00DDDC2E /* UITabBarController+RxTests.swift */ = {isa = PBXFileReference; fileEncoding = 4; lastKnownFileType = sourcecode.swift; path = "UITabBarController+RxTests.swift"; sourceTree = "<group>"; };
		F31F35AF1BB4FED800961002 /* UIStepper+Rx.swift */ = {isa = PBXFileReference; fileEncoding = 4; lastKnownFileType = sourcecode.swift; path = "UIStepper+Rx.swift"; sourceTree = "<group>"; };
/* End PBXFileReference section */

/* Begin PBXFrameworksBuildPhase section */
		A2897D4E225CA1E7004EA481 /* Frameworks */ = {
			isa = PBXFrameworksBuildPhase;
			buildActionMask = 2147483647;
			files = (
			);
			runOnlyForDeploymentPostprocessing = 0;
		};
		C80939631B8A71760088E94D /* Frameworks */ = {
			isa = PBXFrameworksBuildPhase;
			buildActionMask = 2147483647;
			files = (
			);
			runOnlyForDeploymentPostprocessing = 0;
		};
		C8093BB91B8A71F00088E94D /* Frameworks */ = {
			isa = PBXFrameworksBuildPhase;
			buildActionMask = 2147483647;
			files = (
			);
			runOnlyForDeploymentPostprocessing = 0;
		};
		C83508C01C386F6F0027C24C /* Frameworks */ = {
			isa = PBXFrameworksBuildPhase;
			buildActionMask = 2147483647;
			files = (
				C83508C81C386F6F0027C24C /* RxSwift.framework in Frameworks */,
				A2690E7D22688CAE0032C00E /* RxCocoa.framework in Frameworks */,
				A2690E7E22688CAE0032C00E /* RxBlocking.framework in Frameworks */,
				A2690E7F22688CAE0032C00E /* RxTest.framework in Frameworks */,
				A2690E8022688CAE0032C00E /* RxRelay.framework in Frameworks */,
			);
			runOnlyForDeploymentPostprocessing = 0;
		};
		C83509811C38740E0027C24C /* Frameworks */ = {
			isa = PBXFrameworksBuildPhase;
			buildActionMask = 2147483647;
			files = (
				A2690E8122688CB50032C00E /* RxSwift.framework in Frameworks */,
				A2690E8222688CB50032C00E /* RxCocoa.framework in Frameworks */,
				A2690E8322688CB50032C00E /* RxBlocking.framework in Frameworks */,
				A2690E8422688CB50032C00E /* RxTest.framework in Frameworks */,
				A2690E8522688CB50032C00E /* RxRelay.framework in Frameworks */,
			);
			runOnlyForDeploymentPostprocessing = 0;
		};
		C83509911C38742C0027C24C /* Frameworks */ = {
			isa = PBXFrameworksBuildPhase;
			buildActionMask = 2147483647;
			files = (
				A2690E8622688CB80032C00E /* RxSwift.framework in Frameworks */,
				A2690E8722688CB80032C00E /* RxCocoa.framework in Frameworks */,
				A2690E8822688CB80032C00E /* RxBlocking.framework in Frameworks */,
				A2690E8922688CB80032C00E /* RxTest.framework in Frameworks */,
				A2690E8A22688CB80032C00E /* RxRelay.framework in Frameworks */,
			);
			runOnlyForDeploymentPostprocessing = 0;
		};
		C85BA0481C3878740075D68E /* Frameworks */ = {
			isa = PBXFrameworksBuildPhase;
			buildActionMask = 2147483647;
			files = (
			);
			runOnlyForDeploymentPostprocessing = 0;
		};
		C88FA5051C25C44800CCFEA4 /* Frameworks */ = {
			isa = PBXFrameworksBuildPhase;
			buildActionMask = 2147483647;
			files = (
			);
			runOnlyForDeploymentPostprocessing = 0;
		};
		C8A56AD31AD7424700B4673B /* Frameworks */ = {
			isa = PBXFrameworksBuildPhase;
			buildActionMask = 2147483647;
			files = (
			);
			runOnlyForDeploymentPostprocessing = 0;
		};
		C8E8BA521E2C181A00A4AC2C /* Frameworks */ = {
			isa = PBXFrameworksBuildPhase;
			buildActionMask = 2147483647;
			files = (
				C8E8BA5A1E2C181A00A4AC2C /* RxSwift.framework in Frameworks */,
			);
			runOnlyForDeploymentPostprocessing = 0;
		};
/* End PBXFrameworksBuildPhase section */

/* Begin PBXGroup section */
		601AE3D81EE24E3800617386 /* SwiftSupport */ = {
			isa = PBXGroup;
			children = (
				601AE3D91EE24E4F00617386 /* SwiftSupport.swift */,
			);
			path = SwiftSupport;
			sourceTree = "<group>";
		};
		786DED6424F83F37008C4FAC /* PrimitiveSequence */ = {
			isa = PBXGroup;
			children = (
				C81A09861E6C702700900B3B /* PrimitiveSequence.swift */,
				25F6ECBF1F48C37C008552FA /* Single.swift */,
				25F6ECBB1F48C366008552FA /* Maybe.swift */,
				25F6ECBD1F48C373008552FA /* Completable.swift */,
				C89814751E75A18A0035949C /* PrimitiveSequence+Zip+arity.tt */,
				C89814771E75A7D70035949C /* PrimitiveSequence+Zip+arity.swift */,
				C8A53ADF1F09178700490535 /* Completable+AndThen.swift */,
				C801DE411F6EBB29008DB060 /* ObservableType+PrimitiveSequence.swift */,
				DB0B922326FB31C1005CEED9 /* PrimitiveSequence+Concurrency.swift */,
			);
			path = PrimitiveSequence;
			sourceTree = "<group>";
		};
		786DED6524F83F49008C4FAC /* Infallible */ = {
			isa = PBXGroup;
			children = (
				7846F56524F83AF400A39919 /* Infallible.swift */,
				786DED6224F83DE5008C4FAC /* ObservableConvertibleType+Infallible.swift */,
				786DED6824F8415B008C4FAC /* Infallible+Zip+arity.swift */,
				786DED6624F84095008C4FAC /* Infallible+Zip+arity.tt */,
				786DED6A24F84432008C4FAC /* Infallible+CombineLatest+arity.tt */,
				786DED6B24F844BC008C4FAC /* Infallible+CombineLatest+arity.swift */,
				786DED6D24F84623008C4FAC /* Infallible+Operators.swift */,
				786DED6F24F847BF008C4FAC /* Infallible+Create.swift */,
				DB0B922526FB31EF005CEED9 /* Infallible+Concurrency.swift */,
			);
			path = Infallible;
			sourceTree = "<group>";
		};
		A2897CB2225CA1C6004EA481 /* RxRelay */ = {
			isa = PBXGroup;
			children = (
				C8B0F7101F530CA700548EBE /* PublishRelay.swift */,
				C8C8BCCE1F8944B800501D4D /* BehaviorRelay.swift */,
				6A94254923AFC2F300B7A24C /* ReplayRelay.swift */,
				A2897D61225CA3F3004EA481 /* Observable+Bind.swift */,
				A2897D68225D023A004EA481 /* Utils.swift */,
				A2FD4EA4225D0A8100288525 /* Info.plist */,
			);
			path = RxRelay;
			sourceTree = "<group>";
		};
		A2FD4E9A225D04D600288525 /* RxRelayTests */ = {
			isa = PBXGroup;
			children = (
				A2FD4E9B225D04FF00288525 /* Observable+RelayBindTests.swift */,
				6A7D2CD323BBDBDC0038576E /* ReplayRelayTests.swift */,
			);
			path = RxRelayTests;
			sourceTree = "<group>";
		};
		C8093C471B8A72BE0088E94D /* RxSwift */ = {
			isa = PBXGroup;
			children = (
				C85217E81E3374970015DD38 /* GroupedObservable.swift */,
				C8093C491B8A72BE0088E94D /* Cancelable.swift */,
				C8093C4D1B8A72BE0088E94D /* ConnectableObservableType.swift */,
				C8093C521B8A72BE0088E94D /* Disposable.swift */,
				C8093C631B8A72BE0088E94D /* Errors.swift */,
				C8093C641B8A72BE0088E94D /* Event.swift */,
				C8093C651B8A72BE0088E94D /* ImmediateSchedulerType.swift */,
				C8093C681B8A72BE0088E94D /* Observable.swift */,
				DB08833426FA9834005805BE /* Observable+Concurrency.swift */,
				C8093C671B8A72BE0088E94D /* ObservableType+Extensions.swift */,
				C849BE2A1BAB5D070019AD27 /* ObservableConvertibleType.swift */,
				C8093C9E1B8A72BE0088E94D /* ObservableType.swift */,
				C8093CA01B8A72BE0088E94D /* AnyObserver.swift */,
				C8093CAB1B8A72BE0088E94D /* ObserverType.swift */,
				C8550B4A1D95A41400A6FCFE /* Reactive.swift */,
				C8093CAF1B8A72BE0088E94D /* Rx.swift */,
				C8093CB01B8A72BE0088E94D /* RxMutableBox.swift */,
				C8093CB31B8A72BE0088E94D /* SchedulerType.swift */,
				C8BF34C81C2E426800416CAE /* Platform */,
				C8093C4A1B8A72BE0088E94D /* Concurrency */,
				C8093C531B8A72BE0088E94D /* Disposables */,
				C8093C691B8A72BE0088E94D /* Observables */,
				C8093CA11B8A72BE0088E94D /* Observers */,
				C8093CB41B8A72BE0088E94D /* Schedulers */,
				C8093CBD1B8A72BE0088E94D /* Subjects */,
				C85106851C2D54B70075150C /* Extensions */,
				601AE3D81EE24E3800617386 /* SwiftSupport */,
				C81A09851E6C701700900B3B /* Traits */,
				C8093C661B8A72BE0088E94D /* Info.plist */,
				1E3EDF64226356A000B631B9 /* Date+Dispatch.swift */,
			);
			path = RxSwift;
			sourceTree = "<group>";
		};
		C8093C4A1B8A72BE0088E94D /* Concurrency */ = {
			isa = PBXGroup;
			children = (
				C8093C4B1B8A72BE0088E94D /* AsyncLock.swift */,
				C8093C4C1B8A72BE0088E94D /* Lock.swift */,
				C84CC54D1BDCF48200E06A64 /* LockOwnerType.swift */,
				C84CC5521BDCF49300E06A64 /* SynchronizedOnType.swift */,
				C84CC55C1BDD010800E06A64 /* SynchronizedUnsubscribeType.swift */,
				C84CC5611BDD037900E06A64 /* SynchronizedDisposeType.swift */,
			);
			path = Concurrency;
			sourceTree = "<group>";
		};
		C8093C531B8A72BE0088E94D /* Disposables */ = {
			isa = PBXGroup;
			children = (
				C8093C541B8A72BE0088E94D /* AnonymousDisposable.swift */,
				C8093C551B8A72BE0088E94D /* BinaryDisposable.swift */,
				CB883B441BE256D4000AC2EE /* BooleanDisposable.swift */,
				C8093C571B8A72BE0088E94D /* CompositeDisposable.swift */,
				C8093C581B8A72BE0088E94D /* DisposeBag.swift */,
				C8093C591B8A72BE0088E94D /* DisposeBase.swift */,
				C84CC5661BDD08A500E06A64 /* SubscriptionDisposable.swift */,
				C8093C5C1B8A72BE0088E94D /* NopDisposable.swift */,
				CB883B3F1BE24C15000AC2EE /* RefCountDisposable.swift */,
				C8093C5D1B8A72BE0088E94D /* ScheduledDisposable.swift */,
				C8093C5F1B8A72BE0088E94D /* SerialDisposable.swift */,
				C8093C601B8A72BE0088E94D /* SingleAssignmentDisposable.swift */,
				CDDEF1691D4FB40000CA8546 /* Disposables.swift */,
			);
			path = Disposables;
			sourceTree = "<group>";
		};
		C8093C691B8A72BE0088E94D /* Observables */ = {
			isa = PBXGroup;
			children = (
				65CD03761D1AA8BB005CEB2B /* Observable+Dependencies.swift */,
				C820A8231EB4DA5900D431BC /* AddRef.swift */,
				C820A8061EB4DA5900D431BC /* Amb.swift */,
				C820A8211EB4DA5900D431BC /* AsMaybe.swift */,
				C820A8221EB4DA5900D431BC /* AsSingle.swift */,
				C820A7EB1EB4DA5900D431BC /* Buffer.swift */,
				C820A8011EB4DA5900D431BC /* Catch.swift */,
				C820A8241EB4DA5900D431BC /* CombineLatest.swift */,
				C820A8251EB4DA5900D431BC /* CombineLatest+arity.swift */,
				C820A8261EB4DA5900D431BC /* CombineLatest+arity.tt */,
				C820A80C1EB4DA5900D431BC /* CombineLatest+Collection.swift */,
				4C5213A9225D41E60079FC77 /* CompactMap.swift */,
				C820A8091EB4DA5900D431BC /* Concat.swift */,
				C820A8181EB4DA5900D431BC /* Create.swift */,
				C820A7F11EB4DA5900D431BC /* Debounce.swift */,
				C820A80D1EB4DA5900D431BC /* Debug.swift */,
				C820A7FE1EB4DA5900D431BC /* DefaultIfEmpty.swift */,
				C820A8131EB4DA5900D431BC /* Deferred.swift */,
				C820A7E81EB4DA5900D431BC /* Delay.swift */,
				C820A7EC1EB4DA5900D431BC /* DelaySubscription.swift */,
				C820A7FC1EB4DA5900D431BC /* Dematerialize.swift */,
				C820A8041EB4DA5900D431BC /* DistinctUntilChanged.swift */,
				C820A8031EB4DA5900D431BC /* Do.swift */,
				C820A7F61EB4DA5900D431BC /* ElementAt.swift */,
				C820A8171EB4DA5900D431BC /* Empty.swift */,
				C8E390621F379041004FC993 /* Enumerated.swift */,
				C820A8141EB4DA5900D431BC /* Error.swift */,
				C820A7FB1EB4DA5900D431BC /* Filter.swift */,
				819C2F081F2FBC7F009104B6 /* First.swift */,
				C820A7F31EB4DA5900D431BC /* Generate.swift */,
				C820A7F41EB4DA5900D431BC /* GroupBy.swift */,
				C820A8151EB4DA5900D431BC /* Just.swift */,
				C820A7E61EB4DA5900D431BC /* Map.swift */,
				C820A7FD1EB4DA5900D431BC /* Materialize.swift */,
				C820A7F71EB4DA5900D431BC /* Merge.swift */,
				C820A81D1EB4DA5900D431BC /* Multicast.swift */,
				C820A8161EB4DA5900D431BC /* Never.swift */,
				C820A81A1EB4DA5900D431BC /* ObserveOn.swift */,
				C820A80E1EB4DA5900D431BC /* Optional.swift */,
				C820A8271EB4DA5900D431BC /* Producer.swift */,
				C820A8101EB4DA5900D431BC /* Range.swift */,
				C820A81F1EB4DA5900D431BC /* Reduce.swift */,
				C820A8121EB4DA5900D431BC /* Repeat.swift */,
				C820A8001EB4DA5900D431BC /* RetryWhen.swift */,
				C820A7F01EB4DA5900D431BC /* Sample.swift */,
				C820A7FF1EB4DA5900D431BC /* Scan.swift */,
				C820A80F1EB4DA5900D431BC /* Sequence.swift */,
				C8845AD31EDB4C9900B36836 /* ShareReplayScope.swift */,
				C820A7F51EB4DA5900D431BC /* SingleAsync.swift */,
				C820A8281EB4DA5900D431BC /* Sink.swift */,
				C820A7ED1EB4DA5900D431BC /* Skip.swift */,
				C820A8071EB4DA5900D431BC /* SkipUntil.swift */,
				C820A7F81EB4DA5900D431BC /* SkipWhile.swift */,
				C820A8021EB4DA5900D431BC /* StartWith.swift */,
				C820A8191EB4DA5900D431BC /* SubscribeOn.swift */,
				C820A7E71EB4DA5900D431BC /* Switch.swift */,
				C820A80A1EB4DA5900D431BC /* SwitchIfEmpty.swift */,
				C820A7EE1EB4DA5900D431BC /* Take.swift */,
				C820A7F91EB4DA5900D431BC /* TakeLast.swift */,
				C820A8081EB4DA5900D431BC /* TakeWithPredicate.swift */,
				C820A7F21EB4DA5900D431BC /* Throttle.swift */,
				C820A7E91EB4DA5900D431BC /* Timeout.swift */,
				C820A7EF1EB4DA5900D431BC /* Timer.swift */,
				C820A8201EB4DA5900D431BC /* ToArray.swift */,
				C820A8111EB4DA5900D431BC /* Using.swift */,
				C820A7EA1EB4DA5900D431BC /* Window.swift */,
				C820A8051EB4DA5900D431BC /* WithLatestFrom.swift */,
				C820A8291EB4DA5900D431BC /* Zip.swift */,
				C820A82A1EB4DA5900D431BC /* Zip+arity.swift */,
				C820A82B1EB4DA5900D431BC /* Zip+arity.tt */,
				C820A80B1EB4DA5900D431BC /* Zip+Collection.swift */,
				788DCE5C24CB8249005B8F8C /* Decode.swift */,
				A20CC6C8259F3FE700370AE3 /* WithUnretained.swift */,
			);
			path = Observables;
			sourceTree = "<group>";
		};
		C8093CA11B8A72BE0088E94D /* Observers */ = {
			isa = PBXGroup;
			children = (
				C8093CA21B8A72BE0088E94D /* AnonymousObserver.swift */,
				C8093CA61B8A72BE0088E94D /* ObserverBase.swift */,
				C8093CA91B8A72BE0088E94D /* TailRecursiveSink.swift */,
			);
			path = Observers;
			sourceTree = "<group>";
		};
		C8093CB41B8A72BE0088E94D /* Schedulers */ = {
			isa = PBXGroup;
			children = (
				C83D73B21C1DBAEE003DC470 /* Internal */,
				C8093CB51B8A72BE0088E94D /* ConcurrentDispatchQueueScheduler.swift */,
				C8B144FA1BD2D44500267DCE /* ConcurrentMainScheduler.swift */,
				C8C3DA0E1B939767004D233E /* CurrentThreadScheduler.swift */,
				C8093CB71B8A72BE0088E94D /* MainScheduler.swift */,
				C8093CB81B8A72BE0088E94D /* OperationQueueScheduler.swift */,
				C8093CB91B8A72BE0088E94D /* RecursiveScheduler.swift */,
				C8093CBB1B8A72BE0088E94D /* SchedulerServices+Emulation.swift */,
				C8093CBC1B8A72BE0088E94D /* SerialDispatchQueueScheduler.swift */,
				C8FA89121C30405400CD3A17 /* VirtualTimeConverterType.swift */,
				C8FA89131C30405400CD3A17 /* VirtualTimeScheduler.swift */,
				C8FA89161C30409900CD3A17 /* HistoricalScheduler.swift */,
				C8FA891B1C30412A00CD3A17 /* HistoricalSchedulerTimeConverter.swift */,
			);
			path = Schedulers;
			sourceTree = "<group>";
		};
		C8093CBD1B8A72BE0088E94D /* Subjects */ = {
			isa = PBXGroup;
			children = (
				0BA949661E224B7E0036DD06 /* AsyncSubject.swift */,
				C8093CBE1B8A72BE0088E94D /* BehaviorSubject.swift */,
				C8093CBF1B8A72BE0088E94D /* PublishSubject.swift */,
				C8093CC01B8A72BE0088E94D /* ReplaySubject.swift */,
				C8093CC11B8A72BE0088E94D /* SubjectType.swift */,
			);
			path = Subjects;
			sourceTree = "<group>";
		};
		C8093E801B8A732E0088E94D /* RxCocoa */ = {
			isa = PBXGroup;
			children = (
				C89AB2781DAACE490065FBE6 /* RxCocoa.h */,
				C89AB2261DAAC33F0065FBE6 /* RxCocoa.swift */,
				C8A81C9E1E05E82C0008DEF4 /* Platform */,
				C89AB1AA1DAAC3350065FBE6 /* Traits */,
				C8093E811B8A732E0088E94D /* Common */,
				C89AB1BC1DAAC3350065FBE6 /* Foundation */,
				C88253EE1B8A752B00B02D69 /* iOS */,
				C86781901DB823B500B2029A /* macOS */,
				C89AB22B1DAAC3A60065FBE6 /* Runtime */,
				C8093E9D1B8A732E0088E94D /* Info.plist */,
			);
			path = RxCocoa;
			sourceTree = "<group>";
		};
		C8093E811B8A732E0088E94D /* Common */ = {
			isa = PBXGroup;
			children = (
				C80D338E1B91EF9E0014629D /* Observable+Bind.swift */,
				786DED7124F849F3008C4FAC /* Infallible+Bind.swift */,
				C8093E8B1B8A732E0088E94D /* DelegateProxy.swift */,
				C8093E8C1B8A732E0088E94D /* DelegateProxyType.swift */,
				C8093E9C1B8A732E0088E94D /* RxTarget.swift */,
				C89AB1711DAAC1680065FBE6 /* ControlTarget.swift */,
				C8D132431C42D15E00B59FFF /* SectionedViewDataSourceType.swift */,
				C88F76801CE5341700D5A014 /* TextInput.swift */,
				C89AB1A51DAAC25A0065FBE6 /* RxCocoaObjCRuntimeError+Extensions.swift */,
				C8E65EFA1F6E91D1004478C3 /* Binder.swift */,
			);
			path = Common;
			sourceTree = "<group>";
		};
		C8093F571B8A73A20088E94D /* RxBlocking */ = {
			isa = PBXGroup;
			children = (
				C8093F591B8A73A20088E94D /* README.md */,
				C85B01661DB2ACAF006043C3 /* Platform */,
				C8093F581B8A73A20088E94D /* ObservableConvertibleType+Blocking.swift */,
				C8941BDE1BD5695C00A0E874 /* BlockingObservable.swift */,
				C8941BE31BD56B0700A0E874 /* BlockingObservable+Operators.swift */,
				C88E296A1BEB712E001CCB92 /* RunLoopLock.swift */,
				C85218041E33FCA50015DD38 /* Resources.swift */,
				A111CE961B91C97C00D0DCEE /* Info.plist */,
			);
			path = RxBlocking;
			sourceTree = "<group>";
		};
		C81A09851E6C701700900B3B /* Traits */ = {
			isa = PBXGroup;
			children = (
				786DED6524F83F49008C4FAC /* Infallible */,
				786DED6424F83F37008C4FAC /* PrimitiveSequence */,
			);
			path = Traits;
			sourceTree = "<group>";
		};
		C81B6AA71DB2C15C0047CF86 /* Platform */ = {
			isa = PBXGroup;
			children = (
				C8165AD421891DBE00494BEF /* AtomicInt.swift */,
				C8F03F4E1DBBAE9400AECC4C /* DispatchQueue+Extensions.swift */,
				C81B6AA81DB2C15C0047CF86 /* Platform.Darwin.swift */,
				C81B6AA91DB2C15C0047CF86 /* Platform.Linux.swift */,
				C85218001E33FC160015DD38 /* RecursiveLock.swift */,
			);
			path = Platform;
			sourceTree = "<group>";
		};
		C834F6C01DB394E100C29244 /* RxBlockingTests */ = {
			isa = PBXGroup;
			children = (
				C834F6C11DB394E100C29244 /* Observable+BlockingTest.swift */,
			);
			path = RxBlockingTests;
			sourceTree = "<group>";
		};
		C83508D31C38706D0027C24C /* Tests */ = {
			isa = PBXGroup;
			children = (
				C8E8BA6D1E2C18AE00A4AC2C /* Microoptimizations */,
				C8E8BA611E2C186200A4AC2C /* Benchmarks */,
				C81B6AA71DB2C15C0047CF86 /* Platform */,
				C834F6C01DB394E100C29244 /* RxBlockingTests */,
				C83508D81C38706D0027C24C /* RxCocoaTests */,
				C83508F21C38706D0027C24C /* RxSwiftTests */,
				A2FD4E9A225D04D600288525 /* RxRelayTests */,
				C89CFA0B1DAAB4670079D23B /* RxTest.swift */,
				C8353CE01DA19BC500BE3F5C /* Recorded+Timeless.swift */,
				C8353CE11DA19BC500BE3F5C /* TestErrors.swift */,
				C8353CE21DA19BC500BE3F5C /* XCTest+AllTests.swift */,
				C8353CDB1DA19BA000BE3F5C /* MessageProcessingStage.swift */,
				C8323A8D1E33FD5200CC0C7F /* Resources.swift */,
			);
			path = Tests;
			sourceTree = "<group>";
		};
		C83508D81C38706D0027C24C /* RxCocoaTests */ = {
			isa = PBXGroup;
			children = (
				C8D970DF1F532FD20058F2FE /* TestImplementations */,
				C8561B651DFE1169005E97F1 /* ExampleTests.swift */,
				C8D970DC1F532FD10058F2FE /* Signal+Test.swift */,
				C8D970DD1F532FD10058F2FE /* SharedSequence+Test.swift */,
				C8D970E11F532FD20058F2FE /* SharedSequence+Extensions.swift */,
				C8D970DE1F532FD20058F2FE /* Driver+Test.swift */,
				C8D970E21F532FD30058F2FE /* SharedSequence+OperatorTest.swift */,
				DB08833826FB07CB005805BE /* SharedSequence+ConcurrencyTests.swift */,
				C8091C521FAA3588001DB32A /* ObservableConvertibleType+SharedSequence.swift */,
				C83508DD1C38706D0027C24C /* ControlEventTests.swift */,
				C83508DE1C38706D0027C24C /* ControlPropertyTests.swift */,
				DB8157D2264941B200164D4B /* UIApplication+RxTests.swift */,
				C83508E11C38706D0027C24C /* DelegateProxyTest.swift */,
				504540CA24196EB10098665F /* WKWebView+RxTests.swift */,
				C83508DF1C38706D0027C24C /* DelegateProxyTest+Cocoa.swift */,
				C83508E01C38706D0027C24C /* DelegateProxyTest+UIKit.swift */,
				504540CF241971E70098665F /* DelegateProxyTest+WebKit.swift */,
				C83508E41C38706D0027C24C /* KVOObservableTests.swift */,
				C8C4F1761DE9D84900003FA7 /* NSButton+RxTests.swift */,
				C834F6C51DB3950600C29244 /* NSControl+RxTests.swift */,
				C83508E51C38706D0027C24C /* NSLayoutConstraint+RxTests.swift */,
				C83508E61C38706D0027C24C /* NotificationCenterTests.swift */,
				C83508E71C38706D0027C24C /* NSObject+RxTests.swift */,
				C8C4F1741DE9D80A00003FA7 /* NSSlider+RxTests.swift */,
				C8C4F1721DE9D7A300003FA7 /* NSTextField+RxTests.swift */,
				927A78C82117BCB400A45638 /* NSTextView+RxTests.swift */,
				C83508E81C38706D0027C24C /* NSView+RxTests.swift */,
				C8A9B6F31DAD752200C9B027 /* Observable+BindTests.swift */,
				C83508E91C38706D0027C24C /* RuntimeStateSnapshot.swift */,
				C83508EA1C38706D0027C24C /* RXObjCRuntime+Testing.h */,
				C83508EB1C38706D0027C24C /* RXObjCRuntime+Testing.m */,
				C83508EC1C38706D0027C24C /* RxObjCRuntimeState.swift */,
				C83508ED1C38706D0027C24C /* RxTest-iOS-Bridging-Header.h */,
				C83508EE1C38706D0027C24C /* RxTest-macOS-Bridging-Header.h */,
				C83508EF1C38706D0027C24C /* RxTest-tvOS-Bridging-Header.h */,
				C8B290841C94D55600E923D0 /* RxTest+Controls.swift */,
				C83508F01C38706D0027C24C /* SentMessageTest.swift */,
				C8C4F1681DE9D48F00003FA7 /* UIActivityIndicatorView+RxTests.swift */,
				C8C4F16A1DE9D4C100003FA7 /* UIAlertAction+RxTests.swift */,
				C8C4F15C1DE9CAEE00003FA7 /* UIBarButtonItem+RxTests.swift */,
				C8379EF31D1DD326003EF8FC /* UIButton+RxTests.swift */,
				C8802DD31F8CD47F001D677E /* UIControl+RxTests.swift */,
				C8C217D61CB710200038A2E6 /* UICollectionView+RxTests.swift */,
				C8C4F16C1DE9D4F400003FA7 /* UIDatePicker+RxTests.swift */,
				C8C4F1641DE9D3FB00003FA7 /* UIGestureRecognizer+RxTests.swift */,
				C8C4F1601DE9CD1600003FA7 /* UILabel+RxTests.swift */,
				D9080AD71EA06189002B433B /* UINavigationController+RxTests.swift */,
				54700C9E1CE37D1000EF3A8F /* UINavigationItem+RxTests.swift.swift */,
				914FCD661CCDB82E0058B304 /* UIPageControl+RxTest.swift */,
				844BC8B71CE5023200F5C7CB /* UIPickerView+RxTests.swift */,
				C8C4F1621DE9D0A800003FA7 /* UIProgressView+RxTests.swift */,
				7F600F421C5D0D2D00535B1D /* UIRefreshControl+RxTests.swift */,
				033C2EF41D081B2A0050C015 /* UIScrollView+RxTests.swift */,
				C8B2908C1C94D6C500E923D0 /* UISearchBar+RxTests.swift */,
				84E4D3951C9B011000ADFDC9 /* UISearchController+RxTests.swift */,
				C8C4F1661DE9D44600003FA7 /* UISegmentedControl+RxTests.swift */,
				C8C4F16E1DE9D5E000003FA7 /* UISlider+RxTests.swift */,
				C8C4F1701DE9D68000003FA7 /* UIStepper+RxTests.swift */,
				C8C4F15E1DE9CC5B00003FA7 /* UISwitch+RxTests.swift */,
				88718D001CE5DE2500D88D60 /* UITabBar+RxTests.swift */,
				ECBBA5A01DF8C0FF00DDDC2E /* UITabBarController+RxTests.swift */,
				7EDBAEAB1C89B1A5006CBE67 /* UITabBarItem+RxTests.swift */,
				C8C217D41CB7100E0038A2E6 /* UITableView+RxTests.swift */,
				C8F27DAC1CE6710900D5FB4F /* UITextField+RxTests.swift */,
				C8F27DB11CE6711600D5FB4F /* UITextView+RxTests.swift */,
				C83508F11C38706D0027C24C /* UIView+RxTests.swift */,
				271A97421CFC99FE00D64125 /* UIViewController+RxTests.swift */,
				78C385CD25685076005E39B3 /* Infallible+BindTests.swift */,
			);
			path = RxCocoaTests;
			sourceTree = "<group>";
		};
		C83508F21C38706D0027C24C /* RxSwiftTests */ = {
			isa = PBXGroup;
			children = (
				C8F03F401DBB98DB00AECC4C /* Anomalies.swift */,
				C83509031C38706D0027C24C /* AssumptionsTest.swift */,
				0BA9496B1E224B9C0036DD06 /* AsyncSubjectTests.swift */,
				C8ADC18D2200F9B000B611D4 /* Atomic+Overrides.swift */,
				1E3079AB21FB52330072A7E6 /* AtomicTests.swift */,
				C83509041C38706D0027C24C /* BagTest.swift */,
				C83509051C38706D0027C24C /* BehaviorSubjectTest.swift */,
				78B6157623B6A035009C2AD9 /* Binder+Tests.swift */,
				C8A53AE41F09292A00490535 /* Completable+AndThen.swift */,
				C801DE3D1F6EAD57008DB060 /* CompletableTest.swift */,
				C83509061C38706D0027C24C /* CurrentThreadSchedulerTest.swift */,
				C83509071C38706D0027C24C /* DisposableTest.swift */,
				4C8DE0E120D54545003E2D8A /* DisposeBagTest.swift */,
				C822BAC51DB4048F00F98810 /* Event+Test.swift */,
				C83509081C38706D0027C24C /* HistoricalSchedulerTest.swift */,
				C83509091C38706D0027C24C /* MainSchedulerTests.swift */,
				C801DE391F6EAD48008DB060 /* MaybeTest.swift */,
				C820A9491EB4E75E00D431BC /* Observable+AmbTests.swift */,
				C820AA051EB5139C00D431BC /* Observable+BufferTests.swift */,
				C820A9891EB4FBD600D431BC /* Observable+CatchTests.swift */,
				C896A68A1E6B7DC60073A3A8 /* Observable+CombineLatestTests.swift */,
				C835090F1C38706D0027C24C /* Observable+CombineLatestTests+arity.swift */,
				C83509101C38706D0027C24C /* Observable+CombineLatestTests+arity.tt */,
				4C5213AB225E20350079FC77 /* Observable+CompactMapTests.swift */,
				C820A9951EB4FF7000D431BC /* Observable+ConcatTests.swift */,
				C820A9851EB4FB5B00D431BC /* Observable+DebugTests.swift */,
				C820A9F11EB5109300D431BC /* Observable+DefaultIfEmpty.swift */,
				C820AA011EB5134000D431BC /* Observable+DelaySubscriptionTests.swift */,
				C820AA111EB5145200D431BC /* Observable+DelayTests.swift */,
				C820A9FD1EB5110E00D431BC /* Observable+DematerializeTests.swift */,
				C820A9D51EB50C5C00D431BC /* Observable+DistinctUntilChangedTests.swift */,
				C820A9D91EB50CAA00D431BC /* Observable+DoOnTests.swift */,
				C820A9C91EB50A7100D431BC /* Observable+ElementAtTests.swift */,
				C8E390671F379386004FC993 /* Observable+EnumeratedTests.swift */,
				C820A9AD1EB5073E00D431BC /* Observable+FilterTests.swift */,
				788DCE5E24CB8512005B8F8C /* Observable+DecodeTests.swift */,
				C820A9751EB4F92100D431BC /* Observable+GenerateTests.swift */,
				C820A9D11EB50B0900D431BC /* Observable+GroupByTests.swift */,
				C820A9691EB4F64800D431BC /* Observable+JustTests.swift */,
				C820A9B51EB5081400D431BC /* Observable+MapTests.swift */,
				C820A9F91EB510D500D431BC /* Observable+MaterializeTests.swift */,
				C820A9991EB5001C00D431BC /* Observable+MergeTests.swift */,
				C820A9551EB4ED7C00D431BC /* Observable+MulticastTests.swift */,
				C820A9611EB4EFD300D431BC /* Observable+ObserveOnTests.swift */,
				C820A9711EB4F84000D431BC /* Observable+OptionalTests.swift */,
				C801DE491F6EBB84008DB060 /* Observable+PrimitiveSequenceTest.swift */,
				C820A9791EB4FA0800D431BC /* Observable+RangeTests.swift */,
				C820A94D1EB4EC3C00D431BC /* Observable+ReduceTests.swift */,
				C820A97D1EB4FA5A00D431BC /* Observable+RepeatTests.swift */,
				C820A9E91EB50E3400D431BC /* Observable+RetryWhenTests.swift */,
				C820A9E11EB50D6C00D431BC /* Observable+SampleTests.swift */,
				C820A9ED1EB50EA100D431BC /* Observable+ScanTests.swift */,
				C820A96D1EB4F7AC00D431BC /* Observable+SequenceTests.swift */,
				C8845AD91EDB607800B36836 /* Observable+ShareReplayScopeTests.swift */,
				C820A9CD1EB50AD400D431BC /* Observable+SingleTests.swift */,
				C820A9C11EB509FC00D431BC /* Observable+SkipTests.swift */,
				C820A9A51EB5056C00D431BC /* Observable+SkipUntilTests.swift */,
				C820A9C51EB50A4200D431BC /* Observable+SkipWhileTests.swift */,
				C820A9651EB4F39500D431BC /* Observable+SubscribeOnTests.swift */,
				C83509161C38706D0027C24C /* Observable+SubscriptionTest.swift */,
				C820A9911EB4FD1400D431BC /* Observable+SwitchIfEmptyTests.swift */,
				C820A98D1EB4FCC400D431BC /* Observable+SwitchTests.swift */,
				C820A9BD1EB509B500D431BC /* Observable+TakeLastTests.swift */,
				C820A9B91EB5097700D431BC /* Observable+TakeTests.swift */,
				C820A9A11EB5011700D431BC /* Observable+TakeUntilTests.swift */,
				C820A9B11EB507D300D431BC /* Observable+TakeWhileTests.swift */,
				C83509021C38706D0027C24C /* Observable+Tests.swift */,
				C820A9DD1EB50CF800D431BC /* Observable+ThrottleTests.swift */,
				C820AA0D1EB5140100D431BC /* Observable+TimeoutTests.swift */,
				C820A9E51EB50DB900D431BC /* Observable+TimerTests.swift */,
				C820A9511EB4ECC000D431BC /* Observable+ToArrayTests.swift */,
				C820A9811EB4FB0400D431BC /* Observable+UsingTests.swift */,
				C820AA091EB513C800D431BC /* Observable+WindowTests.swift */,
				C820A9A91EB505A800D431BC /* Observable+WithLatestFromTests.swift */,
				C81A097C1E6C27A100900B3B /* Observable+ZipTests.swift */,
				C83509111C38706D0027C24C /* Observable+ZipTests+arity.swift */,
				C83509121C38706D0027C24C /* Observable+ZipTests+arity.tt */,
				C82FF0EE1F93DD2E00BDB34D /* ObservableType+SubscriptionTests.swift */,
				C83509181C38706D0027C24C /* ObserverTests.swift */,
				C898147D1E75AD380035949C /* PrimitiveSequenceTest+zip+arity.swift */,
				C898147C1E75A98A0035949C /* PrimitiveSequenceTest+zip+arity.tt */,
				1AF67DA11CED420A00C310FA /* PublishSubjectTest.swift */,
				C83509191C38706D0027C24C /* QueueTests.swift */,
				C822BACD1DB424EC00F98810 /* Reactive+Tests.swift */,
				C8BAA78C1E34F8D400EEC727 /* RecursiveLockTest.swift */,
				1AF67DA51CED430100C310FA /* ReplaySubjectTest.swift */,
				C86B1E211D42BF5200130546 /* SchedulerTests.swift */,
				C8B0F70C1F530A1700548EBE /* SharingSchedulerTests.swift */,
				C801DE351F6EAD3C008DB060 /* SingleTest.swift */,
				C835091A1C38706D0027C24C /* SubjectConcurrencyTest.swift */,
				1E9DA0C422006858000EB80A /* Synchronized.swift */,
				C83508F31C38706D0027C24C /* TestImplementations */,
				C835091C1C38706D0027C24C /* VirtualSchedulerTest.swift */,
				78C385EA256859DC005E39B3 /* Infallible+Tests.swift */,
				A20CC6D4259F408100370AE3 /* Observable+WithUnretainedTests.swift */,
				DB0B921F26FB3139005CEED9 /* Observable+ConcurrencyTests.swift */,
				DB0B922726FB343B005CEED9 /* Infallible+ConcurrencyTests.swift */,
				DB0B922A26FB34D3005CEED9 /* PrimitiveSequence+ConcurrencyTests.swift */,
			);
			path = RxSwiftTests;
			sourceTree = "<group>";
		};
		C83508F31C38706D0027C24C /* TestImplementations */ = {
			isa = PBXGroup;
			children = (
				C83508F41C38706D0027C24C /* ElementIndexPair.swift */,
				C83508F51C38706D0027C24C /* EquatableArray.swift */,
				C83508F61C38706D0027C24C /* Mocks */,
				C83508FF1C38706D0027C24C /* Observable+Extensions.swift */,
				C83509001C38706D0027C24C /* TestVirtualScheduler.swift */,
			);
			path = TestImplementations;
			sourceTree = "<group>";
		};
		C83508F61C38706D0027C24C /* Mocks */ = {
			isa = PBXGroup;
			children = (
				C83508F71C38706D0027C24C /* BackgroundThreadPrimitiveHotObservable.swift */,
				C83508F81C38706D0027C24C /* MainThreadPrimitiveHotObservable.swift */,
				C83508F91C38706D0027C24C /* MockDisposable.swift */,
				C83508FA1C38706D0027C24C /* MySubject.swift */,
				C83508FB1C38706D0027C24C /* Observable.Extensions.swift */,
				C83508FC1C38706D0027C24C /* PrimitiveHotObservable.swift */,
				C83508FD1C38706D0027C24C /* PrimitiveMockObserver.swift */,
				C83508FE1C38706D0027C24C /* TestConnectableObservable.swift */,
			);
			path = Mocks;
			sourceTree = "<group>";
		};
		C83D73B21C1DBAEE003DC470 /* Internal */ = {
			isa = PBXGroup;
			children = (
				C83D73B41C1DBAEE003DC470 /* InvocableScheduledItem.swift */,
				C83D73B51C1DBAEE003DC470 /* InvocableType.swift */,
				C83D73B61C1DBAEE003DC470 /* ScheduledItem.swift */,
				C83D73B71C1DBAEE003DC470 /* ScheduledItemType.swift */,
				C80EEC331D42D06E00131C39 /* DispatchQueueConfiguration.swift */,
			);
			path = Internal;
			sourceTree = "<group>";
		};
		C85106851C2D54B70075150C /* Extensions */ = {
			isa = PBXGroup;
			children = (
				C86781871DB814AD00B2029A /* Bag+Rx.swift */,
			);
			path = Extensions;
			sourceTree = "<group>";
		};
		C85B01661DB2ACAF006043C3 /* Platform */ = {
			isa = PBXGroup;
			children = (
				C8165ACC21891BE400494BEF /* AtomicInt.swift */,
				C85B01671DB2ACAF006043C3 /* Platform.Darwin.swift */,
				C85B01681DB2ACAF006043C3 /* Platform.Linux.swift */,
				C85217FB1E33FBFB0015DD38 /* RecursiveLock.swift */,
			);
			path = Platform;
			sourceTree = "<group>";
		};
		C85B01711DB2ACF2006043C3 /* Platform */ = {
			isa = PBXGroup;
			children = (
				C8165AC921891B9500494BEF /* AtomicInt.swift */,
				C86781461DB8119900B2029A /* DataStructures */,
				C85217F41E33F9D70015DD38 /* RecursiveLock.swift */,
				C85B01721DB2ACF2006043C3 /* Platform.Darwin.swift */,
				C85B01731DB2ACF2006043C3 /* Platform.Linux.swift */,
				C8F03F441DBBA61B00AECC4C /* DispatchQueue+Extensions.swift */,
			);
			path = Platform;
			sourceTree = "<group>";
		};
		C85E6FBA1F52FF4F00C5681E /* Signal */ = {
			isa = PBXGroup;
			children = (
				C85E6FBB1F52FF4F00C5681E /* Signal.swift */,
				C8091C561FAA39C1001DB32A /* ControlEvent+Signal.swift */,
				C8B0F7211F53135100548EBE /* ObservableConvertibleType+Signal.swift */,
				C8D970CD1F5324D90058F2FE /* Signal+Subscription.swift */,
				A2897D65225D0182004EA481 /* PublishRelay+Signal.swift */,
			);
			path = Signal;
			sourceTree = "<group>";
		};
		C86781461DB8119900B2029A /* DataStructures */ = {
			isa = PBXGroup;
			children = (
				C86781471DB8119900B2029A /* Bag.swift */,
				C86781481DB8119900B2029A /* InfiniteSequence.swift */,
				C86781491DB8119900B2029A /* PriorityQueue.swift */,
				C867814A1DB8119900B2029A /* Queue.swift */,
			);
			path = DataStructures;
			sourceTree = "<group>";
		};
		C867816B1DB8129E00B2029A /* DataStructures */ = {
			isa = PBXGroup;
			children = (
				C867816C1DB8129E00B2029A /* Bag.swift */,
				C867816D1DB8129E00B2029A /* InfiniteSequence.swift */,
				C867816E1DB8129E00B2029A /* PriorityQueue.swift */,
				C867816F1DB8129E00B2029A /* Queue.swift */,
			);
			path = DataStructures;
			sourceTree = "<group>";
		};
		C86781801DB8143A00B2029A /* Platform */ = {
			isa = PBXGroup;
			children = (
				C86781811DB8143A00B2029A /* DataStructures */,
			);
			path = Platform;
			sourceTree = "<group>";
		};
		C86781811DB8143A00B2029A /* DataStructures */ = {
			isa = PBXGroup;
			children = (
				C86781821DB8143A00B2029A /* Bag.swift */,
			);
			path = DataStructures;
			sourceTree = "<group>";
		};
		C86781901DB823B500B2029A /* macOS */ = {
			isa = PBXGroup;
			children = (
				C86781911DB823B500B2029A /* NSButton+Rx.swift */,
				C86781921DB823B500B2029A /* NSControl+Rx.swift */,
				C86781941DB823B500B2029A /* NSSlider+Rx.swift */,
				C86781951DB823B500B2029A /* NSTextField+Rx.swift */,
				C86781961DB823B500B2029A /* NSView+Rx.swift */,
				927A78B621179FFD00A45638 /* NSTextView+Rx.swift */,
			);
			path = macOS;
			sourceTree = "<group>";
		};
		C88253EE1B8A752B00B02D69 /* iOS */ = {
			isa = PBXGroup;
			children = (
				C88253F01B8A752B00B02D69 /* DataSources */,
				C88253F31B8A752B00B02D69 /* Events */,
				C88253F61B8A752B00B02D69 /* Protocols */,
				C88253F91B8A752B00B02D69 /* Proxies */,
				C88254051B8A752B00B02D69 /* UIBarButtonItem+Rx.swift */,
				C88254061B8A752B00B02D69 /* UIButton+Rx.swift */,
				DB8157E8264941EB00164D4B /* UIApplication+Rx.swift */,
				C88254071B8A752B00B02D69 /* UICollectionView+Rx.swift */,
				C88254081B8A752B00B02D69 /* UIControl+Rx.swift */,
				C88254091B8A752B00B02D69 /* UIDatePicker+Rx.swift */,
				C882540A1B8A752B00B02D69 /* UIGestureRecognizer+Rx.swift */,
				7F600F3D1C5D0C0100535B1D /* UIRefreshControl+Rx.swift */,
				C882540D1B8A752B00B02D69 /* UIScrollView+Rx.swift */,
				C882540E1B8A752B00B02D69 /* UISearchBar+Rx.swift */,
				D9080AD21EA05DDF002B433B /* UINavigationController+Rx.swift */,
				C882540F1B8A752B00B02D69 /* UISegmentedControl+Rx.swift */,
				C88254101B8A752B00B02D69 /* UISlider+Rx.swift */,
				F31F35AF1BB4FED800961002 /* UIStepper+Rx.swift */,
				C88254111B8A752B00B02D69 /* UISwitch+Rx.swift */,
				C88254121B8A752B00B02D69 /* UITableView+Rx.swift */,
				C88254131B8A752B00B02D69 /* UITextField+Rx.swift */,
				C88254141B8A752B00B02D69 /* UITextView+Rx.swift */,
				842A5A281C357F7D003568D5 /* NSTextStorage+Rx.swift */,
				9BA1CBD11C0F7C0A0044B50A /* UIActivityIndicatorView+Rx.swift */,
				88718CFD1CE5D80000D88D60 /* UITabBar+Rx.swift */,
				ECBBA59A1DF8C0BA00DDDC2E /* UITabBarController+Rx.swift */,
				84E4D3901C9AFCD500ADFDC9 /* UISearchController+Rx.swift */,
				844BC8B31CE4FD7500F5C7CB /* UIPickerView+Rx.swift */,
				504540C824196D960098665F /* WKWebView+Rx.swift */,
			);
			path = iOS;
			sourceTree = "<group>";
		};
		C88253F01B8A752B00B02D69 /* DataSources */ = {
			isa = PBXGroup;
			children = (
				C88253F11B8A752B00B02D69 /* RxCollectionViewReactiveArrayDataSource.swift */,
				C88253F21B8A752B00B02D69 /* RxTableViewReactiveArrayDataSource.swift */,
				A5CD03891F1660F40005A376 /* RxPickerViewAdapter.swift */,
			);
			path = DataSources;
			sourceTree = "<group>";
		};
		C88253F31B8A752B00B02D69 /* Events */ = {
			isa = PBXGroup;
			children = (
				C88253F41B8A752B00B02D69 /* ItemEvents.swift */,
			);
			path = Events;
			sourceTree = "<group>";
		};
		C88253F61B8A752B00B02D69 /* Protocols */ = {
			isa = PBXGroup;
			children = (
				C88253F71B8A752B00B02D69 /* RxCollectionViewDataSourceType.swift */,
				C88253F81B8A752B00B02D69 /* RxTableViewDataSourceType.swift */,
				A520FFF61F0D258E00573734 /* RxPickerViewDataSourceType.swift */,
			);
			path = Protocols;
			sourceTree = "<group>";
		};
		C88253F91B8A752B00B02D69 /* Proxies */ = {
			isa = PBXGroup;
			children = (
				B562478D2035154900D3EE75 /* RxCollectionViewDataSourcePrefetchingProxy.swift */,
				C88253FC1B8A752B00B02D69 /* RxCollectionViewDataSourceProxy.swift */,
				C88253FD1B8A752B00B02D69 /* RxCollectionViewDelegateProxy.swift */,
				C88253FE1B8A752B00B02D69 /* RxScrollViewDelegateProxy.swift */,
				C88253FF1B8A752B00B02D69 /* RxSearchBarDelegateProxy.swift */,
				ECBBA59D1DF8C0D400DDDC2E /* RxTabBarControllerDelegateProxy.swift */,
				88D98F2D1CE7549A00D50457 /* RxTabBarDelegateProxy.swift */,
				B5624793203532F500D3EE75 /* RxTableViewDataSourcePrefetchingProxy.swift */,
				C88254001B8A752B00B02D69 /* RxTableViewDataSourceProxy.swift */,
				C88254011B8A752B00B02D69 /* RxTableViewDelegateProxy.swift */,
				C88254021B8A752B00B02D69 /* RxTextViewDelegateProxy.swift */,
				84C225A21C33F00B008724EC /* RxTextStorageDelegateProxy.swift */,
				846436E11C9AF64C0035B40D /* RxSearchControllerDelegateProxy.swift */,
				844BC8AA1CE4FA5600F5C7CB /* RxPickerViewDelegateProxy.swift */,
				D9080ACD1EA05A16002B433B /* RxNavigationControllerDelegateProxy.swift */,
				504540CD2419701D0098665F /* RxWKNavigationDelegateProxy.swift */,
				A520FFFB1F0D291500573734 /* RxPickerViewDataSourceProxy.swift */,
				5039386028CB6479003A0ACC /* RxDelegateProxyCrashFix.swift */,
			);
			path = Proxies;
			sourceTree = "<group>";
		};
		C89AB1AA1DAAC3350065FBE6 /* Traits */ = {
			isa = PBXGroup;
			children = (
				C89AB1AB1DAAC3350065FBE6 /* ControlEvent.swift */,
				C89AB1AC1DAAC3350065FBE6 /* ControlProperty.swift */,
				C85E6FBA1F52FF4F00C5681E /* Signal */,
				C89AB1AD1DAAC3350065FBE6 /* Driver */,
				C89AB1B41DAAC3350065FBE6 /* SharedSequence */,
			);
			path = Traits;
			sourceTree = "<group>";
		};
		C89AB1AD1DAAC3350065FBE6 /* Driver */ = {
			isa = PBXGroup;
			children = (
				C8C8BCD31F89459300501D4D /* BehaviorRelay+Driver.swift */,
				C89AB1AE1DAAC3350065FBE6 /* ControlEvent+Driver.swift */,
				C89AB1AF1DAAC3350065FBE6 /* ControlProperty+Driver.swift */,
				C89AB1B01DAAC3350065FBE6 /* Driver+Subscription.swift */,
				C89AB1B11DAAC3350065FBE6 /* Driver.swift */,
				CD8F7AC427BA9187001574EB /* Infallible+Driver.swift */,
				C89AB1B21DAAC3350065FBE6 /* ObservableConvertibleType+Driver.swift */,
			);
			path = Driver;
			sourceTree = "<group>";
		};
		C89AB1B41DAAC3350065FBE6 /* SharedSequence */ = {
			isa = PBXGroup;
			children = (
				C89AB1B61DAAC3350065FBE6 /* SharedSequence+Operators+arity.swift */,
				C89AB1B71DAAC3350065FBE6 /* SharedSequence+Operators+arity.tt */,
				C89AB1B81DAAC3350065FBE6 /* SharedSequence+Operators.swift */,
				DB08833626FB0637005805BE /* SharedSequence+Concurrency.swift */,
				C89AB1B91DAAC3350065FBE6 /* SharedSequence.swift */,
				C85E6FBD1F53025700C5681E /* SchedulerType+SharedSequence.swift */,
				C8091C4D1FAA345C001DB32A /* ObservableConvertibleType+SharedSequence.swift */,
			);
			path = SharedSequence;
			sourceTree = "<group>";
		};
		C89AB1BC1DAAC3350065FBE6 /* Foundation */ = {
			isa = PBXGroup;
			children = (
				C89AB1BD1DAAC3350065FBE6 /* KVORepresentable+CoreGraphics.swift */,
				C89AB1BE1DAAC3350065FBE6 /* KVORepresentable+Swift.swift */,
				C89AB1BF1DAAC3350065FBE6 /* KVORepresentable.swift */,
				C89AB1C11DAAC3350065FBE6 /* NotificationCenter+Rx.swift */,
				C89AB1C21DAAC3350065FBE6 /* NSObject+Rx+KVORepresentable.swift */,
				C89AB1C31DAAC3350065FBE6 /* NSObject+Rx+RawRepresentable.swift */,
				C89AB1C41DAAC3350065FBE6 /* NSObject+Rx.swift */,
				C89AB1C51DAAC3350065FBE6 /* URLSession+Rx.swift */,
			);
			path = Foundation;
			sourceTree = "<group>";
		};
		C89AB22B1DAAC3A60065FBE6 /* Runtime */ = {
			isa = PBXGroup;
			children = (
				C89AB2541DAACC580065FBE6 /* include */,
				C89AB22D1DAAC3A60065FBE6 /* _RX.m */,
				C89AB22F1DAAC3A60065FBE6 /* _RXDelegateProxy.m */,
				C89AB2311DAAC3A60065FBE6 /* _RXKVOObserver.m */,
				C89AB2331DAAC3A60065FBE6 /* _RXObjCRuntime.m */,
			);
			path = Runtime;
			sourceTree = "<group>";
		};
		C89AB2541DAACC580065FBE6 /* include */ = {
			isa = PBXGroup;
			children = (
				C89AB2731DAACCE30065FBE6 /* RxCocoaRuntime.h */,
				C89AB2551DAACC580065FBE6 /* _RX.h */,
				C89AB2561DAACC580065FBE6 /* _RXDelegateProxy.h */,
				C89AB2571DAACC580065FBE6 /* _RXKVOObserver.h */,
				C89AB2581DAACC580065FBE6 /* _RXObjCRuntime.h */,
			);
			path = include;
			sourceTree = "<group>";
		};
		C89CFA0F1DAABBE20079D23B /* RxTest */ = {
			isa = PBXGroup;
			children = (
				C86781801DB8143A00B2029A /* Platform */,
				C89CFA171DAABBE20079D23B /* Schedulers */,
				C89CFA101DAABBE20079D23B /* Any+Equatable.swift */,
				C89CFA111DAABBE20079D23B /* ColdObservable.swift */,
				C89CFA121DAABBE20079D23B /* Event+Equatable.swift */,
				C89CFA131DAABBE20079D23B /* HotObservable.swift */,
				C89CFA151DAABBE20079D23B /* Recorded.swift */,
				4583D8211FE94BB100AA1BB1 /* Recorded+Event.swift */,
				C89CFA161DAABBE20079D23B /* RxTest.swift */,
				C89CFA1A1DAABBE20079D23B /* Subscription.swift */,
				C89CFA1B1DAABBE20079D23B /* TestableObservable.swift */,
				C89CFA1C1DAABBE20079D23B /* TestableObserver.swift */,
				C89CFA1D1DAABBE20079D23B /* XCTest+Rx.swift */,
				C89CFA141DAABBE20079D23B /* Info.plist */,
			);
			path = RxTest;
			sourceTree = "<group>";
		};
		C89CFA171DAABBE20079D23B /* Schedulers */ = {
			isa = PBXGroup;
			children = (
				C89CFA181DAABBE20079D23B /* TestScheduler.swift */,
				C89CFA191DAABBE20079D23B /* TestSchedulerVirtualTimeConverter.swift */,
			);
			path = Schedulers;
			sourceTree = "<group>";
		};
		C8A56ACD1AD7424700B4673B = {
			isa = PBXGroup;
			children = (
				C85B01711DB2ACF2006043C3 /* Platform */,
				C8093C471B8A72BE0088E94D /* RxSwift */,
				C8093F571B8A73A20088E94D /* RxBlocking */,
				C8093E801B8A732E0088E94D /* RxCocoa */,
				A2897CB2225CA1C6004EA481 /* RxRelay */,
				C89CFA0F1DAABBE20079D23B /* RxTest */,
				C83508D31C38706D0027C24C /* Tests */,
				C8A56AD81AD7424700B4673B /* Products */,
				D27B5DA41F78C4F100797776 /* Frameworks */,
			);
			sourceTree = "<group>";
		};
		C8A56AD81AD7424700B4673B /* Products */ = {
			isa = PBXGroup;
			children = (
				C8A56AD71AD7424700B4673B /* RxSwift.framework */,
				C809396D1B8A71760088E94D /* RxCocoa.framework */,
				C8093BC71B8A71F00088E94D /* RxBlocking.framework */,
				C88FA50C1C25C44800CCFEA4 /* RxTest.framework */,
				C83508C31C386F6F0027C24C /* AllTests-iOS.xctest */,
				C83509841C38740E0027C24C /* AllTests-tvOS.xctest */,
				C83509941C38742C0027C24C /* AllTests-macOS.xctest */,
				C85BA04B1C3878740075D68E /* PerformanceTests.app */,
				C8E8BA551E2C181A00A4AC2C /* Benchmarks.xctest */,
				A2897D53225CA1E7004EA481 /* RxRelay.framework */,
			);
			name = Products;
			sourceTree = "<group>";
		};
		C8A81C9E1E05E82C0008DEF4 /* Platform */ = {
			isa = PBXGroup;
			children = (
				C8A81C9F1E05E82C0008DEF4 /* DispatchQueue+Extensions.swift */,
			);
			path = Platform;
			sourceTree = "<group>";
		};
		C8BF34C81C2E426800416CAE /* Platform */ = {
			isa = PBXGroup;
			children = (
				C8165ACA21891BBF00494BEF /* AtomicInt.swift */,
				C867816B1DB8129E00B2029A /* DataStructures */,
				C8BF34C91C2E426800416CAE /* Platform.Darwin.swift */,
				C8BF34CA1C2E426800416CAE /* Platform.Linux.swift */,
				C8F03F491DBBAC0A00AECC4C /* DispatchQueue+Extensions.swift */,
				C85217F61E33FBBE0015DD38 /* RecursiveLock.swift */,
			);
			path = Platform;
			sourceTree = "<group>";
		};
		C8D970DF1F532FD20058F2FE /* TestImplementations */ = {
			isa = PBXGroup;
			children = (
				C8D970E01F532FD20058F2FE /* SectionedViewDataSourceMock.swift */,
			);
			path = TestImplementations;
			sourceTree = "<group>";
		};
		C8E8BA611E2C186200A4AC2C /* Benchmarks */ = {
			isa = PBXGroup;
			children = (
				C8E8BA621E2C186200A4AC2C /* Benchmarks.swift */,
				C8E8BA631E2C186200A4AC2C /* Info.plist */,
			);
			path = Benchmarks;
			sourceTree = "<group>";
		};
		C8E8BA6D1E2C18AE00A4AC2C /* Microoptimizations */ = {
			isa = PBXGroup;
			children = (
				C8E8BA6E1E2C18AE00A4AC2C /* Info.plist */,
				C8E8BA6F1E2C18AE00A4AC2C /* main.swift */,
				C8E8BA701E2C18AE00A4AC2C /* PerformanceTools.swift */,
			);
			path = Microoptimizations;
			sourceTree = "<group>";
		};
		D27B5DA41F78C4F100797776 /* Frameworks */ = {
			isa = PBXGroup;
			children = (
			);
			name = Frameworks;
			sourceTree = "<group>";
		};
/* End PBXGroup section */

/* Begin PBXHeadersBuildPhase section */
		A2897CB5225CA1E7004EA481 /* Headers */ = {
			isa = PBXHeadersBuildPhase;
			buildActionMask = 2147483647;
			files = (
			);
			runOnlyForDeploymentPostprocessing = 0;
		};
		C80939641B8A71760088E94D /* Headers */ = {
			isa = PBXHeadersBuildPhase;
			buildActionMask = 2147483647;
			files = (
				C89AB25E1DAACC580065FBE6 /* _RXDelegateProxy.h in Headers */,
				C89AB2661DAACC580065FBE6 /* _RXObjCRuntime.h in Headers */,
				C89AB25A1DAACC580065FBE6 /* _RX.h in Headers */,
				C89AB2791DAACE490065FBE6 /* RxCocoa.h in Headers */,
				C89AB2621DAACC580065FBE6 /* _RXKVOObserver.h in Headers */,
			);
			runOnlyForDeploymentPostprocessing = 0;
		};
		C8093BBA1B8A71F00088E94D /* Headers */ = {
			isa = PBXHeadersBuildPhase;
			buildActionMask = 2147483647;
			files = (
			);
			runOnlyForDeploymentPostprocessing = 0;
		};
		C88FA5061C25C44800CCFEA4 /* Headers */ = {
			isa = PBXHeadersBuildPhase;
			buildActionMask = 2147483647;
			files = (
			);
			runOnlyForDeploymentPostprocessing = 0;
		};
		C8A56AD41AD7424700B4673B /* Headers */ = {
			isa = PBXHeadersBuildPhase;
			buildActionMask = 2147483647;
			files = (
			);
			runOnlyForDeploymentPostprocessing = 0;
		};
/* End PBXHeadersBuildPhase section */

/* Begin PBXNativeTarget section */
		A2897CB3225CA1E7004EA481 /* RxRelay */ = {
			isa = PBXNativeTarget;
			buildConfigurationList = A2897D4F225CA1E7004EA481 /* Build configuration list for PBXNativeTarget "RxRelay" */;
			buildPhases = (
				A2897CB4225CA1E7004EA481 /* SwiftLint */,
				A2897CB5225CA1E7004EA481 /* Headers */,
				A2897CB6225CA1E7004EA481 /* Sources */,
				A2897D4D225CA1E7004EA481 /* Resources */,
				A2897D4E225CA1E7004EA481 /* Frameworks */,
			);
			buildRules = (
			);
			dependencies = (
				A2897D5A225CA28F004EA481 /* PBXTargetDependency */,
			);
			name = RxRelay;
			productName = RxSwift;
			productReference = A2897D53225CA1E7004EA481 /* RxRelay.framework */;
			productType = "com.apple.product-type.framework";
		};
		C80938F51B8A71760088E94D /* RxCocoa */ = {
			isa = PBXNativeTarget;
			buildConfigurationList = C80939691B8A71760088E94D /* Build configuration list for PBXNativeTarget "RxCocoa" */;
			buildPhases = (
				A21D625B21E1D80F00E3E359 /* SwiftLint */,
				C80939641B8A71760088E94D /* Headers */,
				C80938F61B8A71760088E94D /* Sources */,
				C80939681B8A71760088E94D /* Resources */,
				C80939631B8A71760088E94D /* Frameworks */,
			);
			buildRules = (
			);
			dependencies = (
				A2897D64225CBD37004EA481 /* PBXTargetDependency */,
				C872BD1C1BC0529600D7175E /* PBXTargetDependency */,
			);
			name = RxCocoa;
			productName = RxSwift;
			productReference = C809396D1B8A71760088E94D /* RxCocoa.framework */;
			productType = "com.apple.product-type.framework";
		};
		C8093B4B1B8A71F00088E94D /* RxBlocking */ = {
			isa = PBXNativeTarget;
			buildConfigurationList = C8093BC31B8A71F00088E94D /* Build configuration list for PBXNativeTarget "RxBlocking" */;
			buildPhases = (
				A21D625C21E1D82B00E3E359 /* SwiftLint */,
				C8093BBA1B8A71F00088E94D /* Headers */,
				C8093B4C1B8A71F00088E94D /* Sources */,
				C8093BBE1B8A71F00088E94D /* Resources */,
				C8093BB91B8A71F00088E94D /* Frameworks */,
			);
			buildRules = (
			);
			dependencies = (
				C872BD241BC052B800D7175E /* PBXTargetDependency */,
			);
			name = RxBlocking;
			productName = RxSwift;
			productReference = C8093BC71B8A71F00088E94D /* RxBlocking.framework */;
			productType = "com.apple.product-type.framework";
		};
		C83508C21C386F6F0027C24C /* AllTests-iOS */ = {
			isa = PBXNativeTarget;
			buildConfigurationList = C83508CE1C386F6F0027C24C /* Build configuration list for PBXNativeTarget "AllTests-iOS" */;
			buildPhases = (
				C83508BF1C386F6F0027C24C /* Sources */,
				C83508C11C386F6F0027C24C /* Resources */,
				C83508C01C386F6F0027C24C /* Frameworks */,
			);
			buildRules = (
			);
			dependencies = (
				C8B52BC6215434D600EAA87C /* PBXTargetDependency */,
				C835097D1C3871380027C24C /* PBXTargetDependency */,
				C835097B1C3871340027C24C /* PBXTargetDependency */,
				C83508CA1C386F6F0027C24C /* PBXTargetDependency */,
			);
			name = "AllTests-iOS";
			productName = "AllTests-iOS";
			productReference = C83508C31C386F6F0027C24C /* AllTests-iOS.xctest */;
			productType = "com.apple.product-type.bundle.unit-test";
		};
		C83509831C38740E0027C24C /* AllTests-tvOS */ = {
			isa = PBXNativeTarget;
			buildConfigurationList = C835098C1C38740E0027C24C /* Build configuration list for PBXNativeTarget "AllTests-tvOS" */;
			buildPhases = (
				C83509801C38740E0027C24C /* Sources */,
				C83509821C38740E0027C24C /* Resources */,
				C83509811C38740E0027C24C /* Frameworks */,
			);
			buildRules = (
			);
			dependencies = (
				C83E398721890703001F4F0E /* PBXTargetDependency */,
				C83E398921890703001F4F0E /* PBXTargetDependency */,
				C83E398B21890703001F4F0E /* PBXTargetDependency */,
				C83E398D21890703001F4F0E /* PBXTargetDependency */,
			);
			name = "AllTests-tvOS";
			productName = "AllTests-tvOS";
			productReference = C83509841C38740E0027C24C /* AllTests-tvOS.xctest */;
			productType = "com.apple.product-type.bundle.unit-test";
		};
		C83509931C38742C0027C24C /* AllTests-macOS */ = {
			isa = PBXNativeTarget;
			buildConfigurationList = C835099C1C38742C0027C24C /* Build configuration list for PBXNativeTarget "AllTests-macOS" */;
			buildPhases = (
				C83509901C38742C0027C24C /* Sources */,
				C83509921C38742C0027C24C /* Resources */,
				C83509911C38742C0027C24C /* Frameworks */,
			);
			buildRules = (
			);
			dependencies = (
				C83E398F2189070A001F4F0E /* PBXTargetDependency */,
				C83E39912189070A001F4F0E /* PBXTargetDependency */,
				C83E39932189070A001F4F0E /* PBXTargetDependency */,
				C83E39952189070A001F4F0E /* PBXTargetDependency */,
			);
			name = "AllTests-macOS";
			productName = "AllTests-OSX";
			productReference = C83509941C38742C0027C24C /* AllTests-macOS.xctest */;
			productType = "com.apple.product-type.bundle.unit-test";
		};
		C85BA04A1C3878740075D68E /* Microoptimizations */ = {
			isa = PBXNativeTarget;
			buildConfigurationList = C85BA0581C3878750075D68E /* Build configuration list for PBXNativeTarget "Microoptimizations" */;
			buildPhases = (
				C85BA0471C3878740075D68E /* Sources */,
				C85BA0481C3878740075D68E /* Frameworks */,
				C85BA0491C3878740075D68E /* Resources */,
			);
			buildRules = (
			);
			dependencies = (
			);
			name = Microoptimizations;
			productName = PerformanceTests;
			productReference = C85BA04B1C3878740075D68E /* PerformanceTests.app */;
			productType = "com.apple.product-type.application";
		};
		C88FA4FD1C25C44800CCFEA4 /* RxTest */ = {
			isa = PBXNativeTarget;
			buildConfigurationList = C88FA5081C25C44800CCFEA4 /* Build configuration list for PBXNativeTarget "RxTest" */;
			buildPhases = (
				A21D625D21E1D83800E3E359 /* SwiftLint */,
				C88FA5061C25C44800CCFEA4 /* Headers */,
				C88FA5001C25C44800CCFEA4 /* Sources */,
				C88FA5071C25C44800CCFEA4 /* Resources */,
				C88FA5051C25C44800CCFEA4 /* Frameworks */,
			);
			buildRules = (
			);
			dependencies = (
				C88FA4FE1C25C44800CCFEA4 /* PBXTargetDependency */,
			);
			name = RxTest;
			productName = RxSwift;
			productReference = C88FA50C1C25C44800CCFEA4 /* RxTest.framework */;
			productType = "com.apple.product-type.framework";
		};
		C8A56AD61AD7424700B4673B /* RxSwift */ = {
			isa = PBXNativeTarget;
			buildConfigurationList = C8A56AED1AD7424700B4673B /* Build configuration list for PBXNativeTarget "RxSwift" */;
			buildPhases = (
				A21F589121E109AD0051AEA2 /* SwiftLint */,
				C8A56AD41AD7424700B4673B /* Headers */,
				C8A56AD21AD7424700B4673B /* Sources */,
				C8A56AD51AD7424700B4673B /* Resources */,
				C8A56AD31AD7424700B4673B /* Frameworks */,
			);
			buildRules = (
			);
			dependencies = (
			);
			name = RxSwift;
			productName = RxSwift;
			productReference = C8A56AD71AD7424700B4673B /* RxSwift.framework */;
			productType = "com.apple.product-type.framework";
		};
		C8E8BA541E2C181A00A4AC2C /* Benchmarks */ = {
			isa = PBXNativeTarget;
			buildConfigurationList = C8E8BA5D1E2C181A00A4AC2C /* Build configuration list for PBXNativeTarget "Benchmarks" */;
			buildPhases = (
				C8E8BA511E2C181A00A4AC2C /* Sources */,
				C8E8BA521E2C181A00A4AC2C /* Frameworks */,
				C8E8BA531E2C181A00A4AC2C /* Resources */,
			);
			buildRules = (
			);
			dependencies = (
				C8E8BA761E2C1BB200A4AC2C /* PBXTargetDependency */,
				C8E8BA5C1E2C181A00A4AC2C /* PBXTargetDependency */,
			);
			name = Benchmarks;
			productName = Benchmarks;
			productReference = C8E8BA551E2C181A00A4AC2C /* Benchmarks.xctest */;
			productType = "com.apple.product-type.bundle.unit-test";
		};
/* End PBXNativeTarget section */

/* Begin PBXProject section */
		C8A56ACE1AD7424700B4673B /* Project object */ = {
			isa = PBXProject;
			attributes = {
				LastSwiftUpdateCheck = 0820;
				LastUpgradeCheck = 1250;
				ORGANIZATIONNAME = "Krunoslav Zaher";
				TargetAttributes = {
					C80938F51B8A71760088E94D = {
						LastSwiftMigration = 1010;
					};
					C8093B4B1B8A71F00088E94D = {
						LastSwiftMigration = 1010;
					};
					C83508C21C386F6F0027C24C = {
						CreatedOnToolsVersion = 7.2;
						LastSwiftMigration = 0800;
					};
					C83509831C38740E0027C24C = {
						CreatedOnToolsVersion = 7.2;
						ProvisioningStyle = Manual;
					};
					C83509931C38742C0027C24C = {
						CreatedOnToolsVersion = 7.2;
						LastSwiftMigration = 0800;
					};
					C85BA04A1C3878740075D68E = {
						CreatedOnToolsVersion = 7.2;
						LastSwiftMigration = 0800;
					};
					C88FA4FD1C25C44800CCFEA4 = {
						LastSwiftMigration = 0800;
					};
					C8A56AD61AD7424700B4673B = {
						CreatedOnToolsVersion = 6.3;
						LastSwiftMigration = 1010;
					};
					C8E8BA541E2C181A00A4AC2C = {
						CreatedOnToolsVersion = 8.2.1;
						ProvisioningStyle = Manual;
					};
				};
			};
			buildConfigurationList = C8A56AD11AD7424700B4673B /* Build configuration list for PBXProject "Rx" */;
			compatibilityVersion = "Xcode 3.2";
			developmentRegion = en;
			hasScannedForEncodings = 0;
			knownRegions = (
				en,
				Base,
			);
			mainGroup = C8A56ACD1AD7424700B4673B;
			productRefGroup = C8A56AD81AD7424700B4673B /* Products */;
			projectDirPath = "";
			projectRoot = "";
			targets = (
				C8A56AD61AD7424700B4673B /* RxSwift */,
				C80938F51B8A71760088E94D /* RxCocoa */,
				A2897CB3225CA1E7004EA481 /* RxRelay */,
				C8093B4B1B8A71F00088E94D /* RxBlocking */,
				C88FA4FD1C25C44800CCFEA4 /* RxTest */,
				C83508C21C386F6F0027C24C /* AllTests-iOS */,
				C83509831C38740E0027C24C /* AllTests-tvOS */,
				C83509931C38742C0027C24C /* AllTests-macOS */,
				C85BA04A1C3878740075D68E /* Microoptimizations */,
				C8E8BA541E2C181A00A4AC2C /* Benchmarks */,
			);
		};
/* End PBXProject section */

/* Begin PBXResourcesBuildPhase section */
		A2897D4D225CA1E7004EA481 /* Resources */ = {
			isa = PBXResourcesBuildPhase;
			buildActionMask = 2147483647;
			files = (
			);
			runOnlyForDeploymentPostprocessing = 0;
		};
		C80939681B8A71760088E94D /* Resources */ = {
			isa = PBXResourcesBuildPhase;
			buildActionMask = 2147483647;
			files = (
			);
			runOnlyForDeploymentPostprocessing = 0;
		};
		C8093BBE1B8A71F00088E94D /* Resources */ = {
			isa = PBXResourcesBuildPhase;
			buildActionMask = 2147483647;
			files = (
			);
			runOnlyForDeploymentPostprocessing = 0;
		};
		C83508C11C386F6F0027C24C /* Resources */ = {
			isa = PBXResourcesBuildPhase;
			buildActionMask = 2147483647;
			files = (
			);
			runOnlyForDeploymentPostprocessing = 0;
		};
		C83509821C38740E0027C24C /* Resources */ = {
			isa = PBXResourcesBuildPhase;
			buildActionMask = 2147483647;
			files = (
			);
			runOnlyForDeploymentPostprocessing = 0;
		};
		C83509921C38742C0027C24C /* Resources */ = {
			isa = PBXResourcesBuildPhase;
			buildActionMask = 2147483647;
			files = (
			);
			runOnlyForDeploymentPostprocessing = 0;
		};
		C85BA0491C3878740075D68E /* Resources */ = {
			isa = PBXResourcesBuildPhase;
			buildActionMask = 2147483647;
			files = (
			);
			runOnlyForDeploymentPostprocessing = 0;
		};
		C88FA5071C25C44800CCFEA4 /* Resources */ = {
			isa = PBXResourcesBuildPhase;
			buildActionMask = 2147483647;
			files = (
			);
			runOnlyForDeploymentPostprocessing = 0;
		};
		C8A56AD51AD7424700B4673B /* Resources */ = {
			isa = PBXResourcesBuildPhase;
			buildActionMask = 2147483647;
			files = (
			);
			runOnlyForDeploymentPostprocessing = 0;
		};
		C8E8BA531E2C181A00A4AC2C /* Resources */ = {
			isa = PBXResourcesBuildPhase;
			buildActionMask = 2147483647;
			files = (
			);
			runOnlyForDeploymentPostprocessing = 0;
		};
/* End PBXResourcesBuildPhase section */

/* Begin PBXShellScriptBuildPhase section */
		A21D625B21E1D80F00E3E359 /* SwiftLint */ = {
			isa = PBXShellScriptBuildPhase;
			buildActionMask = 2147483647;
			files = (
			);
			inputFileListPaths = (
			);
			inputPaths = (
			);
			name = SwiftLint;
			outputFileListPaths = (
			);
			outputPaths = (
			);
			runOnlyForDeploymentPostprocessing = 0;
			shellPath = /bin/sh;
			shellScript = "\"$SRCROOT\"/scripts/swiftlint.sh\n";
		};
		A21D625C21E1D82B00E3E359 /* SwiftLint */ = {
			isa = PBXShellScriptBuildPhase;
			buildActionMask = 2147483647;
			files = (
			);
			inputFileListPaths = (
			);
			inputPaths = (
			);
			name = SwiftLint;
			outputFileListPaths = (
			);
			outputPaths = (
			);
			runOnlyForDeploymentPostprocessing = 0;
			shellPath = /bin/sh;
			shellScript = "\"$SRCROOT\"/scripts/swiftlint.sh\n";
		};
		A21D625D21E1D83800E3E359 /* SwiftLint */ = {
			isa = PBXShellScriptBuildPhase;
			buildActionMask = 2147483647;
			files = (
			);
			inputFileListPaths = (
			);
			inputPaths = (
			);
			name = SwiftLint;
			outputFileListPaths = (
			);
			outputPaths = (
			);
			runOnlyForDeploymentPostprocessing = 0;
			shellPath = /bin/sh;
			shellScript = "\"$SRCROOT\"/scripts/swiftlint.sh\n";
		};
		A21F589121E109AD0051AEA2 /* SwiftLint */ = {
			isa = PBXShellScriptBuildPhase;
			buildActionMask = 2147483647;
			files = (
			);
			inputFileListPaths = (
			);
			inputPaths = (
			);
			name = SwiftLint;
			outputFileListPaths = (
			);
			outputPaths = (
			);
			runOnlyForDeploymentPostprocessing = 0;
			shellPath = /bin/sh;
			shellScript = "\"$SRCROOT\"/scripts/swiftlint.sh\n";
		};
		A2897CB4225CA1E7004EA481 /* SwiftLint */ = {
			isa = PBXShellScriptBuildPhase;
			buildActionMask = 2147483647;
			files = (
			);
			inputFileListPaths = (
			);
			inputPaths = (
			);
			name = SwiftLint;
			outputFileListPaths = (
			);
			outputPaths = (
			);
			runOnlyForDeploymentPostprocessing = 0;
			shellPath = /bin/sh;
			shellScript = "\"$SRCROOT\"/scripts/swiftlint.sh\n";
		};
/* End PBXShellScriptBuildPhase section */

/* Begin PBXSourcesBuildPhase section */
		A2897CB6225CA1E7004EA481 /* Sources */ = {
			isa = PBXSourcesBuildPhase;
			buildActionMask = 2147483647;
			files = (
				A2897D57225CA236004EA481 /* PublishRelay.swift in Sources */,
				6A94254A23AFC2F300B7A24C /* ReplayRelay.swift in Sources */,
				A2897D58225CA236004EA481 /* BehaviorRelay.swift in Sources */,
				A2897D62225CA3F3004EA481 /* Observable+Bind.swift in Sources */,
				A2897D69225D023A004EA481 /* Utils.swift in Sources */,
			);
			runOnlyForDeploymentPostprocessing = 0;
		};
		C80938F61B8A71760088E94D /* Sources */ = {
			isa = PBXSourcesBuildPhase;
			buildActionMask = 2147483647;
			files = (
				C88254321B8A752B00B02D69 /* UISlider+Rx.swift in Sources */,
				C882542F1B8A752B00B02D69 /* UIScrollView+Rx.swift in Sources */,
				C83E39822189066F001F4F0E /* NSSlider+Rx.swift in Sources */,
				844BC8B41CE4FD7500F5C7CB /* UIPickerView+Rx.swift in Sources */,
				C83E39802189066F001F4F0E /* NSControl+Rx.swift in Sources */,
				C8093EE31B8A732E0088E94D /* DelegateProxyType.swift in Sources */,
				C8093EFD1B8A732E0088E94D /* RxTarget.swift in Sources */,
				C88254361B8A752B00B02D69 /* UITextView+Rx.swift in Sources */,
				C88254171B8A752B00B02D69 /* RxTableViewReactiveArrayDataSource.swift in Sources */,
				C8C8BCD41F89459300501D4D /* BehaviorRelay+Driver.swift in Sources */,
				C882541E1B8A752B00B02D69 /* RxCollectionViewDataSourceProxy.swift in Sources */,
				C85E6FBE1F53025700C5681E /* SchedulerType+SharedSequence.swift in Sources */,
				84C225A31C33F00B008724EC /* RxTextStorageDelegateProxy.swift in Sources */,
				C89AB1DA1DAAC3350065FBE6 /* Driver.swift in Sources */,
				C88254231B8A752B00B02D69 /* RxTableViewDelegateProxy.swift in Sources */,
				C89AB2381DAAC3A60065FBE6 /* _RX.m in Sources */,
				C83E39852189066F001F4F0E /* NSTextView+Rx.swift in Sources */,
				7F600F411C5D0C6E00535B1D /* UIRefreshControl+Rx.swift in Sources */,
				F31F35B01BB4FED800961002 /* UIStepper+Rx.swift in Sources */,
				C8B0F7221F53135100548EBE /* ObservableConvertibleType+Signal.swift in Sources */,
				C89AB1C61DAAC3350065FBE6 /* ControlEvent.swift in Sources */,
				C8091C571FAA39C1001DB32A /* ControlEvent+Signal.swift in Sources */,
				A520FFFC1F0D291500573734 /* RxPickerViewDataSourceProxy.swift in Sources */,
				C882542A1B8A752B00B02D69 /* UIControl+Rx.swift in Sources */,
				C8D132441C42D15E00B59FFF /* SectionedViewDataSourceType.swift in Sources */,
				786DED7224F849F3008C4FAC /* Infallible+Bind.swift in Sources */,
				B562478F203515DD00D3EE75 /* RxCollectionViewDataSourcePrefetchingProxy.swift in Sources */,
				84E4D3921C9AFD3400ADFDC9 /* UISearchController+Rx.swift in Sources */,
				C88254341B8A752B00B02D69 /* UITableView+Rx.swift in Sources */,
				CD8F7AC527BA9187001574EB /* Infallible+Driver.swift in Sources */,
				C89AB1A61DAAC25A0065FBE6 /* RxCocoaObjCRuntimeError+Extensions.swift in Sources */,
				C88254161B8A752B00B02D69 /* RxCollectionViewReactiveArrayDataSource.swift in Sources */,
				C89AB2221DAAC3350065FBE6 /* URLSession+Rx.swift in Sources */,
				846436E31C9AF65B0035B40D /* RxSearchControllerDelegateProxy.swift in Sources */,
				C882541F1B8A752B00B02D69 /* RxCollectionViewDelegateProxy.swift in Sources */,
				C88254201B8A752B00B02D69 /* RxScrollViewDelegateProxy.swift in Sources */,
				C89AB20A1DAAC3350065FBE6 /* KVORepresentable.swift in Sources */,
				C88F76811CE5341700D5A014 /* TextInput.swift in Sources */,
				C89AB1CE1DAAC3350065FBE6 /* ControlEvent+Driver.swift in Sources */,
				C89AB1D61DAAC3350065FBE6 /* Driver+Subscription.swift in Sources */,
				C88254211B8A752B00B02D69 /* RxSearchBarDelegateProxy.swift in Sources */,
				A520FFF71F0D258E00573734 /* RxPickerViewDataSourceType.swift in Sources */,
				C8D970CE1F5324D90058F2FE /* Signal+Subscription.swift in Sources */,
				844BC8AC1CE4FA6300F5C7CB /* RxPickerViewDelegateProxy.swift in Sources */,
				C89AB2271DAAC33F0065FBE6 /* RxCocoa.swift in Sources */,
				C89AB1F61DAAC3350065FBE6 /* SharedSequence.swift in Sources */,
				C89AB1EA1DAAC3350065FBE6 /* SharedSequence+Operators+arity.swift in Sources */,
				ECBBA59B1DF8C0BA00DDDC2E /* UITabBarController+Rx.swift in Sources */,
				C89AB21A1DAAC3350065FBE6 /* NSObject+Rx+RawRepresentable.swift in Sources */,
				A5CD038A1F1660F40005A376 /* RxPickerViewAdapter.swift in Sources */,
				C89AB2021DAAC3350065FBE6 /* KVORepresentable+CoreGraphics.swift in Sources */,
				C80D338F1B91EF9E0014629D /* Observable+Bind.swift in Sources */,
				C88254311B8A752B00B02D69 /* UISegmentedControl+Rx.swift in Sources */,
				C83E397F2189066F001F4F0E /* NSButton+Rx.swift in Sources */,
				C83E39832189066F001F4F0E /* NSTextField+Rx.swift in Sources */,
				A2897D66225D0182004EA481 /* PublishRelay+Signal.swift in Sources */,
				C85E6FC21F5305E300C5681E /* Signal.swift in Sources */,
				C83E39842189066F001F4F0E /* NSView+Rx.swift in Sources */,
				C89AB2481DAAC3A60065FBE6 /* _RXKVOObserver.m in Sources */,
				C88254281B8A752B00B02D69 /* UIButton+Rx.swift in Sources */,
				C8091C4E1FAA345C001DB32A /* ObservableConvertibleType+SharedSequence.swift in Sources */,
				C89AB1CA1DAAC3350065FBE6 /* ControlProperty.swift in Sources */,
				ECBBA59E1DF8C0D400DDDC2E /* RxTabBarControllerDelegateProxy.swift in Sources */,
				78F2D93E24C8D35700D13F0C /* RxWKNavigationDelegateProxy.swift in Sources */,
				C89AB1F21DAAC3350065FBE6 /* SharedSequence+Operators.swift in Sources */,
				9BA1CBD31C0F7D550044B50A /* UIActivityIndicatorView+Rx.swift in Sources */,
				842A5A2C1C357F92003568D5 /* NSTextStorage+Rx.swift in Sources */,
				C88254241B8A752B00B02D69 /* RxTextViewDelegateProxy.swift in Sources */,
				C89AB2401DAAC3A60065FBE6 /* _RXDelegateProxy.m in Sources */,
				C89AB2061DAAC3350065FBE6 /* KVORepresentable+Swift.swift in Sources */,
				C89AB1DE1DAAC3350065FBE6 /* ObservableConvertibleType+Driver.swift in Sources */,
				D9080ACF1EA05AE0002B433B /* RxNavigationControllerDelegateProxy.swift in Sources */,
				C88254271B8A752B00B02D69 /* UIBarButtonItem+Rx.swift in Sources */,
				C89AB2161DAAC3350065FBE6 /* NSObject+Rx+KVORepresentable.swift in Sources */,
				C882542B1B8A752B00B02D69 /* UIDatePicker+Rx.swift in Sources */,
				C88254221B8A752B00B02D69 /* RxTableViewDataSourceProxy.swift in Sources */,
				C882542C1B8A752B00B02D69 /* UIGestureRecognizer+Rx.swift in Sources */,
				C89AB1D21DAAC3350065FBE6 /* ControlProperty+Driver.swift in Sources */,
				C8093EE11B8A732E0088E94D /* DelegateProxy.swift in Sources */,
				C89AB2501DAAC3A60065FBE6 /* _RXObjCRuntime.m in Sources */,
				C89AB21E1DAAC3350065FBE6 /* NSObject+Rx.swift in Sources */,
				D9080AD41EA05DE9002B433B /* UINavigationController+Rx.swift in Sources */,
				88718CFE1CE5D80000D88D60 /* UITabBar+Rx.swift in Sources */,
				88D98F2E1CE7549A00D50457 /* RxTabBarDelegateProxy.swift in Sources */,
				C88254331B8A752B00B02D69 /* UISwitch+Rx.swift in Sources */,
				C88254291B8A752B00B02D69 /* UICollectionView+Rx.swift in Sources */,
				C882541A1B8A752B00B02D69 /* RxCollectionViewDataSourceType.swift in Sources */,
				C8A81CA01E05E82C0008DEF4 /* DispatchQueue+Extensions.swift in Sources */,
				C88254351B8A752B00B02D69 /* UITextField+Rx.swift in Sources */,
				DB8157E9264941EB00164D4B /* UIApplication+Rx.swift in Sources */,
				C88254301B8A752B00B02D69 /* UISearchBar+Rx.swift in Sources */,
				C89AB2121DAAC3350065FBE6 /* NotificationCenter+Rx.swift in Sources */,
				C88254181B8A752B00B02D69 /* ItemEvents.swift in Sources */,
				504540C924196D960098665F /* WKWebView+Rx.swift in Sources */,
				DB08833726FB0637005805BE /* SharedSequence+Concurrency.swift in Sources */,
				C89AB1731DAAC1680065FBE6 /* ControlTarget.swift in Sources */,
				5039386128CB6479003A0ACC /* RxDelegateProxyCrashFix.swift in Sources */,
				C882541B1B8A752B00B02D69 /* RxTableViewDataSourceType.swift in Sources */,
				B5624794203532F500D3EE75 /* RxTableViewDataSourcePrefetchingProxy.swift in Sources */,
			);
			runOnlyForDeploymentPostprocessing = 0;
		};
		C8093B4C1B8A71F00088E94D /* Sources */ = {
			isa = PBXSourcesBuildPhase;
			buildActionMask = 2147483647;
			files = (
				C8165ACD21891BE400494BEF /* AtomicInt.swift in Sources */,
				C85B016D1DB2ACAF006043C3 /* Platform.Linux.swift in Sources */,
				C88E296B1BEB712E001CCB92 /* RunLoopLock.swift in Sources */,
				C8941BDF1BD5695C00A0E874 /* BlockingObservable.swift in Sources */,
				C8941BE41BD56B0700A0E874 /* BlockingObservable+Operators.swift in Sources */,
				C8093F5E1B8A73A20088E94D /* ObservableConvertibleType+Blocking.swift in Sources */,
				C85218051E33FCA50015DD38 /* Resources.swift in Sources */,
				C85B01691DB2ACAF006043C3 /* Platform.Darwin.swift in Sources */,
				C85217FC1E33FBFB0015DD38 /* RecursiveLock.swift in Sources */,
			);
			runOnlyForDeploymentPostprocessing = 0;
		};
		C83508BF1C386F6F0027C24C /* Sources */ = {
			isa = PBXSourcesBuildPhase;
			buildActionMask = 2147483647;
			files = (
				DB8157D3264941B300164D4B /* UIApplication+RxTests.swift in Sources */,
				C820A9961EB4FF7000D431BC /* Observable+ConcatTests.swift in Sources */,
				033C2EF61D081C460050C015 /* UIScrollView+RxTests.swift in Sources */,
				C820AA121EB5145200D431BC /* Observable+DelayTests.swift in Sources */,
				C820A9A21EB5011700D431BC /* Observable+TakeUntilTests.swift in Sources */,
				C8845ADA1EDB607800B36836 /* Observable+ShareReplayScopeTests.swift in Sources */,
				C83509611C38706E0027C24C /* ObserverTests.swift in Sources */,
				C83509471C38706E0027C24C /* PrimitiveMockObserver.swift in Sources */,
				C8D970EF1F532FD30058F2FE /* SharedSequence+Extensions.swift in Sources */,
				C8F03F4F1DBBAE9400AECC4C /* DispatchQueue+Extensions.swift in Sources */,
				C835094B1C38706E0027C24C /* Observable+Tests.swift in Sources */,
				C8C217D51CB7100E0038A2E6 /* UITableView+RxTests.swift in Sources */,
				C8802DD41F8CD47F001D677E /* UIControl+RxTests.swift in Sources */,
				C835092E1C38706E0027C24C /* ControlEventTests.swift in Sources */,
				844BC8BB1CE5024500F5C7CB /* UIPickerView+RxTests.swift in Sources */,
				C801DE361F6EAD3C008DB060 /* SingleTest.swift in Sources */,
				504540D0241971E80098665F /* DelegateProxyTest+WebKit.swift in Sources */,
				C896A68B1E6B7DC60073A3A8 /* Observable+CombineLatestTests.swift in Sources */,
				4C8DE0E220D54545003E2D8A /* DisposeBagTest.swift in Sources */,
				C820A9AA1EB505A800D431BC /* Observable+WithLatestFromTests.swift in Sources */,
				C8D970E61F532FD30058F2FE /* SharedSequence+Test.swift in Sources */,
				C820A94E1EB4EC3C00D431BC /* Observable+ReduceTests.swift in Sources */,
				C820A97A1EB4FA0800D431BC /* Observable+RangeTests.swift in Sources */,
				C8B290891C94D64600E923D0 /* RxTest+Controls.swift in Sources */,
				4C5213AE225E224F0079FC77 /* Observable+CompactMapTests.swift in Sources */,
				C8C4F1611DE9CD1600003FA7 /* UILabel+RxTests.swift in Sources */,
				C820A9761EB4F92100D431BC /* Observable+GenerateTests.swift in Sources */,
				C8353CDC1DA19BA000BE3F5C /* MessageProcessingStage.swift in Sources */,
				C820AA0A1EB513C800D431BC /* Observable+WindowTests.swift in Sources */,
				C801DE3A1F6EAD48008DB060 /* MaybeTest.swift in Sources */,
				C8C4F16B1DE9D4C100003FA7 /* UIAlertAction+RxTests.swift in Sources */,
				1AF67DA61CED430100C310FA /* ReplaySubjectTest.swift in Sources */,
				C835095A1C38706E0027C24C /* Observable+ZipTests+arity.swift in Sources */,
				C83509621C38706E0027C24C /* QueueTests.swift in Sources */,
				C82A336D1E2C3344003A6044 /* PerformanceTools.swift in Sources */,
				914FCD671CCDB82E0058B304 /* UIPageControl+RxTest.swift in Sources */,
				C8C4F1651DE9D3FB00003FA7 /* UIGestureRecognizer+RxTests.swift in Sources */,
				C83509351C38706E0027C24C /* KVOObservableTests.swift in Sources */,
				C89046581DC5F6F70041C7D8 /* UISearchBar+RxTests.swift in Sources */,
				C85218011E33FC160015DD38 /* RecursiveLock.swift in Sources */,
				6A7D2CD423BBDBDC0038576E /* ReplayRelayTests.swift in Sources */,
				C822BACA1DB4058000F98810 /* Event+Test.swift in Sources */,
				C83509421C38706E0027C24C /* MainThreadPrimitiveHotObservable.swift in Sources */,
				C801DE4A1F6EBB84008DB060 /* Observable+PrimitiveSequenceTest.swift in Sources */,
				C820A98A1EB4FBD600D431BC /* Observable+CatchTests.swift in Sources */,
				C835093A1C38706E0027C24C /* RuntimeStateSnapshot.swift in Sources */,
				C8561B661DFE1169005E97F1 /* ExampleTests.swift in Sources */,
				C86B1E221D42BF5200130546 /* SchedulerTests.swift in Sources */,
				C820A9D61EB50C5C00D431BC /* Observable+DistinctUntilChangedTests.swift in Sources */,
				C820A9FE1EB5110E00D431BC /* Observable+DematerializeTests.swift in Sources */,
				C8C4F1711DE9D68000003FA7 /* UIStepper+RxTests.swift in Sources */,
				C820A9D21EB50B0900D431BC /* Observable+GroupByTests.swift in Sources */,
				C83509441C38706E0027C24C /* MySubject.swift in Sources */,
				DB0B922926FB3462005CEED9 /* Infallible+ConcurrencyTests.swift in Sources */,
				C835095F1C38706E0027C24C /* Observable+SubscriptionTest.swift in Sources */,
				78C385EB256859DC005E39B3 /* Infallible+Tests.swift in Sources */,
				C8C217D71CB710200038A2E6 /* UICollectionView+RxTests.swift in Sources */,
				C83509451C38706E0027C24C /* Observable.Extensions.swift in Sources */,
				C835093B1C38706E0027C24C /* RXObjCRuntime+Testing.m in Sources */,
				C83509461C38706E0027C24C /* PrimitiveHotObservable.swift in Sources */,
				C820A9861EB4FB5B00D431BC /* Observable+DebugTests.swift in Sources */,
				C820AA021EB5134000D431BC /* Observable+DelaySubscriptionTests.swift in Sources */,
				C835097E1C38726E0027C24C /* RxMutableBox.swift in Sources */,
				C820A9CE1EB50AD400D431BC /* Observable+SingleTests.swift in Sources */,
				C8F27DC21CE68DAB00D5FB4F /* UITextField+RxTests.swift in Sources */,
				C83509311C38706E0027C24C /* DelegateProxyTest+UIKit.swift in Sources */,
				C83509481C38706E0027C24C /* TestConnectableObservable.swift in Sources */,
				C8353CEC1DA19BC500BE3F5C /* XCTest+AllTests.swift in Sources */,
				C8B0F70D1F530A1700548EBE /* SharingSchedulerTests.swift in Sources */,
				D9080AD81EA06189002B433B /* UINavigationController+RxTests.swift in Sources */,
				DB08833A26FB0806005805BE /* SharedSequence+ConcurrencyTests.swift in Sources */,
				C8353CE61DA19BC500BE3F5C /* Recorded+Timeless.swift in Sources */,
				C83509371C38706E0027C24C /* NotificationCenterTests.swift in Sources */,
				C81B6AAD1DB2C15C0047CF86 /* Platform.Linux.swift in Sources */,
				C820A9E21EB50D6C00D431BC /* Observable+SampleTests.swift in Sources */,
				C8C4F1691DE9D48F00003FA7 /* UIActivityIndicatorView+RxTests.swift in Sources */,
				C89CFA0C1DAAB4670079D23B /* RxTest.swift in Sources */,
				C835094F1C38706E0027C24C /* CurrentThreadSchedulerTest.swift in Sources */,
				C820A97E1EB4FA5A00D431BC /* Observable+RepeatTests.swift in Sources */,
				C820A94A1EB4E75E00D431BC /* Observable+AmbTests.swift in Sources */,
				1AF67DA21CED420A00C310FA /* PublishSubjectTest.swift in Sources */,
				C820A9C61EB50A4200D431BC /* Observable+SkipWhileTests.swift in Sources */,
				C835093E1C38706E0027C24C /* UIView+RxTests.swift in Sources */,
				7EDBAEB41C89B1A6006CBE67 /* UITabBarItem+RxTests.swift in Sources */,
				C83509411C38706E0027C24C /* BackgroundThreadPrimitiveHotObservable.swift in Sources */,
				C8379EF41D1DD326003EF8FC /* UIButton+RxTests.swift in Sources */,
				C820A9B61EB5081400D431BC /* Observable+MapTests.swift in Sources */,
				C8C4F16F1DE9D5E000003FA7 /* UISlider+RxTests.swift in Sources */,
				C820A9821EB4FB0400D431BC /* Observable+UsingTests.swift in Sources */,
				C820A9F21EB5109300D431BC /* Observable+DefaultIfEmpty.swift in Sources */,
				C820AA0E1EB5140100D431BC /* Observable+TimeoutTests.swift in Sources */,
				C8F03F411DBB98DB00AECC4C /* Anomalies.swift in Sources */,
				C820A9561EB4ED7C00D431BC /* Observable+MulticastTests.swift in Sources */,
				C820A9E61EB50DB900D431BC /* Observable+TimerTests.swift in Sources */,
				C8353CE91DA19BC500BE3F5C /* TestErrors.swift in Sources */,
				C820A9521EB4ECC000D431BC /* Observable+ToArrayTests.swift in Sources */,
				C801DE3E1F6EAD57008DB060 /* CompletableTest.swift in Sources */,
				C83509581C38706E0027C24C /* Observable+CombineLatestTests+arity.swift in Sources */,
				C8A53AE51F09292A00490535 /* Completable+AndThen.swift in Sources */,
				C820A99A1EB5001C00D431BC /* Observable+MergeTests.swift in Sources */,
				C83509651C38706E0027C24C /* VirtualSchedulerTest.swift in Sources */,
				C8C4F15D1DE9CAEE00003FA7 /* UIBarButtonItem+RxTests.swift in Sources */,
				C83509361C38706E0027C24C /* NSLayoutConstraint+RxTests.swift in Sources */,
				C898147E1E75AD380035949C /* PrimitiveSequenceTest+zip+arity.swift in Sources */,
				C8C4F1631DE9D0A800003FA7 /* UIProgressView+RxTests.swift in Sources */,
				C820A9BA1EB5097700D431BC /* Observable+TakeTests.swift in Sources */,
				C835094C1C38706E0027C24C /* AssumptionsTest.swift in Sources */,
				788DCE5F24CB8512005B8F8C /* Observable+DecodeTests.swift in Sources */,
				C8D970F21F532FD30058F2FE /* SharedSequence+OperatorTest.swift in Sources */,
				C834F6C21DB394E100C29244 /* Observable+BlockingTest.swift in Sources */,
				C8BAA78D1E34F8D400EEC727 /* RecursiveLockTest.swift in Sources */,
				C8E390681F379386004FC993 /* Observable+EnumeratedTests.swift in Sources */,
				C835093F1C38706E0027C24C /* ElementIndexPair.swift in Sources */,
				C820A9CA1EB50A7100D431BC /* Observable+ElementAtTests.swift in Sources */,
				A2FD4E9D225D050A00288525 /* Observable+RelayBindTests.swift in Sources */,
				C83509381C38706E0027C24C /* NSObject+RxTests.swift in Sources */,
				C820AA061EB5139C00D431BC /* Observable+BufferTests.swift in Sources */,
				C820A96E1EB4F7AC00D431BC /* Observable+SequenceTests.swift in Sources */,
				C8A9B6F41DAD752200C9B027 /* Observable+BindTests.swift in Sources */,
				271A97441CFC9F7B00D64125 /* UIViewController+RxTests.swift in Sources */,
				A20CC6EA259F40A100370AE3 /* Observable+WithUnretainedTests.swift in Sources */,
				C83509631C38706E0027C24C /* SubjectConcurrencyTest.swift in Sources */,
				C82FF0EF1F93DD2E00BDB34D /* ObservableType+SubscriptionTests.swift in Sources */,
				C820A9721EB4F84000D431BC /* Observable+OptionalTests.swift in Sources */,
				DB0B922C26FB3569005CEED9 /* PrimitiveSequence+ConcurrencyTests.swift in Sources */,
				84E4D3961C9B011000ADFDC9 /* UISearchController+RxTests.swift in Sources */,
				C8C4F15F1DE9CC5B00003FA7 /* UISwitch+RxTests.swift in Sources */,
				ECBBA5A11DF8C0FF00DDDC2E /* UITabBarController+RxTests.swift in Sources */,
				78B6157723B6A035009C2AD9 /* Binder+Tests.swift in Sources */,
				C820A9A61EB5056C00D431BC /* Observable+SkipUntilTests.swift in Sources */,
				88718D011CE5DE2600D88D60 /* UITabBar+RxTests.swift in Sources */,
				C8D970EC1F532FD30058F2FE /* SectionedViewDataSourceMock.swift in Sources */,
				504540CB24196EB10098665F /* WKWebView+RxTests.swift in Sources */,
				C822BACE1DB424EC00F98810 /* Reactive+Tests.swift in Sources */,
				C820A9BE1EB509B500D431BC /* Observable+TakeLastTests.swift in Sources */,
				C8165AD521891DBF00494BEF /* AtomicInt.swift in Sources */,
				C820A9AE1EB5073E00D431BC /* Observable+FilterTests.swift in Sources */,
				C83509511C38706E0027C24C /* HistoricalSchedulerTest.swift in Sources */,
				C83509521C38706E0027C24C /* MainSchedulerTests.swift in Sources */,
				C835094D1C38706E0027C24C /* BagTest.swift in Sources */,
				54700CA01CE37E1800EF3A8F /* UINavigationItem+RxTests.swift.swift in Sources */,
				1E9DA0C522006858000EB80A /* Synchronized.swift in Sources */,
				C820A9C21EB509FC00D431BC /* Observable+SkipTests.swift in Sources */,
				C820A9DE1EB50CF800D431BC /* Observable+ThrottleTests.swift in Sources */,
				C820A9921EB4FD1400D431BC /* Observable+SwitchIfEmptyTests.swift in Sources */,
				C835093D1C38706E0027C24C /* SentMessageTest.swift in Sources */,
				C83509401C38706E0027C24C /* EquatableArray.swift in Sources */,
				C820A9621EB4EFD300D431BC /* Observable+ObserveOnTests.swift in Sources */,
				C820A9DA1EB50CAA00D431BC /* Observable+DoOnTests.swift in Sources */,
				C835092F1C38706E0027C24C /* ControlPropertyTests.swift in Sources */,
				C835093C1C38706E0027C24C /* RxObjCRuntimeState.swift in Sources */,
				C83509491C38706E0027C24C /* Observable+Extensions.swift in Sources */,
				7FE849471C5D0D6A00845C0E /* UIRefreshControl+RxTests.swift in Sources */,
				C835094A1C38706E0027C24C /* TestVirtualScheduler.swift in Sources */,
				DB0B922026FB3139005CEED9 /* Observable+ConcurrencyTests.swift in Sources */,
				C83509501C38706E0027C24C /* DisposableTest.swift in Sources */,
				C835094E1C38706E0027C24C /* BehaviorSubjectTest.swift in Sources */,
				C8C4F1671DE9D44600003FA7 /* UISegmentedControl+RxTests.swift in Sources */,
				C820A9661EB4F39500D431BC /* Observable+SubscribeOnTests.swift in Sources */,
				C820A9EE1EB50EA100D431BC /* Observable+ScanTests.swift in Sources */,
				C8D970E91F532FD30058F2FE /* Driver+Test.swift in Sources */,
				C820A96A1EB4F64800D431BC /* Observable+JustTests.swift in Sources */,
				C8ADC18E2200F9B000B611D4 /* Atomic+Overrides.swift in Sources */,
				C820A98E1EB4FCC400D431BC /* Observable+SwitchTests.swift in Sources */,
				C81B6AAA1DB2C15C0047CF86 /* Platform.Darwin.swift in Sources */,
				C81A097D1E6C27A100900B3B /* Observable+ZipTests.swift in Sources */,
				C83509321C38706E0027C24C /* DelegateProxyTest.swift in Sources */,
				C8091C531FAA3588001DB32A /* ObservableConvertibleType+SharedSequence.swift in Sources */,
				1E3079AC21FB52330072A7E6 /* AtomicTests.swift in Sources */,
				78C385CE25685076005E39B3 /* Infallible+BindTests.swift in Sources */,
				0BA9496C1E224B9C0036DD06 /* AsyncSubjectTests.swift in Sources */,
				C8F27DC01CE68DA600D5FB4F /* UITextView+RxTests.swift in Sources */,
				C820A9B21EB507D300D431BC /* Observable+TakeWhileTests.swift in Sources */,
				C820A9FA1EB510D500D431BC /* Observable+MaterializeTests.swift in Sources */,
				C820A9EA1EB50E3400D431BC /* Observable+RetryWhenTests.swift in Sources */,
				C83509431C38706E0027C24C /* MockDisposable.swift in Sources */,
				C8323A8E1E33FD5200CC0C7F /* Resources.swift in Sources */,
				C8C4F16D1DE9D4F400003FA7 /* UIDatePicker+RxTests.swift in Sources */,
				C8D970E31F532FD30058F2FE /* Signal+Test.swift in Sources */,
			);
			runOnlyForDeploymentPostprocessing = 0;
		};
		C83509801C38740E0027C24C /* Sources */ = {
			isa = PBXSourcesBuildPhase;
			buildActionMask = 2147483647;
			files = (
				C896A68C1E6B7DC60073A3A8 /* Observable+CombineLatestTests.swift in Sources */,
				C83509F31C38755D0027C24C /* AssumptionsTest.swift in Sources */,
				C83509ED1C3875580027C24C /* MySubject.swift in Sources */,
				C83509C61C3875220027C24C /* NSObject+RxTests.swift in Sources */,
				C820A9871EB4FB5B00D431BC /* Observable+DebugTests.swift in Sources */,
				C8C4F1881DE9DF0200003FA7 /* UITableView+RxTests.swift in Sources */,
				C820A9FF1EB5110E00D431BC /* Observable+DematerializeTests.swift in Sources */,
				1E9DA0C622006858000EB80A /* Synchronized.swift in Sources */,
				C83509EE1C3875580027C24C /* Observable.Extensions.swift in Sources */,
				C83509BD1C38750D0027C24C /* ControlPropertyTests.swift in Sources */,
				4C5213AF225E22500079FC77 /* Observable+CompactMapTests.swift in Sources */,
				C83509E11C3875500027C24C /* TestVirtualScheduler.swift in Sources */,
				C820A94F1EB4EC3C00D431BC /* Observable+ReduceTests.swift in Sources */,
				C8B2908A1C94D64700E923D0 /* RxTest+Controls.swift in Sources */,
				78C385CF25685076005E39B3 /* Infallible+BindTests.swift in Sources */,
				B44D73EC1EE6D4A300EBFBE8 /* UIViewController+RxTests.swift in Sources */,
				C820A9671EB4F39500D431BC /* Observable+SubscribeOnTests.swift in Sources */,
				C820A9C71EB50A4200D431BC /* Observable+SkipWhileTests.swift in Sources */,
				DB08833B26FB080B005805BE /* SharedSequence+ConcurrencyTests.swift in Sources */,
				C8BAA78E1E34F8D400EEC727 /* RecursiveLockTest.swift in Sources */,
				C83509EF1C3875580027C24C /* PrimitiveHotObservable.swift in Sources */,
				C8C4F17D1DE9DF0200003FA7 /* UIGestureRecognizer+RxTests.swift in Sources */,
				C8C4F1811DE9DF0200003FA7 /* UIScrollView+RxTests.swift in Sources */,
				1E3079AD21FB52330072A7E6 /* AtomicTests.swift in Sources */,
				54700CA11CE37E1900EF3A8F /* UINavigationItem+RxTests.swift.swift in Sources */,
				C8D970E71F532FD30058F2FE /* SharedSequence+Test.swift in Sources */,
				C8350A191C38756A0027C24C /* VirtualSchedulerTest.swift in Sources */,
				C820A9E71EB50DB900D431BC /* Observable+TimerTests.swift in Sources */,
				C820A97F1EB4FA5A00D431BC /* Observable+RepeatTests.swift in Sources */,
				C8C4F1781DE9DF0200003FA7 /* UIActivityIndicatorView+RxTests.swift in Sources */,
				C8ADC18F2200F9B000B611D4 /* Atomic+Overrides.swift in Sources */,
				C83509BF1C3875220027C24C /* DelegateProxyTest+UIKit.swift in Sources */,
				C8D970F31F532FD30058F2FE /* SharedSequence+OperatorTest.swift in Sources */,
				C820A94B1EB4E75E00D431BC /* Observable+AmbTests.swift in Sources */,
				C834F6C31DB394E100C29244 /* Observable+BlockingTest.swift in Sources */,
				C83509D41C38753C0027C24C /* RxObjCRuntimeState.swift in Sources */,
				C822BACF1DB424EC00F98810 /* Reactive+Tests.swift in Sources */,
				C8C4F17E1DE9DF0200003FA7 /* UILabel+RxTests.swift in Sources */,
				C83509C01C3875220027C24C /* DelegateProxyTest.swift in Sources */,
				C820A9F31EB5109300D431BC /* Observable+DefaultIfEmpty.swift in Sources */,
				C801DE371F6EAD3C008DB060 /* SingleTest.swift in Sources */,
				C8350A131C38756A0027C24C /* Observable+SubscriptionTest.swift in Sources */,
				C83509E01C3875500027C24C /* Observable+Extensions.swift in Sources */,
				C8C4F1801DE9DF0200003FA7 /* UIProgressView+RxTests.swift in Sources */,
				C85217EE1E33C8E60015DD38 /* PerformanceTools.swift in Sources */,
				C8C4F17C1DE9DF0200003FA7 /* UIDatePicker+RxTests.swift in Sources */,
				A20CC6F5259F40A100370AE3 /* Observable+WithUnretainedTests.swift in Sources */,
				C83509C41C3875220027C24C /* NSLayoutConstraint+RxTests.swift in Sources */,
				C820A9731EB4F84000D431BC /* Observable+OptionalTests.swift in Sources */,
				C820A9931EB4FD1400D431BC /* Observable+SwitchIfEmptyTests.swift in Sources */,
				88718D021CE5DE2600D88D60 /* UITabBar+RxTests.swift in Sources */,
				C83509BC1C38750D0027C24C /* ControlEventTests.swift in Sources */,
				C83509EC1C3875580027C24C /* MockDisposable.swift in Sources */,
				C820A9D31EB50B0900D431BC /* Observable+GroupByTests.swift in Sources */,
				C820AA131EB5145200D431BC /* Observable+DelayTests.swift in Sources */,
				C820AA0B1EB513C800D431BC /* Observable+WindowTests.swift in Sources */,
				1AF67DA31CED427D00C310FA /* PublishSubjectTest.swift in Sources */,
				C820A9EF1EB50EA100D431BC /* Observable+ScanTests.swift in Sources */,
				C8353CDD1DA19BA000BE3F5C /* MessageProcessingStage.swift in Sources */,
				C820A9831EB4FB0400D431BC /* Observable+UsingTests.swift in Sources */,
				C8350A2A1C3875B50027C24C /* RxMutableBox.swift in Sources */,
				C820A9B71EB5081400D431BC /* Observable+MapTests.swift in Sources */,
				D9080AD91EA06189002B433B /* UINavigationController+RxTests.swift in Sources */,
				C8C4F17A1DE9DF0200003FA7 /* UIBarButtonItem+RxTests.swift in Sources */,
				C8350A151C38756A0027C24C /* ObserverTests.swift in Sources */,
				1AF67DA71CED430100C310FA /* ReplaySubjectTest.swift in Sources */,
				C82FF0F01F93DD2E00BDB34D /* ObservableType+SubscriptionTests.swift in Sources */,
				C820A9531EB4ECC000D431BC /* Observable+ToArrayTests.swift in Sources */,
				C81B6AAB1DB2C15C0047CF86 /* Platform.Darwin.swift in Sources */,
				C801DE3B1F6EAD48008DB060 /* MaybeTest.swift in Sources */,
				C820A98B1EB4FBD600D431BC /* Observable+CatchTests.swift in Sources */,
				C83509F11C3875580027C24C /* TestConnectableObservable.swift in Sources */,
				C83509F51C38755D0027C24C /* BehaviorSubjectTest.swift in Sources */,
				C820A97B1EB4FA0800D431BC /* Observable+RangeTests.swift in Sources */,
				ECBBA5A21DF8C0FF00DDDC2E /* UITabBarController+RxTests.swift in Sources */,
				C8353CED1DA19BC500BE3F5C /* XCTest+AllTests.swift in Sources */,
				DB0B922126FB3139005CEED9 /* Observable+ConcurrencyTests.swift in Sources */,
				C85218021E33FC160015DD38 /* RecursiveLock.swift in Sources */,
				C8D970E41F532FD30058F2FE /* Signal+Test.swift in Sources */,
				C820A9771EB4F92100D431BC /* Observable+GenerateTests.swift in Sources */,
				C83509EB1C3875580027C24C /* MainThreadPrimitiveHotObservable.swift in Sources */,
				C8F03F501DBBAE9400AECC4C /* DispatchQueue+Extensions.swift in Sources */,
				C820A9BF1EB509B500D431BC /* Observable+TakeLastTests.swift in Sources */,
				C820A9CB1EB50A7100D431BC /* Observable+ElementAtTests.swift in Sources */,
				C822BACB1DB4058000F98810 /* Event+Test.swift in Sources */,
				C8A53AE61F09292A00490535 /* Completable+AndThen.swift in Sources */,
				C820A99B1EB5001C00D431BC /* Observable+MergeTests.swift in Sources */,
				C8D970F01F532FD30058F2FE /* SharedSequence+Extensions.swift in Sources */,
				C8353CE71DA19BC500BE3F5C /* Recorded+Timeless.swift in Sources */,
				C8350A161C38756A0027C24C /* QueueTests.swift in Sources */,
				C820A9DB1EB50CAA00D431BC /* Observable+DoOnTests.swift in Sources */,
				C820A9971EB4FF7000D431BC /* Observable+ConcatTests.swift in Sources */,
				C801DE3F1F6EAD57008DB060 /* CompletableTest.swift in Sources */,
				C898147F1E75AD380035949C /* PrimitiveSequenceTest+zip+arity.swift in Sources */,
				C89CFA0D1DAAB4670079D23B /* RxTest.swift in Sources */,
				C83509C51C3875220027C24C /* NotificationCenterTests.swift in Sources */,
				C820A9CF1EB50AD400D431BC /* Observable+SingleTests.swift in Sources */,
				C820A9D71EB50C5C00D431BC /* Observable+DistinctUntilChangedTests.swift in Sources */,
				C820A9631EB4EFD300D431BC /* Observable+ObserveOnTests.swift in Sources */,
				C820A98F1EB4FCC400D431BC /* Observable+SwitchTests.swift in Sources */,
				C8F27DC31CE68DAC00D5FB4F /* UITextField+RxTests.swift in Sources */,
				C83509FF1C38755D0027C24C /* Observable+CombineLatestTests+arity.swift in Sources */,
				C8C4F1831DE9DF0200003FA7 /* UISearchController+RxTests.swift in Sources */,
				C83509D81C3875420027C24C /* SentMessageTest.swift in Sources */,
				C8C4F1851DE9DF0200003FA7 /* UISlider+RxTests.swift in Sources */,
				0BA9496D1E224B9C0036DD06 /* AsyncSubjectTests.swift in Sources */,
				C83509F61C38755D0027C24C /* CurrentThreadSchedulerTest.swift in Sources */,
				C820A9AF1EB5073E00D431BC /* Observable+FilterTests.swift in Sources */,
				C820A9DF1EB50CF800D431BC /* Observable+ThrottleTests.swift in Sources */,
				C83509F01C3875580027C24C /* PrimitiveMockObserver.swift in Sources */,
				6A7D2CD523BBDBDC0038576E /* ReplayRelayTests.swift in Sources */,
				C820A9C31EB509FC00D431BC /* Observable+SkipTests.swift in Sources */,
				C83509C31C3875220027C24C /* KVOObservableTests.swift in Sources */,
				C8A9B6F51DAD752200C9B027 /* Observable+BindTests.swift in Sources */,
				C83509F91C38755D0027C24C /* MainSchedulerTests.swift in Sources */,
				C8C4F1871DE9DF0200003FA7 /* UISwitch+RxTests.swift in Sources */,
				C820AA031EB5134000D431BC /* Observable+DelaySubscriptionTests.swift in Sources */,
				7EDBAEC31C89BCB9006CBE67 /* UITabBarItem+RxTests.swift in Sources */,
				C8091C541FAA3588001DB32A /* ObservableConvertibleType+SharedSequence.swift in Sources */,
				4C8DE0E320D54545003E2D8A /* DisposeBagTest.swift in Sources */,
				914FCD681CCDB82E0058B304 /* UIPageControl+RxTest.swift in Sources */,
				C83509DD1C38754C0027C24C /* EquatableArray.swift in Sources */,
				C83509F71C38755D0027C24C /* DisposableTest.swift in Sources */,
				C8C4F18A1DE9DFA400003FA7 /* UISearchBar+RxTests.swift in Sources */,
				C8323A8F1E33FD5200CC0C7F /* Resources.swift in Sources */,
				C8F03F421DBB98DB00AECC4C /* Anomalies.swift in Sources */,
				C8E390691F379386004FC993 /* Observable+EnumeratedTests.swift in Sources */,
				C820A9A71EB5056C00D431BC /* Observable+SkipUntilTests.swift in Sources */,
				C83509DC1C38754C0027C24C /* ElementIndexPair.swift in Sources */,
				C8B0F70E1F530A1700548EBE /* SharingSchedulerTests.swift in Sources */,
				C8845ADB1EDB607800B36836 /* Observable+ShareReplayScopeTests.swift in Sources */,
				78C385EC256859DC005E39B3 /* Infallible+Tests.swift in Sources */,
				C8350A171C38756A0027C24C /* SubjectConcurrencyTest.swift in Sources */,
				C83509EA1C3875580027C24C /* BackgroundThreadPrimitiveHotObservable.swift in Sources */,
				C84CB1721C3876B800EB63CC /* UIView+RxTests.swift in Sources */,
				C8353CEA1DA19BC500BE3F5C /* TestErrors.swift in Sources */,
				C820A9B31EB507D300D431BC /* Observable+TakeWhileTests.swift in Sources */,
				C820A9AB1EB505A800D431BC /* Observable+WithLatestFromTests.swift in Sources */,
				C820A9571EB4ED7C00D431BC /* Observable+MulticastTests.swift in Sources */,
				C83509F81C38755D0027C24C /* HistoricalSchedulerTest.swift in Sources */,
				C8379EF51D1DD326003EF8FC /* UIButton+RxTests.swift in Sources */,
				C81B6AAE1DB2C15C0047CF86 /* Platform.Linux.swift in Sources */,
				C83509F21C38755D0027C24C /* Observable+Tests.swift in Sources */,
				C820A9E31EB50D6C00D431BC /* Observable+SampleTests.swift in Sources */,
				788DCE6024CB8512005B8F8C /* Observable+DecodeTests.swift in Sources */,
				C8D970EA1F532FD30058F2FE /* Driver+Test.swift in Sources */,
				7FE849481C5D0D6B00845C0E /* UIRefreshControl+RxTests.swift in Sources */,
				C820A9FB1EB510D500D431BC /* Observable+MaterializeTests.swift in Sources */,
				C801DE4B1F6EBB84008DB060 /* Observable+PrimitiveSequenceTest.swift in Sources */,
				C820AA0F1EB5140100D431BC /* Observable+TimeoutTests.swift in Sources */,
				C820A9BB1EB5097700D431BC /* Observable+TakeTests.swift in Sources */,
				C820A96B1EB4F64800D431BC /* Observable+JustTests.swift in Sources */,
				C8C4F1791DE9DF0200003FA7 /* UIAlertAction+RxTests.swift in Sources */,
				C83509D31C3875390027C24C /* RXObjCRuntime+Testing.m in Sources */,
				C81A097E1E6C27A100900B3B /* Observable+ZipTests.swift in Sources */,
				C8C4F17B1DE9DF0200003FA7 /* UICollectionView+RxTests.swift in Sources */,
				C820A96F1EB4F7AC00D431BC /* Observable+SequenceTests.swift in Sources */,
				C8165AD621891DBF00494BEF /* AtomicInt.swift in Sources */,
				C820A9A31EB5011700D431BC /* Observable+TakeUntilTests.swift in Sources */,
				C8C4F1841DE9DF0200003FA7 /* UISegmentedControl+RxTests.swift in Sources */,
				C820A9EB1EB50E3400D431BC /* Observable+RetryWhenTests.swift in Sources */,
				C83509D01C38752E0027C24C /* RuntimeStateSnapshot.swift in Sources */,
				C8C4F1861DE9DF0200003FA7 /* UIStepper+RxTests.swift in Sources */,
				A2FD4E9E225D050B00288525 /* Observable+RelayBindTests.swift in Sources */,
				C83509F41C38755D0027C24C /* BagTest.swift in Sources */,
				C8F27DC11CE68DA700D5FB4F /* UITextView+RxTests.swift in Sources */,
				C86B1E231D42BF5200130546 /* SchedulerTests.swift in Sources */,
				C820AA071EB5139C00D431BC /* Observable+BufferTests.swift in Sources */,
				C8D970ED1F532FD30058F2FE /* SectionedViewDataSourceMock.swift in Sources */,
				C8350A0F1C3875630027C24C /* Observable+ZipTests+arity.swift in Sources */,
			);
			runOnlyForDeploymentPostprocessing = 0;
		};
		C83509901C38742C0027C24C /* Sources */ = {
			isa = PBXSourcesBuildPhase;
			buildActionMask = 2147483647;
			files = (
				C8350A201C38756B0027C24C /* QueueTests.swift in Sources */,
				A20CC6F6259F40A200370AE3 /* Observable+WithUnretainedTests.swift in Sources */,
				C820A9541EB4ECC000D431BC /* Observable+ToArrayTests.swift in Sources */,
				1AF67DA41CED427D00C310FA /* PublishSubjectTest.swift in Sources */,
				C820A9781EB4F92100D431BC /* Observable+GenerateTests.swift in Sources */,
				0BA9496E1E224B9C0036DD06 /* AsyncSubjectTests.swift in Sources */,
				C83509E71C3875580027C24C /* PrimitiveHotObservable.swift in Sources */,
				C83509CE1C3875230027C24C /* NSObject+RxTests.swift in Sources */,
				C820A9D81EB50C5C00D431BC /* Observable+DistinctUntilChangedTests.swift in Sources */,
				C820A9B81EB5081400D431BC /* Observable+MapTests.swift in Sources */,
				C8350A011C38755E0027C24C /* AssumptionsTest.swift in Sources */,
				C820A9D41EB50B0900D431BC /* Observable+GroupByTests.swift in Sources */,
				C820AA101EB5140100D431BC /* Observable+TimeoutTests.swift in Sources */,
				C81B6AAC1DB2C15C0047CF86 /* Platform.Darwin.swift in Sources */,
				C8350A2B1C3875B60027C24C /* RxMutableBox.swift in Sources */,
				C8350A071C38755E0027C24C /* MainSchedulerTests.swift in Sources */,
				C8D970F41F532FD30058F2FE /* SharedSequence+OperatorTest.swift in Sources */,
				4C5213B0225E22510079FC77 /* Observable+CompactMapTests.swift in Sources */,
				C820A9F01EB50EA100D431BC /* Observable+ScanTests.swift in Sources */,
				C8ADC1902200F9B000B611D4 /* Atomic+Overrides.swift in Sources */,
				C83509B81C38750D0027C24C /* ControlEventTests.swift in Sources */,
				A2FD4E9F225D050B00288525 /* Observable+RelayBindTests.swift in Sources */,
				C83509CB1C3875230027C24C /* KVOObservableTests.swift in Sources */,
				C83509C81C3875230027C24C /* DelegateProxyTest.swift in Sources */,
				C8350A0D1C38755E0027C24C /* Observable+CombineLatestTests+arity.swift in Sources */,
				C822BACC1DB4058100F98810 /* Event+Test.swift in Sources */,
				C8BAA78F1E34F8D400EEC727 /* RecursiveLockTest.swift in Sources */,
				C820A9581EB4ED7C00D431BC /* Observable+MulticastTests.swift in Sources */,
				C822BAD01DB424EC00F98810 /* Reactive+Tests.swift in Sources */,
				78067D1125164938007CB7EE /* NSTextView+RxTests.swift in Sources */,
				C83509E21C3875580027C24C /* BackgroundThreadPrimitiveHotObservable.swift in Sources */,
				C8091C551FAA3588001DB32A /* ObservableConvertibleType+SharedSequence.swift in Sources */,
				C8350A0E1C3875630027C24C /* Observable+ZipTests+arity.swift in Sources */,
				C820AA001EB5110E00D431BC /* Observable+DematerializeTests.swift in Sources */,
				C8D970F11F532FD30058F2FE /* SharedSequence+Extensions.swift in Sources */,
				C820A9941EB4FD1400D431BC /* Observable+SwitchIfEmptyTests.swift in Sources */,
				C83509CF1C3875260027C24C /* NSView+RxTests.swift in Sources */,
				6A7D2CD623BBDBDC0038576E /* ReplayRelayTests.swift in Sources */,
				C820A9501EB4EC3C00D431BC /* Observable+ReduceTests.swift in Sources */,
				C820A9841EB4FB0400D431BC /* Observable+UsingTests.swift in Sources */,
				C820A9881EB4FB5B00D431BC /* Observable+DebugTests.swift in Sources */,
				C820A9E01EB50CF800D431BC /* Observable+ThrottleTests.swift in Sources */,
				C8350A1F1C38756B0027C24C /* ObserverTests.swift in Sources */,
				C820A9681EB4F39500D431BC /* Observable+SubscribeOnTests.swift in Sources */,
				C820A9981EB4FF7000D431BC /* Observable+ConcatTests.swift in Sources */,
				C820A9901EB4FCC400D431BC /* Observable+SwitchTests.swift in Sources */,
				C8845ADC1EDB607800B36836 /* Observable+ShareReplayScopeTests.swift in Sources */,
				C834F6C61DB3950600C29244 /* NSControl+RxTests.swift in Sources */,
				C83509D61C3875420027C24C /* SentMessageTest.swift in Sources */,
				C81A097F1E6C27A100900B3B /* Observable+ZipTests.swift in Sources */,
				C820AA0C1EB513C800D431BC /* Observable+WindowTests.swift in Sources */,
				C8350A021C38755E0027C24C /* BagTest.swift in Sources */,
				C86B1E241D42BF5200130546 /* SchedulerTests.swift in Sources */,
				C89814801E75AD380035949C /* PrimitiveSequenceTest+zip+arity.swift in Sources */,
				C820A9FC1EB510D500D431BC /* Observable+MaterializeTests.swift in Sources */,
				C83509E81C3875580027C24C /* PrimitiveMockObserver.swift in Sources */,
				C83509BE1C3875100027C24C /* DelegateProxyTest+Cocoa.swift in Sources */,
				C820A9F41EB5109300D431BC /* Observable+DefaultIfEmpty.swift in Sources */,
				C820AA041EB5134000D431BC /* Observable+DelaySubscriptionTests.swift in Sources */,
				C8E3906A1F379386004FC993 /* Observable+EnumeratedTests.swift in Sources */,
				C8353CEB1DA19BC500BE3F5C /* TestErrors.swift in Sources */,
				C8B2908B1C94D64700E923D0 /* RxTest+Controls.swift in Sources */,
				4C8DE0E420D54545003E2D8A /* DisposeBagTest.swift in Sources */,
				C8C4F1751DE9D80A00003FA7 /* NSSlider+RxTests.swift in Sources */,
				C820A9E41EB50D6C00D431BC /* Observable+SampleTests.swift in Sources */,
				C8F03F511DBBAE9400AECC4C /* DispatchQueue+Extensions.swift in Sources */,
				C82A336B1E2C3343003A6044 /* PerformanceTools.swift in Sources */,
				C8350A231C38756B0027C24C /* VirtualSchedulerTest.swift in Sources */,
				C83509E51C3875580027C24C /* MySubject.swift in Sources */,
				C820A94C1EB4E75E00D431BC /* Observable+AmbTests.swift in Sources */,
				C801DE4C1F6EBB84008DB060 /* Observable+PrimitiveSequenceTest.swift in Sources */,
				C83509B91C38750D0027C24C /* ControlPropertyTests.swift in Sources */,
				C820AA081EB5139C00D431BC /* Observable+BufferTests.swift in Sources */,
				C820A9D01EB50AD400D431BC /* Observable+SingleTests.swift in Sources */,
				C820A9C81EB50A4200D431BC /* Observable+SkipWhileTests.swift in Sources */,
				DB08833C26FB080B005805BE /* SharedSequence+ConcurrencyTests.swift in Sources */,
				C820A9EC1EB50E3400D431BC /* Observable+RetryWhenTests.swift in Sources */,
				C8323A901E33FD5200CC0C7F /* Resources.swift in Sources */,
				C820A98C1EB4FBD600D431BC /* Observable+CatchTests.swift in Sources */,
				C820A9AC1EB505A800D431BC /* Observable+WithLatestFromTests.swift in Sources */,
				C8350A061C38755E0027C24C /* HistoricalSchedulerTest.swift in Sources */,
				C820A9E81EB50DB900D431BC /* Observable+TimerTests.swift in Sources */,
				C820A9CC1EB50A7100D431BC /* Observable+ElementAtTests.swift in Sources */,
				C83509D11C38752E0027C24C /* RuntimeStateSnapshot.swift in Sources */,
				C8A53AE71F09292A00490535 /* Completable+AndThen.swift in Sources */,
				1E9DA0C722006858000EB80A /* Synchronized.swift in Sources */,
				C83509D21C3875380027C24C /* RXObjCRuntime+Testing.m in Sources */,
				C8353CDE1DA19BA000BE3F5C /* MessageProcessingStage.swift in Sources */,
				1E3079AE21FB52330072A7E6 /* AtomicTests.swift in Sources */,
				C8F03F431DBB98DB00AECC4C /* Anomalies.swift in Sources */,
				C8D970E81F532FD30058F2FE /* SharedSequence+Test.swift in Sources */,
				C83509CC1C3875230027C24C /* NSLayoutConstraint+RxTests.swift in Sources */,
				C896A68D1E6B7DC60073A3A8 /* Observable+CombineLatestTests.swift in Sources */,
				C820A9A41EB5011700D431BC /* Observable+TakeUntilTests.swift in Sources */,
				C8C4F1731DE9D7A300003FA7 /* NSTextField+RxTests.swift in Sources */,
				C820A9641EB4EFD300D431BC /* Observable+ObserveOnTests.swift in Sources */,
				788DCE6124CB8512005B8F8C /* Observable+DecodeTests.swift in Sources */,
				C83509E41C3875580027C24C /* MockDisposable.swift in Sources */,
				C83509D51C38753E0027C24C /* RxObjCRuntimeState.swift in Sources */,
				1AF67DA81CED430100C310FA /* ReplaySubjectTest.swift in Sources */,
				C820A9801EB4FA5A00D431BC /* Observable+RepeatTests.swift in Sources */,
				C8350A001C38755E0027C24C /* Observable+Tests.swift in Sources */,
				C83509E91C3875580027C24C /* TestConnectableObservable.swift in Sources */,
				C820A97C1EB4FA0800D431BC /* Observable+RangeTests.swift in Sources */,
				C82FF0F11F93DD2E00BDB34D /* ObservableType+SubscriptionTests.swift in Sources */,
				C83509DF1C38754F0027C24C /* TestVirtualScheduler.swift in Sources */,
				C820A9DC1EB50CAA00D431BC /* Observable+DoOnTests.swift in Sources */,
				C83509CD1C3875230027C24C /* NotificationCenterTests.swift in Sources */,
				C83509DB1C38754C0027C24C /* EquatableArray.swift in Sources */,
				C820A9BC1EB5097700D431BC /* Observable+TakeTests.swift in Sources */,
				C8350A031C38755E0027C24C /* BehaviorSubjectTest.swift in Sources */,
				C83509E31C3875580027C24C /* MainThreadPrimitiveHotObservable.swift in Sources */,
				C834F6C41DB394E100C29244 /* Observable+BlockingTest.swift in Sources */,
				C820AA141EB5145200D431BC /* Observable+DelayTests.swift in Sources */,
				C8350A1D1C38756B0027C24C /* Observable+SubscriptionTest.swift in Sources */,
				C820A9C01EB509B500D431BC /* Observable+TakeLastTests.swift in Sources */,
				C820A9B41EB507D300D431BC /* Observable+TakeWhileTests.swift in Sources */,
				C820A9B01EB5073E00D431BC /* Observable+FilterTests.swift in Sources */,
				C8350A041C38755E0027C24C /* CurrentThreadSchedulerTest.swift in Sources */,
				C8353CE81DA19BC500BE3F5C /* Recorded+Timeless.swift in Sources */,
				C8A9B6F61DAD752200C9B027 /* Observable+BindTests.swift in Sources */,
				504540D1241971E80098665F /* DelegateProxyTest+WebKit.swift in Sources */,
				DB0B922226FB3139005CEED9 /* Observable+ConcurrencyTests.swift in Sources */,
				C820A99C1EB5001C00D431BC /* Observable+MergeTests.swift in Sources */,
				C8350A051C38755E0027C24C /* DisposableTest.swift in Sources */,
				C820A96C1EB4F64800D431BC /* Observable+JustTests.swift in Sources */,
				C801DE401F6EAD57008DB060 /* CompletableTest.swift in Sources */,
				C820A9741EB4F84000D431BC /* Observable+OptionalTests.swift in Sources */,
				504540CC24196EB10098665F /* WKWebView+RxTests.swift in Sources */,
				C820A9C41EB509FC00D431BC /* Observable+SkipTests.swift in Sources */,
				C820A9701EB4F7AC00D431BC /* Observable+SequenceTests.swift in Sources */,
				C8B0F70F1F530A1700548EBE /* SharingSchedulerTests.swift in Sources */,
				C8350A211C38756B0027C24C /* SubjectConcurrencyTest.swift in Sources */,
				C8353CEE1DA19BC500BE3F5C /* XCTest+AllTests.swift in Sources */,
				C8D970E51F532FD30058F2FE /* Signal+Test.swift in Sources */,
				C8165AD721891DBF00494BEF /* AtomicInt.swift in Sources */,
				C801DE381F6EAD3C008DB060 /* SingleTest.swift in Sources */,
				C81B6AAF1DB2C15C0047CF86 /* Platform.Linux.swift in Sources */,
				C801DE3C1F6EAD48008DB060 /* MaybeTest.swift in Sources */,
				C8C4F1771DE9D84900003FA7 /* NSButton+RxTests.swift in Sources */,
				C820A9A81EB5056C00D431BC /* Observable+SkipUntilTests.swift in Sources */,
				C83509E61C3875580027C24C /* Observable.Extensions.swift in Sources */,
				C8D970EB1F532FD30058F2FE /* Driver+Test.swift in Sources */,
				C83509DE1C38754F0027C24C /* Observable+Extensions.swift in Sources */,
				C83509DA1C38754C0027C24C /* ElementIndexPair.swift in Sources */,
				C89CFA0E1DAAB4670079D23B /* RxTest.swift in Sources */,
				C85218031E33FC160015DD38 /* RecursiveLock.swift in Sources */,
			);
			runOnlyForDeploymentPostprocessing = 0;
		};
		C85BA0471C3878740075D68E /* Sources */ = {
			isa = PBXSourcesBuildPhase;
			buildActionMask = 2147483647;
			files = (
				C85217F31E33ECA00015DD38 /* PerformanceTools.swift in Sources */,
				C8E8BA721E2C18AE00A4AC2C /* main.swift in Sources */,
			);
			runOnlyForDeploymentPostprocessing = 0;
		};
		C88FA5001C25C44800CCFEA4 /* Sources */ = {
			isa = PBXSourcesBuildPhase;
			buildActionMask = 2147483647;
			files = (
				C89CFA321DAABBE20079D23B /* Recorded.swift in Sources */,
				C89CFA4A1DAABBE20079D23B /* TestableObserver.swift in Sources */,
				C89CFA4E1DAABBE20079D23B /* XCTest+Rx.swift in Sources */,
				C89CFA361DAABBE20079D23B /* RxTest.swift in Sources */,
				C89CFA261DAABBE20079D23B /* Event+Equatable.swift in Sources */,
				C89CFA221DAABBE20079D23B /* ColdObservable.swift in Sources */,
				C89CFA461DAABBE20079D23B /* TestableObservable.swift in Sources */,
				C89CFA3A1DAABBE20079D23B /* TestScheduler.swift in Sources */,
				C86781831DB8143A00B2029A /* Bag.swift in Sources */,
				C89CFA2A1DAABBE20079D23B /* HotObservable.swift in Sources */,
				4583D8231FE94BBA00AA1BB1 /* Recorded+Event.swift in Sources */,
				C89CFA421DAABBE20079D23B /* Subscription.swift in Sources */,
				C89CFA1E1DAABBE20079D23B /* Any+Equatable.swift in Sources */,
				C89CFA3E1DAABBE20079D23B /* TestSchedulerVirtualTimeConverter.swift in Sources */,
			);
			runOnlyForDeploymentPostprocessing = 0;
		};
		C8A56AD21AD7424700B4673B /* Sources */ = {
			isa = PBXSourcesBuildPhase;
			buildActionMask = 2147483647;
			files = (
				DB0B922426FB31C1005CEED9 /* PrimitiveSequence+Concurrency.swift in Sources */,
				C820A8BC1EB4DA5A00D431BC /* SwitchIfEmpty.swift in Sources */,
				C8093CCB1B8A72BE0088E94D /* ConnectableObservableType.swift in Sources */,
				C820A8801EB4DA5A00D431BC /* Filter.swift in Sources */,
				C820A86C1EB4DA5A00D431BC /* ElementAt.swift in Sources */,
				25F6ECBC1F48C366008552FA /* Maybe.swift in Sources */,
				C83D73BC1C1DBAEE003DC470 /* InvocableScheduledItem.swift in Sources */,
				C8093CE51B8A72BE0088E94D /* NopDisposable.swift in Sources */,
				C86781741DB8129E00B2029A /* InfiniteSequence.swift in Sources */,
				C8093CD31B8A72BE0088E94D /* Disposable.swift in Sources */,
				C801DE451F6EBB32008DB060 /* ObservableType+PrimitiveSequence.swift in Sources */,
				C820A8A41EB4DA5A00D431BC /* DistinctUntilChanged.swift in Sources */,
				C8093CED1B8A72BE0088E94D /* SingleAssignmentDisposable.swift in Sources */,
				C820A8341EB4DA5900D431BC /* Delay.swift in Sources */,
				C89814781E75A7D70035949C /* PrimitiveSequence+Zip+arity.swift in Sources */,
				C849BE2B1BAB5D070019AD27 /* ObservableConvertibleType.swift in Sources */,
				C8093D9B1B8A72BE0088E94D /* SchedulerServices+Emulation.swift in Sources */,
				C820A8B81EB4DA5A00D431BC /* Concat.swift in Sources */,
				C820A8301EB4DA5900D431BC /* Switch.swift in Sources */,
				601AE3DA1EE24E4F00617386 /* SwiftSupport.swift in Sources */,
				819C2F091F2FBC7F009104B6 /* First.swift in Sources */,
				C820A8B41EB4DA5A00D431BC /* TakeWithPredicate.swift in Sources */,
				C80EEC341D42D06E00131C39 /* DispatchQueueConfiguration.swift in Sources */,
				C820A8841EB4DA5A00D431BC /* Dematerialize.swift in Sources */,
				C820A8941EB4DA5A00D431BC /* RetryWhen.swift in Sources */,
				C820A8441EB4DA5900D431BC /* DelaySubscription.swift in Sources */,
				C820A8E81EB4DA5A00D431BC /* Just.swift in Sources */,
				C8093D691B8A72BE0088E94D /* AnyObserver.swift in Sources */,
				C8B144FB1BD2D44500267DCE /* ConcurrentMainScheduler.swift in Sources */,
				C820A9181EB4DA5A00D431BC /* AsMaybe.swift in Sources */,
				0BA949671E224B7E0036DD06 /* AsyncSubject.swift in Sources */,
				C8E390631F379041004FC993 /* Enumerated.swift in Sources */,
				C820A8CC1EB4DA5A00D431BC /* Optional.swift in Sources */,
				C8093D871B8A72BE0088E94D /* RxMutableBox.swift in Sources */,
				C8093D931B8A72BE0088E94D /* MainScheduler.swift in Sources */,
				C820A8481EB4DA5900D431BC /* Skip.swift in Sources */,
				C820A8D81EB4DA5A00D431BC /* Using.swift in Sources */,
				C8165ACB21891BBF00494BEF /* AtomicInt.swift in Sources */,
				786DED6E24F84623008C4FAC /* Infallible+Operators.swift in Sources */,
				C8550B4B1D95A41400A6FCFE /* Reactive.swift in Sources */,
				CB883B451BE256D4000AC2EE /* BooleanDisposable.swift in Sources */,
				C820A9241EB4DA5A00D431BC /* CombineLatest.swift in Sources */,
				C86781881DB814AD00B2029A /* Bag+Rx.swift in Sources */,
				C820A8881EB4DA5A00D431BC /* Materialize.swift in Sources */,
				C820A9201EB4DA5A00D431BC /* AddRef.swift in Sources */,
				C820A9081EB4DA5A00D431BC /* Multicast.swift in Sources */,
				C8093DA31B8A72BE0088E94D /* ReplaySubject.swift in Sources */,
				DB08833526FA9834005805BE /* Observable+Concurrency.swift in Sources */,
				786DED6924F8415B008C4FAC /* Infallible+Zip+arity.swift in Sources */,
				C8093CFB1B8A72BE0088E94D /* ObservableType+Extensions.swift in Sources */,
				4C5213AA225D41E60079FC77 /* CompactMap.swift in Sources */,
				C820A8781EB4DA5A00D431BC /* TakeLast.swift in Sources */,
				C83D73C01C1DBAEE003DC470 /* InvocableType.swift in Sources */,
				C8093D731B8A72BE0088E94D /* ObserverBase.swift in Sources */,
				C820A8EC1EB4DA5A00D431BC /* Never.swift in Sources */,
				C820A8981EB4DA5A00D431BC /* Catch.swift in Sources */,
				C820A9141EB4DA5A00D431BC /* ToArray.swift in Sources */,
				C820A8741EB4DA5A00D431BC /* SkipWhile.swift in Sources */,
				25F6ECBE1F48C373008552FA /* Completable.swift in Sources */,
				C820A91C1EB4DA5A00D431BC /* AsSingle.swift in Sources */,
				C8BF34CF1C2E426800416CAE /* Platform.Linux.swift in Sources */,
				C8093D791B8A72BE0088E94D /* TailRecursiveSink.swift in Sources */,
				C8093CC71B8A72BE0088E94D /* AsyncLock.swift in Sources */,
				DB0B922626FB31EF005CEED9 /* Infallible+Concurrency.swift in Sources */,
				C820A8501EB4DA5900D431BC /* Timer.swift in Sources */,
				C8A53AE01F09178700490535 /* Completable+AndThen.swift in Sources */,
				C8F03F4A1DBBAC0A00AECC4C /* DispatchQueue+Extensions.swift in Sources */,
				C820A8E41EB4DA5A00D431BC /* Error.swift in Sources */,
				C8093CD71B8A72BE0088E94D /* BinaryDisposable.swift in Sources */,
				C8FA89141C30405400CD3A17 /* VirtualTimeConverterType.swift in Sources */,
				C820A8B01EB4DA5A00D431BC /* SkipUntil.swift in Sources */,
				C820A8F41EB4DA5A00D431BC /* Create.swift in Sources */,
				C820A8901EB4DA5A00D431BC /* Scan.swift in Sources */,
				CB883B401BE24C15000AC2EE /* RefCountDisposable.swift in Sources */,
				7846F56624F83AF400A39919 /* Infallible.swift in Sources */,
				C84CC54E1BDCF48200E06A64 /* LockOwnerType.swift in Sources */,
				C8FA89151C30405400CD3A17 /* VirtualTimeScheduler.swift in Sources */,
				C84CC5531BDCF49300E06A64 /* SynchronizedOnType.swift in Sources */,
				C820A8601EB4DA5A00D431BC /* Generate.swift in Sources */,
				786DED7024F847BF008C4FAC /* Infallible+Create.swift in Sources */,
				78B6157523B69F49009C2AD9 /* Binder.swift in Sources */,
				C8C3DA0F1B939767004D233E /* CurrentThreadScheduler.swift in Sources */,
				C8093D851B8A72BE0088E94D /* Rx.swift in Sources */,
				C820A84C1EB4DA5900D431BC /* Take.swift in Sources */,
				C820A9381EB4DA5A00D431BC /* Zip.swift in Sources */,
				C8093DA51B8A72BE0088E94D /* SubjectType.swift in Sources */,
				C820A9341EB4DA5A00D431BC /* Sink.swift in Sources */,
				C8FA89171C30409900CD3A17 /* HistoricalScheduler.swift in Sources */,
				C8093D6B1B8A72BE0088E94D /* AnonymousObserver.swift in Sources */,
				C8093DA11B8A72BE0088E94D /* PublishSubject.swift in Sources */,
				1E3EDF65226356A000B631B9 /* Date+Dispatch.swift in Sources */,
				C83D73C81C1DBAEE003DC470 /* ScheduledItemType.swift in Sources */,
				C820A8C41EB4DA5A00D431BC /* CombineLatest+Collection.swift in Sources */,
				C820A9301EB4DA5A00D431BC /* Producer.swift in Sources */,
				C8093D8D1B8A72BE0088E94D /* SchedulerType.swift in Sources */,
				C820A8D41EB4DA5A00D431BC /* Range.swift in Sources */,
				C820A8C01EB4DA5A00D431BC /* Zip+Collection.swift in Sources */,
				C84CC5621BDD037900E06A64 /* SynchronizedDisposeType.swift in Sources */,
				C820A8381EB4DA5900D431BC /* Timeout.swift in Sources */,
				C820A8701EB4DA5A00D431BC /* Merge.swift in Sources */,
				C8093D951B8A72BE0088E94D /* OperationQueueScheduler.swift in Sources */,
				C8093CDD1B8A72BE0088E94D /* DisposeBag.swift in Sources */,
				C85217E91E3374970015DD38 /* GroupedObservable.swift in Sources */,
				C820A93C1EB4DA5A00D431BC /* Zip+arity.swift in Sources */,
				C8093D971B8A72BE0088E94D /* RecursiveScheduler.swift in Sources */,
				C8093CDF1B8A72BE0088E94D /* DisposeBase.swift in Sources */,
				786DED6C24F844BC008C4FAC /* Infallible+CombineLatest+arity.swift in Sources */,
				C820A8C81EB4DA5A00D431BC /* Debug.swift in Sources */,
				C820A8F81EB4DA5A00D431BC /* SubscribeOn.swift in Sources */,
				C8093CD51B8A72BE0088E94D /* AnonymousDisposable.swift in Sources */,
				C820A8DC1EB4DA5A00D431BC /* Repeat.swift in Sources */,
				C820A8681EB4DA5A00D431BC /* SingleAsync.swift in Sources */,
				C81A09871E6C702700900B3B /* PrimitiveSequence.swift in Sources */,
				C8093D8F1B8A72BE0088E94D /* ConcurrentDispatchQueueScheduler.swift in Sources */,
				25F6ECC01F48C37C008552FA /* Single.swift in Sources */,
				C820A8A01EB4DA5A00D431BC /* Do.swift in Sources */,
				C8093D9F1B8A72BE0088E94D /* BehaviorSubject.swift in Sources */,
				C820A83C1EB4DA5900D431BC /* Window.swift in Sources */,
				C8093D651B8A72BE0088E94D /* ObservableType.swift in Sources */,
				C820A9281EB4DA5A00D431BC /* CombineLatest+arity.swift in Sources */,
				C820A8581EB4DA5900D431BC /* Debounce.swift in Sources */,
				C8093D9D1B8A72BE0088E94D /* SerialDispatchQueueScheduler.swift in Sources */,
				CDDEF16A1D4FB40000CA8546 /* Disposables.swift in Sources */,
				C8093CC91B8A72BE0088E94D /* Lock.swift in Sources */,
				C85217F71E33FBBE0015DD38 /* RecursiveLock.swift in Sources */,
				C820A88C1EB4DA5A00D431BC /* DefaultIfEmpty.swift in Sources */,
				C820A8401EB4DA5900D431BC /* Buffer.swift in Sources */,
				C820A82C1EB4DA5900D431BC /* Map.swift in Sources */,
				C8093CF31B8A72BE0088E94D /* Errors.swift in Sources */,
				A20CC6C9259F3FE700370AE3 /* WithUnretained.swift in Sources */,
				C86781781DB8129E00B2029A /* PriorityQueue.swift in Sources */,
				C820A8D01EB4DA5A00D431BC /* Sequence.swift in Sources */,
				C820A8E01EB4DA5A00D431BC /* Deferred.swift in Sources */,
				C820A8AC1EB4DA5A00D431BC /* Amb.swift in Sources */,
				C820A8541EB4DA5900D431BC /* Sample.swift in Sources */,
				C8845AD41EDB4C9900B36836 /* ShareReplayScope.swift in Sources */,
				786DED6324F83DE5008C4FAC /* ObservableConvertibleType+Infallible.swift in Sources */,
				C86781701DB8129E00B2029A /* Bag.swift in Sources */,
				C8093CF71B8A72BE0088E94D /* ImmediateSchedulerType.swift in Sources */,
				C8BF34CB1C2E426800416CAE /* Platform.Darwin.swift in Sources */,
				C820A85C1EB4DA5A00D431BC /* Throttle.swift in Sources */,
				C8093CC51B8A72BE0088E94D /* Cancelable.swift in Sources */,
				788DCE5D24CB8249005B8F8C /* Decode.swift in Sources */,
				C8093CE71B8A72BE0088E94D /* ScheduledDisposable.swift in Sources */,
				C8FA891C1C30412A00CD3A17 /* HistoricalSchedulerTimeConverter.swift in Sources */,
				C8093CDB1B8A72BE0088E94D /* CompositeDisposable.swift in Sources */,
				C8093D7D1B8A72BE0088E94D /* ObserverType.swift in Sources */,
				C820A8F01EB4DA5A00D431BC /* Empty.swift in Sources */,
				C8093CFD1B8A72BE0088E94D /* Observable.swift in Sources */,
				C84CC55D1BDD010800E06A64 /* SynchronizedUnsubscribeType.swift in Sources */,
				C8093CEB1B8A72BE0088E94D /* SerialDisposable.swift in Sources */,
				65CD03771D1AA8BB005CEB2B /* Observable+Dependencies.swift in Sources */,
				C820A9101EB4DA5A00D431BC /* Reduce.swift in Sources */,
				C820A8641EB4DA5A00D431BC /* GroupBy.swift in Sources */,
				C84CC5671BDD08A500E06A64 /* SubscriptionDisposable.swift in Sources */,
				C820A89C1EB4DA5A00D431BC /* StartWith.swift in Sources */,
				C820A8FC1EB4DA5A00D431BC /* ObserveOn.swift in Sources */,
				C8093CF51B8A72BE0088E94D /* Event.swift in Sources */,
				C83D73C41C1DBAEE003DC470 /* ScheduledItem.swift in Sources */,
				C820A8A81EB4DA5A00D431BC /* WithLatestFrom.swift in Sources */,
				C867817C1DB8129E00B2029A /* Queue.swift in Sources */,
			);
			runOnlyForDeploymentPostprocessing = 0;
		};
		C8E8BA511E2C181A00A4AC2C /* Sources */ = {
			isa = PBXSourcesBuildPhase;
			buildActionMask = 2147483647;
			files = (
				C8E8BA641E2C186200A4AC2C /* Benchmarks.swift in Sources */,
			);
			runOnlyForDeploymentPostprocessing = 0;
		};
/* End PBXSourcesBuildPhase section */

/* Begin PBXTargetDependency section */
		A2897D5A225CA28F004EA481 /* PBXTargetDependency */ = {
			isa = PBXTargetDependency;
			target = C8A56AD61AD7424700B4673B /* RxSwift */;
			targetProxy = A2897D59225CA28F004EA481 /* PBXContainerItemProxy */;
		};
		A2897D64225CBD37004EA481 /* PBXTargetDependency */ = {
			isa = PBXTargetDependency;
			target = A2897CB3225CA1E7004EA481 /* RxRelay */;
			targetProxy = A2897D63225CBD37004EA481 /* PBXContainerItemProxy */;
		};
		C83508CA1C386F6F0027C24C /* PBXTargetDependency */ = {
			isa = PBXTargetDependency;
			target = C8A56AD61AD7424700B4673B /* RxSwift */;
			targetProxy = C83508C91C386F6F0027C24C /* PBXContainerItemProxy */;
		};
		C835097B1C3871340027C24C /* PBXTargetDependency */ = {
			isa = PBXTargetDependency;
			target = C88FA4FD1C25C44800CCFEA4 /* RxTest */;
			targetProxy = C835097A1C3871340027C24C /* PBXContainerItemProxy */;
		};
		C835097D1C3871380027C24C /* PBXTargetDependency */ = {
			isa = PBXTargetDependency;
			target = C8093B4B1B8A71F00088E94D /* RxBlocking */;
			targetProxy = C835097C1C3871380027C24C /* PBXContainerItemProxy */;
		};
		C83E398721890703001F4F0E /* PBXTargetDependency */ = {
			isa = PBXTargetDependency;
			target = C8A56AD61AD7424700B4673B /* RxSwift */;
			targetProxy = C83E398621890703001F4F0E /* PBXContainerItemProxy */;
		};
		C83E398921890703001F4F0E /* PBXTargetDependency */ = {
			isa = PBXTargetDependency;
			target = C80938F51B8A71760088E94D /* RxCocoa */;
			targetProxy = C83E398821890703001F4F0E /* PBXContainerItemProxy */;
		};
		C83E398B21890703001F4F0E /* PBXTargetDependency */ = {
			isa = PBXTargetDependency;
			target = C8093B4B1B8A71F00088E94D /* RxBlocking */;
			targetProxy = C83E398A21890703001F4F0E /* PBXContainerItemProxy */;
		};
		C83E398D21890703001F4F0E /* PBXTargetDependency */ = {
			isa = PBXTargetDependency;
			target = C88FA4FD1C25C44800CCFEA4 /* RxTest */;
			targetProxy = C83E398C21890703001F4F0E /* PBXContainerItemProxy */;
		};
		C83E398F2189070A001F4F0E /* PBXTargetDependency */ = {
			isa = PBXTargetDependency;
			target = C8A56AD61AD7424700B4673B /* RxSwift */;
			targetProxy = C83E398E2189070A001F4F0E /* PBXContainerItemProxy */;
		};
		C83E39912189070A001F4F0E /* PBXTargetDependency */ = {
			isa = PBXTargetDependency;
			target = C80938F51B8A71760088E94D /* RxCocoa */;
			targetProxy = C83E39902189070A001F4F0E /* PBXContainerItemProxy */;
		};
		C83E39932189070A001F4F0E /* PBXTargetDependency */ = {
			isa = PBXTargetDependency;
			target = C8093B4B1B8A71F00088E94D /* RxBlocking */;
			targetProxy = C83E39922189070A001F4F0E /* PBXContainerItemProxy */;
		};
		C83E39952189070A001F4F0E /* PBXTargetDependency */ = {
			isa = PBXTargetDependency;
			target = C88FA4FD1C25C44800CCFEA4 /* RxTest */;
			targetProxy = C83E39942189070A001F4F0E /* PBXContainerItemProxy */;
		};
		C872BD1C1BC0529600D7175E /* PBXTargetDependency */ = {
			isa = PBXTargetDependency;
			target = C8A56AD61AD7424700B4673B /* RxSwift */;
			targetProxy = C872BD1B1BC0529600D7175E /* PBXContainerItemProxy */;
		};
		C872BD241BC052B800D7175E /* PBXTargetDependency */ = {
			isa = PBXTargetDependency;
			target = C8A56AD61AD7424700B4673B /* RxSwift */;
			targetProxy = C872BD231BC052B800D7175E /* PBXContainerItemProxy */;
		};
		C88FA4FE1C25C44800CCFEA4 /* PBXTargetDependency */ = {
			isa = PBXTargetDependency;
			target = C8A56AD61AD7424700B4673B /* RxSwift */;
			targetProxy = C88FA4FF1C25C44800CCFEA4 /* PBXContainerItemProxy */;
		};
		C8B52BC6215434D600EAA87C /* PBXTargetDependency */ = {
			isa = PBXTargetDependency;
			target = C80938F51B8A71760088E94D /* RxCocoa */;
			targetProxy = C8B52BC5215434D600EAA87C /* PBXContainerItemProxy */;
		};
		C8E8BA5C1E2C181A00A4AC2C /* PBXTargetDependency */ = {
			isa = PBXTargetDependency;
			target = C8A56AD61AD7424700B4673B /* RxSwift */;
			targetProxy = C8E8BA5B1E2C181A00A4AC2C /* PBXContainerItemProxy */;
		};
		C8E8BA761E2C1BB200A4AC2C /* PBXTargetDependency */ = {
			isa = PBXTargetDependency;
			target = C80938F51B8A71760088E94D /* RxCocoa */;
			targetProxy = C8E8BA751E2C1BB200A4AC2C /* PBXContainerItemProxy */;
		};
/* End PBXTargetDependency section */

/* Begin XCBuildConfiguration section */
		A2897D50225CA1E7004EA481 /* Debug */ = {
			isa = XCBuildConfiguration;
			buildSettings = {
				DEFINES_MODULE = YES;
				DYLIB_COMPATIBILITY_VERSION = 1;
				DYLIB_CURRENT_VERSION = 1;
				DYLIB_INSTALL_NAME_BASE = "@rpath";
				INFOPLIST_FILE = "$(SRCROOT)/RxRelay/Info.plist";
				INSTALL_PATH = "$(LOCAL_LIBRARY_DIR)/Frameworks";
				LD_RUNPATH_SEARCH_PATHS = "$(inherited) @executable_path/Frameworks @loader_path/Frameworks";
				PRODUCT_BUNDLE_IDENTIFIER = "io.rx.$(PRODUCT_NAME:rfc1034identifier)";
				PRODUCT_NAME = "$(TARGET_NAME)";
				SKIP_INSTALL = YES;
			};
			name = Debug;
		};
		A2897D51225CA1E7004EA481 /* Release */ = {
			isa = XCBuildConfiguration;
			buildSettings = {
				DEFINES_MODULE = YES;
				DYLIB_COMPATIBILITY_VERSION = 1;
				DYLIB_CURRENT_VERSION = 1;
				DYLIB_INSTALL_NAME_BASE = "@rpath";
				INFOPLIST_FILE = "$(SRCROOT)/RxRelay/Info.plist";
				INSTALL_PATH = "$(LOCAL_LIBRARY_DIR)/Frameworks";
				LD_RUNPATH_SEARCH_PATHS = "$(inherited) @executable_path/Frameworks @loader_path/Frameworks";
				PRODUCT_BUNDLE_IDENTIFIER = "io.rx.$(PRODUCT_NAME:rfc1034identifier)";
				PRODUCT_NAME = "$(TARGET_NAME)";
				SKIP_INSTALL = YES;
			};
			name = Release;
		};
		A2897D52225CA1E7004EA481 /* Release-Tests */ = {
			isa = XCBuildConfiguration;
			buildSettings = {
				DEFINES_MODULE = YES;
				DYLIB_COMPATIBILITY_VERSION = 1;
				DYLIB_CURRENT_VERSION = 1;
				DYLIB_INSTALL_NAME_BASE = "@rpath";
				INFOPLIST_FILE = "$(SRCROOT)/RxRelay/Info.plist";
				INSTALL_PATH = "$(LOCAL_LIBRARY_DIR)/Frameworks";
				LD_RUNPATH_SEARCH_PATHS = "$(inherited) @executable_path/Frameworks @loader_path/Frameworks";
				PRODUCT_BUNDLE_IDENTIFIER = "io.rx.$(PRODUCT_NAME:rfc1034identifier)";
				PRODUCT_NAME = "$(TARGET_NAME)";
				SKIP_INSTALL = YES;
			};
			name = "Release-Tests";
		};
		C809396A1B8A71760088E94D /* Debug */ = {
			isa = XCBuildConfiguration;
			buildSettings = {
				DEFINES_MODULE = YES;
				DYLIB_COMPATIBILITY_VERSION = 1;
				DYLIB_CURRENT_VERSION = 1;
				DYLIB_INSTALL_NAME_BASE = "@rpath";
				INFOPLIST_FILE = "$(SRCROOT)/RxCocoa/Info.plist";
				INSTALL_PATH = "$(LOCAL_LIBRARY_DIR)/Frameworks";
				LD_RUNPATH_SEARCH_PATHS = "$(inherited) @executable_path/Frameworks @loader_path/Frameworks";
				PRODUCT_BUNDLE_IDENTIFIER = "io.rx.$(PRODUCT_NAME:rfc1034identifier)";
				PRODUCT_NAME = RxCocoa;
				SKIP_INSTALL = YES;
			};
			name = Debug;
		};
		C809396B1B8A71760088E94D /* Release */ = {
			isa = XCBuildConfiguration;
			buildSettings = {
				DEFINES_MODULE = YES;
				DYLIB_COMPATIBILITY_VERSION = 1;
				DYLIB_CURRENT_VERSION = 1;
				DYLIB_INSTALL_NAME_BASE = "@rpath";
				INFOPLIST_FILE = "$(SRCROOT)/RxCocoa/Info.plist";
				INSTALL_PATH = "$(LOCAL_LIBRARY_DIR)/Frameworks";
				LD_RUNPATH_SEARCH_PATHS = "$(inherited) @executable_path/Frameworks @loader_path/Frameworks";
				PRODUCT_BUNDLE_IDENTIFIER = "io.rx.$(PRODUCT_NAME:rfc1034identifier)";
				PRODUCT_NAME = RxCocoa;
				SKIP_INSTALL = YES;
			};
			name = Release;
		};
		C809396C1B8A71760088E94D /* Release-Tests */ = {
			isa = XCBuildConfiguration;
			buildSettings = {
				DEFINES_MODULE = YES;
				DYLIB_COMPATIBILITY_VERSION = 1;
				DYLIB_CURRENT_VERSION = 1;
				DYLIB_INSTALL_NAME_BASE = "@rpath";
				INFOPLIST_FILE = "$(SRCROOT)/RxCocoa/Info.plist";
				INSTALL_PATH = "$(LOCAL_LIBRARY_DIR)/Frameworks";
				LD_RUNPATH_SEARCH_PATHS = "$(inherited) @executable_path/Frameworks @loader_path/Frameworks";
				PRODUCT_BUNDLE_IDENTIFIER = "io.rx.$(PRODUCT_NAME:rfc1034identifier)";
				PRODUCT_NAME = RxCocoa;
				SKIP_INSTALL = YES;
			};
			name = "Release-Tests";
		};
		C8093BC41B8A71F00088E94D /* Debug */ = {
			isa = XCBuildConfiguration;
			buildSettings = {
				DEFINES_MODULE = YES;
				DYLIB_COMPATIBILITY_VERSION = 1;
				DYLIB_CURRENT_VERSION = 1;
				DYLIB_INSTALL_NAME_BASE = "@rpath";
				INFOPLIST_FILE = "$(SRCROOT)/RxBlocking/Info.plist";
				INSTALL_PATH = "$(LOCAL_LIBRARY_DIR)/Frameworks";
				LD_RUNPATH_SEARCH_PATHS = "$(inherited) @executable_path/Frameworks @loader_path/Frameworks";
				PRODUCT_BUNDLE_IDENTIFIER = "io.rx.$(PRODUCT_NAME:rfc1034identifier)";
				PRODUCT_NAME = RxBlocking;
				SKIP_INSTALL = YES;
			};
			name = Debug;
		};
		C8093BC51B8A71F00088E94D /* Release */ = {
			isa = XCBuildConfiguration;
			buildSettings = {
				DEFINES_MODULE = YES;
				DYLIB_COMPATIBILITY_VERSION = 1;
				DYLIB_CURRENT_VERSION = 1;
				DYLIB_INSTALL_NAME_BASE = "@rpath";
				INFOPLIST_FILE = "$(SRCROOT)/RxBlocking/Info.plist";
				INSTALL_PATH = "$(LOCAL_LIBRARY_DIR)/Frameworks";
				LD_RUNPATH_SEARCH_PATHS = "$(inherited) @executable_path/Frameworks @loader_path/Frameworks";
				PRODUCT_BUNDLE_IDENTIFIER = "io.rx.$(PRODUCT_NAME:rfc1034identifier)";
				PRODUCT_NAME = RxBlocking;
				SKIP_INSTALL = YES;
			};
			name = Release;
		};
		C8093BC61B8A71F00088E94D /* Release-Tests */ = {
			isa = XCBuildConfiguration;
			buildSettings = {
				DEFINES_MODULE = YES;
				DYLIB_COMPATIBILITY_VERSION = 1;
				DYLIB_CURRENT_VERSION = 1;
				DYLIB_INSTALL_NAME_BASE = "@rpath";
				INFOPLIST_FILE = "$(SRCROOT)/RxBlocking/Info.plist";
				INSTALL_PATH = "$(LOCAL_LIBRARY_DIR)/Frameworks";
				LD_RUNPATH_SEARCH_PATHS = "$(inherited) @executable_path/Frameworks @loader_path/Frameworks";
				PRODUCT_BUNDLE_IDENTIFIER = "io.rx.$(PRODUCT_NAME:rfc1034identifier)";
				PRODUCT_NAME = RxBlocking;
				SKIP_INSTALL = YES;
			};
			name = "Release-Tests";
		};
		C83508CB1C386F6F0027C24C /* Debug */ = {
			isa = XCBuildConfiguration;
			buildSettings = {
				ALWAYS_EMBED_SWIFT_STANDARD_LIBRARIES = YES;
				APPLICATION_EXTENSION_API_ONLY = NO;
				DEBUG_INFORMATION_FORMAT = dwarf;
				GCC_PREPROCESSOR_DEFINITIONS = (
					"DEBUG=1",
					"$(inherited)",
				);
				INFOPLIST_FILE = Tests/Info.plist;
				IPHONEOS_DEPLOYMENT_TARGET = 9.2;
				LD_RUNPATH_SEARCH_PATHS = "$(inherited) @executable_path/Frameworks @loader_path/Frameworks";
				OTHER_LDFLAGS = "-all_load";
				PRODUCT_BUNDLE_IDENTIFIER = "io.rx.AllTests-iOS";
				PRODUCT_NAME = "$(TARGET_NAME)";
				SDKROOT = iphoneos;
				SUPPORTED_PLATFORMS = "iphonesimulator iphoneos";
				SWIFT_OBJC_BRIDGING_HEADER = "Tests/RxCocoaTests/RxTest-iOS-Bridging-Header.h";
			};
			name = Debug;
		};
		C83508CC1C386F6F0027C24C /* Release */ = {
			isa = XCBuildConfiguration;
			buildSettings = {
				ALWAYS_EMBED_SWIFT_STANDARD_LIBRARIES = YES;
				APPLICATION_EXTENSION_API_ONLY = NO;
				BUILD_LIBRARY_FOR_DISTRIBUTION = NO;
				INFOPLIST_FILE = Tests/Info.plist;
				IPHONEOS_DEPLOYMENT_TARGET = 9.2;
				LD_RUNPATH_SEARCH_PATHS = "$(inherited) @executable_path/Frameworks @loader_path/Frameworks";
				OTHER_LDFLAGS = "-all_load";
				PRODUCT_BUNDLE_IDENTIFIER = "io.rx.AllTests-iOS";
				PRODUCT_NAME = "$(TARGET_NAME)";
				SDKROOT = iphoneos;
				SUPPORTED_PLATFORMS = "iphonesimulator iphoneos";
				SWIFT_OBJC_BRIDGING_HEADER = "Tests/RxCocoaTests/RxTest-iOS-Bridging-Header.h";
				SWIFT_REFLECTION_METADATA_LEVEL = none;
			};
			name = Release;
		};
		C83508CD1C386F6F0027C24C /* Release-Tests */ = {
			isa = XCBuildConfiguration;
			buildSettings = {
				ALWAYS_EMBED_SWIFT_STANDARD_LIBRARIES = YES;
				APPLICATION_EXTENSION_API_ONLY = NO;
				INFOPLIST_FILE = Tests/Info.plist;
				IPHONEOS_DEPLOYMENT_TARGET = 9.2;
				LD_RUNPATH_SEARCH_PATHS = "$(inherited) @executable_path/Frameworks @loader_path/Frameworks";
				OTHER_LDFLAGS = "-all_load";
				PRODUCT_BUNDLE_IDENTIFIER = "io.rx.AllTests-iOS";
				PRODUCT_NAME = "$(TARGET_NAME)";
				SDKROOT = iphoneos;
				SUPPORTED_PLATFORMS = "iphonesimulator iphoneos";
				SWIFT_OBJC_BRIDGING_HEADER = "Tests/RxCocoaTests/RxTest-iOS-Bridging-Header.h";
				SWIFT_REFLECTION_METADATA_LEVEL = none;
			};
			name = "Release-Tests";
		};
		C835098D1C38740E0027C24C /* Debug */ = {
			isa = XCBuildConfiguration;
			buildSettings = {
				ALWAYS_EMBED_SWIFT_STANDARD_LIBRARIES = YES;
				CODE_SIGN_STYLE = Manual;
				DEBUG_INFORMATION_FORMAT = dwarf;
				DEVELOPMENT_TEAM = "";
				GCC_PREPROCESSOR_DEFINITIONS = (
					"DEBUG=1",
					"$(inherited)",
				);
				INFOPLIST_FILE = Tests/Info.plist;
				LD_RUNPATH_SEARCH_PATHS = "$(inherited) @executable_path/Frameworks @loader_path/Frameworks";
				OTHER_LDFLAGS = "-all_load";
				PRODUCT_BUNDLE_IDENTIFIER = "io.rx.AllTests-tvOS";
				PRODUCT_NAME = "$(TARGET_NAME)";
				PROVISIONING_PROFILE_SPECIFIER = "";
				SDKROOT = appletvos;
				SUPPORTED_PLATFORMS = "appletvsimulator appletvos";
				SWIFT_OBJC_BRIDGING_HEADER = "Tests/RxCocoaTests/RxTest-tvOS-Bridging-Header.h";
				TVOS_DEPLOYMENT_TARGET = 9.1;
			};
			name = Debug;
		};
		C835098E1C38740E0027C24C /* Release */ = {
			isa = XCBuildConfiguration;
			buildSettings = {
				ALWAYS_EMBED_SWIFT_STANDARD_LIBRARIES = YES;
				BUILD_LIBRARY_FOR_DISTRIBUTION = NO;
				CODE_SIGN_STYLE = Manual;
				DEVELOPMENT_TEAM = "";
				INFOPLIST_FILE = Tests/Info.plist;
				LD_RUNPATH_SEARCH_PATHS = "$(inherited) @executable_path/Frameworks @loader_path/Frameworks";
				OTHER_LDFLAGS = "-all_load";
				PRODUCT_BUNDLE_IDENTIFIER = "io.rx.AllTests-tvOS";
				PRODUCT_NAME = "$(TARGET_NAME)";
				PROVISIONING_PROFILE_SPECIFIER = "";
				SDKROOT = appletvos;
				SUPPORTED_PLATFORMS = "appletvsimulator appletvos";
				SWIFT_OBJC_BRIDGING_HEADER = "Tests/RxCocoaTests/RxTest-tvOS-Bridging-Header.h";
				SWIFT_REFLECTION_METADATA_LEVEL = none;
				TVOS_DEPLOYMENT_TARGET = 9.1;
			};
			name = Release;
		};
		C835098F1C38740E0027C24C /* Release-Tests */ = {
			isa = XCBuildConfiguration;
			buildSettings = {
				ALWAYS_EMBED_SWIFT_STANDARD_LIBRARIES = YES;
				CODE_SIGN_STYLE = Manual;
				DEVELOPMENT_TEAM = "";
				INFOPLIST_FILE = Tests/Info.plist;
				LD_RUNPATH_SEARCH_PATHS = "$(inherited) @executable_path/Frameworks @loader_path/Frameworks";
				OTHER_LDFLAGS = "-all_load";
				PRODUCT_BUNDLE_IDENTIFIER = "io.rx.AllTests-tvOS";
				PRODUCT_NAME = "$(TARGET_NAME)";
				PROVISIONING_PROFILE_SPECIFIER = "";
				SDKROOT = appletvos;
				SUPPORTED_PLATFORMS = "appletvsimulator appletvos";
				SWIFT_OBJC_BRIDGING_HEADER = "Tests/RxCocoaTests/RxTest-tvOS-Bridging-Header.h";
				SWIFT_REFLECTION_METADATA_LEVEL = none;
				TVOS_DEPLOYMENT_TARGET = 9.1;
			};
			name = "Release-Tests";
		};
		C835099D1C38742C0027C24C /* Debug */ = {
			isa = XCBuildConfiguration;
			buildSettings = {
				ALWAYS_EMBED_SWIFT_STANDARD_LIBRARIES = YES;
				COMBINE_HIDPI_IMAGES = YES;
				DEBUG_INFORMATION_FORMAT = dwarf;
				ENABLE_BITCODE = NO;
				GCC_PREPROCESSOR_DEFINITIONS = (
					"DEBUG=1",
					"$(inherited)",
				);
				INFOPLIST_FILE = Tests/Info.plist;
				LD_RUNPATH_SEARCH_PATHS = "$(inherited) @executable_path/../Frameworks @loader_path/../Frameworks";
				MACOSX_DEPLOYMENT_TARGET = 10.11;
				OTHER_LDFLAGS = "-all_load";
				PRODUCT_BUNDLE_IDENTIFIER = "io.rx.AllTests-macOS";
				PRODUCT_NAME = "$(TARGET_NAME)";
				SDKROOT = macosx;
				SUPPORTED_PLATFORMS = macosx;
				SWIFT_OBJC_BRIDGING_HEADER = "Tests/RxCocoaTests/RxTest-macOS-Bridging-Header.h";
			};
			name = Debug;
		};
		C835099E1C38742C0027C24C /* Release */ = {
			isa = XCBuildConfiguration;
			buildSettings = {
				ALWAYS_EMBED_SWIFT_STANDARD_LIBRARIES = YES;
				BUILD_LIBRARY_FOR_DISTRIBUTION = NO;
				COMBINE_HIDPI_IMAGES = YES;
				ENABLE_BITCODE = NO;
				INFOPLIST_FILE = Tests/Info.plist;
				LD_RUNPATH_SEARCH_PATHS = "$(inherited) @executable_path/../Frameworks @loader_path/../Frameworks";
				MACOSX_DEPLOYMENT_TARGET = 10.11;
				OTHER_LDFLAGS = "-all_load";
				PRODUCT_BUNDLE_IDENTIFIER = "io.rx.AllTests-macOS";
				PRODUCT_NAME = "$(TARGET_NAME)";
				SDKROOT = macosx;
				SUPPORTED_PLATFORMS = macosx;
				SWIFT_OBJC_BRIDGING_HEADER = "Tests/RxCocoaTests/RxTest-macOS-Bridging-Header.h";
				SWIFT_REFLECTION_METADATA_LEVEL = none;
			};
			name = Release;
		};
		C835099F1C38742C0027C24C /* Release-Tests */ = {
			isa = XCBuildConfiguration;
			buildSettings = {
				ALWAYS_EMBED_SWIFT_STANDARD_LIBRARIES = YES;
				COMBINE_HIDPI_IMAGES = YES;
				ENABLE_BITCODE = NO;
				INFOPLIST_FILE = Tests/Info.plist;
				LD_RUNPATH_SEARCH_PATHS = "$(inherited) @executable_path/../Frameworks @loader_path/../Frameworks";
				MACOSX_DEPLOYMENT_TARGET = 10.11;
				OTHER_LDFLAGS = "-all_load";
				PRODUCT_BUNDLE_IDENTIFIER = "io.rx.AllTests-macOS";
				PRODUCT_NAME = "$(TARGET_NAME)";
				SDKROOT = macosx;
				SUPPORTED_PLATFORMS = macosx;
				SWIFT_OBJC_BRIDGING_HEADER = "Tests/RxCocoaTests/RxTest-macOS-Bridging-Header.h";
				SWIFT_REFLECTION_METADATA_LEVEL = none;
			};
			name = "Release-Tests";
		};
		C85BA0551C3878750075D68E /* Debug */ = {
			isa = XCBuildConfiguration;
			buildSettings = {
				ASSETCATALOG_COMPILER_APPICON_NAME = AppIcon;
				COMBINE_HIDPI_IMAGES = YES;
				DEBUG_INFORMATION_FORMAT = dwarf;
				ENABLE_BITCODE = NO;
				GCC_PREPROCESSOR_DEFINITIONS = (
					"DEBUG=1",
					"$(inherited)",
				);
				INFOPLIST_FILE = Tests/Microoptimizations/Info.plist;
				LD_RUNPATH_SEARCH_PATHS = "$(inherited) @executable_path/../Frameworks";
				MACOSX_DEPLOYMENT_TARGET = 10.11;
				PRODUCT_BUNDLE_IDENTIFIER = io.rx.PerformanceTests;
				PRODUCT_NAME = "$(TARGET_NAME)";
				SDKROOT = macosx;
			};
			name = Debug;
		};
		C85BA0561C3878750075D68E /* Release */ = {
			isa = XCBuildConfiguration;
			buildSettings = {
				ASSETCATALOG_COMPILER_APPICON_NAME = AppIcon;
				COMBINE_HIDPI_IMAGES = YES;
				ENABLE_BITCODE = NO;
				INFOPLIST_FILE = Tests/Microoptimizations/Info.plist;
				LD_RUNPATH_SEARCH_PATHS = "$(inherited) @executable_path/../Frameworks";
				MACOSX_DEPLOYMENT_TARGET = 10.11;
				PRODUCT_BUNDLE_IDENTIFIER = io.rx.PerformanceTests;
				PRODUCT_NAME = "$(TARGET_NAME)";
				SDKROOT = macosx;
			};
			name = Release;
		};
		C85BA0571C3878750075D68E /* Release-Tests */ = {
			isa = XCBuildConfiguration;
			buildSettings = {
				ASSETCATALOG_COMPILER_APPICON_NAME = AppIcon;
				COMBINE_HIDPI_IMAGES = YES;
				ENABLE_BITCODE = NO;
				INFOPLIST_FILE = Tests/Microoptimizations/Info.plist;
				LD_RUNPATH_SEARCH_PATHS = "$(inherited) @executable_path/../Frameworks";
				MACOSX_DEPLOYMENT_TARGET = 10.11;
				PRODUCT_BUNDLE_IDENTIFIER = io.rx.PerformanceTests;
				PRODUCT_NAME = "$(TARGET_NAME)";
				SDKROOT = macosx;
			};
			name = "Release-Tests";
		};
		C8633A941B08FA5500375D60 /* Release-Tests */ = {
			isa = XCBuildConfiguration;
			buildSettings = {
				ALWAYS_SEARCH_USER_PATHS = NO;
				APPLICATION_EXTENSION_API_ONLY = YES;
				CLANG_ANALYZER_LOCALIZABILITY_NONLOCALIZED = YES;
				CLANG_CXX_LANGUAGE_STANDARD = "gnu++0x";
				CLANG_CXX_LIBRARY = "libc++";
				CLANG_ENABLE_CODE_COVERAGE = NO;
				CLANG_ENABLE_MODULES = YES;
				CLANG_ENABLE_OBJC_ARC = YES;
				CLANG_WARN_BLOCK_CAPTURE_AUTORELEASING = YES;
				CLANG_WARN_BOOL_CONVERSION = YES;
				CLANG_WARN_COMMA = YES;
				CLANG_WARN_CONSTANT_CONVERSION = YES;
				CLANG_WARN_DEPRECATED_OBJC_IMPLEMENTATIONS = YES;
				CLANG_WARN_DIRECT_OBJC_ISA_USAGE = YES_ERROR;
				CLANG_WARN_EMPTY_BODY = YES;
				CLANG_WARN_ENUM_CONVERSION = YES;
				CLANG_WARN_INFINITE_RECURSION = YES;
				CLANG_WARN_INT_CONVERSION = YES;
				CLANG_WARN_NON_LITERAL_NULL_CONVERSION = YES;
				CLANG_WARN_OBJC_IMPLICIT_RETAIN_SELF = YES;
				CLANG_WARN_OBJC_LITERAL_CONVERSION = YES;
				CLANG_WARN_OBJC_ROOT_CLASS = YES_ERROR;
				CLANG_WARN_QUOTED_INCLUDE_IN_FRAMEWORK_HEADER = YES;
				CLANG_WARN_RANGE_LOOP_ANALYSIS = YES;
				CLANG_WARN_STRICT_PROTOTYPES = YES;
				CLANG_WARN_SUSPICIOUS_MOVE = YES;
				CLANG_WARN_UNREACHABLE_CODE = YES;
				CLANG_WARN__DUPLICATE_METHOD_MATCH = YES;
				COPY_PHASE_STRIP = NO;
				CURRENT_PROJECT_VERSION = 1;
				DEBUG_INFORMATION_FORMAT = "dwarf-with-dsym";
				ENABLE_NS_ASSERTIONS = NO;
				ENABLE_STRICT_OBJC_MSGSEND = YES;
				ENABLE_TESTABILITY = YES;
				GCC_C_LANGUAGE_STANDARD = gnu99;
				GCC_NO_COMMON_BLOCKS = YES;
				GCC_PREPROCESSOR_DEFINITIONS = "TRACE_RESOURCES=1";
				GCC_TREAT_WARNINGS_AS_ERRORS = YES;
				GCC_WARN_64_TO_32_BIT_CONVERSION = YES;
				GCC_WARN_ABOUT_RETURN_TYPE = YES_ERROR;
				GCC_WARN_UNDECLARED_SELECTOR = YES;
				GCC_WARN_UNINITIALIZED_AUTOS = YES_AGGRESSIVE;
				GCC_WARN_UNUSED_FUNCTION = YES;
				GCC_WARN_UNUSED_VARIABLE = YES;
				IPHONEOS_DEPLOYMENT_TARGET = 9.0;
				MACH_O_TYPE = mh_dylib;
				MACOSX_DEPLOYMENT_TARGET = 10.9;
				MTL_ENABLE_DEBUG_INFO = NO;
				ONLY_ACTIVE_ARCH = NO;
				OTHER_SWIFT_FLAGS = "-D TRACE_RESOURCES -Xfrontend -debug-time-function-bodies -Xfrontend -warn-long-expression-type-checking=100 -Xfrontend -warn-long-function-bodies=100";
				SUPPORTED_PLATFORMS = "iphonesimulator iphoneos macosx appletvos appletvsimulator watchos watchsimulator";
				SWIFT_OPTIMIZATION_LEVEL = "-Owholemodule";
				SWIFT_VERSION = 5.0;
				TARGETED_DEVICE_FAMILY = "1,2,3,4";
				TVOS_DEPLOYMENT_TARGET = 9.0;
				VALIDATE_PRODUCT = YES;
				VERSIONING_SYSTEM = "apple-generic";
				VERSION_INFO_PREFIX = "";
				WATCHOS_DEPLOYMENT_TARGET = 3.0;
			};
			name = "Release-Tests";
		};
		C8633A951B08FA5500375D60 /* Release-Tests */ = {
			isa = XCBuildConfiguration;
			buildSettings = {
				DEFINES_MODULE = YES;
				DYLIB_COMPATIBILITY_VERSION = 1;
				DYLIB_CURRENT_VERSION = 1;
				DYLIB_INSTALL_NAME_BASE = "@rpath";
				INFOPLIST_FILE = "$(SRCROOT)/RxSwift/Info.plist";
				INSTALL_PATH = "$(LOCAL_LIBRARY_DIR)/Frameworks";
				LD_RUNPATH_SEARCH_PATHS = "$(inherited) @executable_path/Frameworks @loader_path/Frameworks";
				PRODUCT_BUNDLE_IDENTIFIER = "io.rx.$(PRODUCT_NAME:rfc1034identifier)";
				PRODUCT_NAME = RxSwift;
				SKIP_INSTALL = YES;
			};
			name = "Release-Tests";
		};
		C88FA5091C25C44800CCFEA4 /* Debug */ = {
			isa = XCBuildConfiguration;
			buildSettings = {
				APPLICATION_EXTENSION_API_ONLY = NO;
				DEFINES_MODULE = YES;
				DYLIB_COMPATIBILITY_VERSION = 1;
				DYLIB_CURRENT_VERSION = 1;
				DYLIB_INSTALL_NAME_BASE = "@rpath";
				ENABLE_BITCODE = NO;
				ENABLE_TESTING_SEARCH_PATHS = YES;
				FRAMEWORK_SEARCH_PATHS = "$(PLATFORM_DIR)/Developer/Library/Frameworks";
				INFOPLIST_FILE = RxTest/Info.plist;
				INSTALL_PATH = "$(LOCAL_LIBRARY_DIR)/Frameworks";
				LD_RUNPATH_SEARCH_PATHS = "$(inherited) @executable_path/Frameworks @loader_path/Frameworks";
				OTHER_LDFLAGS = "";
				PRODUCT_BUNDLE_IDENTIFIER = io.rx.RxTest;
				PRODUCT_NAME = RxTest;
				SKIP_INSTALL = YES;
				SUPPORTED_PLATFORMS = "iphonesimulator iphoneos macosx appletvos appletvsimulator";
				TARGETED_DEVICE_FAMILY = "1,2,3";
			};
			name = Debug;
		};
		C88FA50A1C25C44800CCFEA4 /* Release */ = {
			isa = XCBuildConfiguration;
			buildSettings = {
				APPLICATION_EXTENSION_API_ONLY = NO;
				DEFINES_MODULE = YES;
				DYLIB_COMPATIBILITY_VERSION = 1;
				DYLIB_CURRENT_VERSION = 1;
				DYLIB_INSTALL_NAME_BASE = "@rpath";
				ENABLE_BITCODE = NO;
				ENABLE_TESTING_SEARCH_PATHS = YES;
				FRAMEWORK_SEARCH_PATHS = "$(PLATFORM_DIR)/Developer/Library/Frameworks";
				INFOPLIST_FILE = RxTest/Info.plist;
				INSTALL_PATH = "$(LOCAL_LIBRARY_DIR)/Frameworks";
				LD_RUNPATH_SEARCH_PATHS = "$(inherited) @executable_path/Frameworks @loader_path/Frameworks";
				OTHER_LDFLAGS = "";
				PRODUCT_BUNDLE_IDENTIFIER = io.rx.RxTest;
				PRODUCT_NAME = RxTest;
				SKIP_INSTALL = YES;
				SUPPORTED_PLATFORMS = "iphonesimulator iphoneos macosx appletvos appletvsimulator";
				TARGETED_DEVICE_FAMILY = "1,2,3";
			};
			name = Release;
		};
		C88FA50B1C25C44800CCFEA4 /* Release-Tests */ = {
			isa = XCBuildConfiguration;
			buildSettings = {
				APPLICATION_EXTENSION_API_ONLY = NO;
				DEFINES_MODULE = YES;
				DYLIB_COMPATIBILITY_VERSION = 1;
				DYLIB_CURRENT_VERSION = 1;
				DYLIB_INSTALL_NAME_BASE = "@rpath";
				ENABLE_BITCODE = NO;
				ENABLE_TESTING_SEARCH_PATHS = YES;
				FRAMEWORK_SEARCH_PATHS = "$(PLATFORM_DIR)/Developer/Library/Frameworks";
				INFOPLIST_FILE = RxTest/Info.plist;
				INSTALL_PATH = "$(LOCAL_LIBRARY_DIR)/Frameworks";
				LD_RUNPATH_SEARCH_PATHS = "$(inherited) @executable_path/Frameworks @loader_path/Frameworks";
				OTHER_LDFLAGS = "";
				PRODUCT_BUNDLE_IDENTIFIER = io.rx.RxTest;
				PRODUCT_NAME = RxTest;
				SKIP_INSTALL = YES;
				SUPPORTED_PLATFORMS = "iphonesimulator iphoneos macosx appletvos appletvsimulator";
				TARGETED_DEVICE_FAMILY = "1,2,3";
			};
			name = "Release-Tests";
		};
		C8A56AEB1AD7424700B4673B /* Debug */ = {
			isa = XCBuildConfiguration;
			buildSettings = {
				ALWAYS_SEARCH_USER_PATHS = NO;
				APPLICATION_EXTENSION_API_ONLY = YES;
				CLANG_ANALYZER_LOCALIZABILITY_NONLOCALIZED = YES;
				CLANG_CXX_LANGUAGE_STANDARD = "gnu++0x";
				CLANG_CXX_LIBRARY = "libc++";
				CLANG_ENABLE_MODULES = YES;
				CLANG_ENABLE_OBJC_ARC = YES;
				CLANG_WARN_BLOCK_CAPTURE_AUTORELEASING = YES;
				CLANG_WARN_BOOL_CONVERSION = YES;
				CLANG_WARN_COMMA = YES;
				CLANG_WARN_CONSTANT_CONVERSION = YES;
				CLANG_WARN_DEPRECATED_OBJC_IMPLEMENTATIONS = YES;
				CLANG_WARN_DIRECT_OBJC_ISA_USAGE = YES_ERROR;
				CLANG_WARN_EMPTY_BODY = YES;
				CLANG_WARN_ENUM_CONVERSION = YES;
				CLANG_WARN_INFINITE_RECURSION = YES;
				CLANG_WARN_INT_CONVERSION = YES;
				CLANG_WARN_NON_LITERAL_NULL_CONVERSION = YES;
				CLANG_WARN_OBJC_IMPLICIT_RETAIN_SELF = YES;
				CLANG_WARN_OBJC_LITERAL_CONVERSION = YES;
				CLANG_WARN_OBJC_ROOT_CLASS = YES_ERROR;
				CLANG_WARN_QUOTED_INCLUDE_IN_FRAMEWORK_HEADER = YES;
				CLANG_WARN_RANGE_LOOP_ANALYSIS = YES;
				CLANG_WARN_STRICT_PROTOTYPES = YES;
				CLANG_WARN_SUSPICIOUS_MOVE = YES;
				CLANG_WARN_UNREACHABLE_CODE = YES;
				CLANG_WARN__DUPLICATE_METHOD_MATCH = YES;
				COPY_PHASE_STRIP = NO;
				CURRENT_PROJECT_VERSION = 1;
				DEBUG_INFORMATION_FORMAT = "dwarf-with-dsym";
				ENABLE_STRICT_OBJC_MSGSEND = YES;
				ENABLE_TESTABILITY = YES;
				GCC_C_LANGUAGE_STANDARD = gnu99;
				GCC_DYNAMIC_NO_PIC = NO;
				GCC_NO_COMMON_BLOCKS = YES;
				GCC_OPTIMIZATION_LEVEL = 0;
				GCC_PREPROCESSOR_DEFINITIONS = (
					"DEBUG=1",
					"TRACE_RESOURCES=1",
				);
				GCC_SYMBOLS_PRIVATE_EXTERN = NO;
				GCC_TREAT_WARNINGS_AS_ERRORS = YES;
				GCC_WARN_64_TO_32_BIT_CONVERSION = YES;
				GCC_WARN_ABOUT_RETURN_TYPE = YES_ERROR;
				GCC_WARN_UNDECLARED_SELECTOR = YES;
				GCC_WARN_UNINITIALIZED_AUTOS = YES_AGGRESSIVE;
				GCC_WARN_UNUSED_FUNCTION = YES;
				GCC_WARN_UNUSED_VARIABLE = YES;
				IPHONEOS_DEPLOYMENT_TARGET = 9.0;
				MACH_O_TYPE = mh_dylib;
				MACOSX_DEPLOYMENT_TARGET = 10.9;
				MTL_ENABLE_DEBUG_INFO = YES;
				ONLY_ACTIVE_ARCH = YES;
				OTHER_SWIFT_FLAGS = "-D TRACE_RESOURCES -D DEBUG -Xfrontend -debug-time-function-bodies -Xfrontend -warn-long-expression-type-checking=200 -Xfrontend -warn-long-function-bodies=200";
				SUPPORTED_PLATFORMS = "iphonesimulator iphoneos macosx appletvos appletvsimulator watchos watchsimulator";
				SWIFT_OPTIMIZATION_LEVEL = "-Onone";
				SWIFT_VERSION = 5.0;
				TARGETED_DEVICE_FAMILY = "1,2,3,4";
				TVOS_DEPLOYMENT_TARGET = 9.0;
				VERSIONING_SYSTEM = "apple-generic";
				VERSION_INFO_PREFIX = "";
				WATCHOS_DEPLOYMENT_TARGET = 3.0;
			};
			name = Debug;
		};
		C8A56AEC1AD7424700B4673B /* Release */ = {
			isa = XCBuildConfiguration;
			buildSettings = {
				ALWAYS_SEARCH_USER_PATHS = NO;
				APPLICATION_EXTENSION_API_ONLY = YES;
				BUILD_LIBRARY_FOR_DISTRIBUTION = YES;
				CLANG_ANALYZER_LOCALIZABILITY_NONLOCALIZED = YES;
				CLANG_CXX_LANGUAGE_STANDARD = "gnu++0x";
				CLANG_CXX_LIBRARY = "libc++";
				CLANG_ENABLE_CODE_COVERAGE = NO;
				CLANG_ENABLE_MODULES = YES;
				CLANG_ENABLE_OBJC_ARC = YES;
				CLANG_WARN_BLOCK_CAPTURE_AUTORELEASING = YES;
				CLANG_WARN_BOOL_CONVERSION = YES;
				CLANG_WARN_COMMA = YES;
				CLANG_WARN_CONSTANT_CONVERSION = YES;
				CLANG_WARN_DEPRECATED_OBJC_IMPLEMENTATIONS = YES;
				CLANG_WARN_DIRECT_OBJC_ISA_USAGE = YES_ERROR;
				CLANG_WARN_EMPTY_BODY = YES;
				CLANG_WARN_ENUM_CONVERSION = YES;
				CLANG_WARN_INFINITE_RECURSION = YES;
				CLANG_WARN_INT_CONVERSION = YES;
				CLANG_WARN_NON_LITERAL_NULL_CONVERSION = YES;
				CLANG_WARN_OBJC_IMPLICIT_RETAIN_SELF = YES;
				CLANG_WARN_OBJC_LITERAL_CONVERSION = YES;
				CLANG_WARN_OBJC_ROOT_CLASS = YES_ERROR;
				CLANG_WARN_QUOTED_INCLUDE_IN_FRAMEWORK_HEADER = YES;
				CLANG_WARN_RANGE_LOOP_ANALYSIS = YES;
				CLANG_WARN_STRICT_PROTOTYPES = YES;
				CLANG_WARN_SUSPICIOUS_MOVE = YES;
				CLANG_WARN_UNREACHABLE_CODE = YES;
				CLANG_WARN__DUPLICATE_METHOD_MATCH = YES;
				COPY_PHASE_STRIP = NO;
				CURRENT_PROJECT_VERSION = 1;
				DEBUG_INFORMATION_FORMAT = "dwarf-with-dsym";
				ENABLE_NS_ASSERTIONS = NO;
				ENABLE_STRICT_OBJC_MSGSEND = YES;
				ENABLE_TESTABILITY = NO;
				GCC_C_LANGUAGE_STANDARD = gnu99;
				GCC_NO_COMMON_BLOCKS = YES;
				GCC_TREAT_WARNINGS_AS_ERRORS = YES;
				GCC_WARN_64_TO_32_BIT_CONVERSION = YES;
				GCC_WARN_ABOUT_RETURN_TYPE = YES_ERROR;
				GCC_WARN_UNDECLARED_SELECTOR = YES;
				GCC_WARN_UNINITIALIZED_AUTOS = YES_AGGRESSIVE;
				GCC_WARN_UNUSED_FUNCTION = YES;
				GCC_WARN_UNUSED_VARIABLE = YES;
				IPHONEOS_DEPLOYMENT_TARGET = 9.0;
				MACH_O_TYPE = mh_dylib;
				MACOSX_DEPLOYMENT_TARGET = 10.9;
				MTL_ENABLE_DEBUG_INFO = NO;
				ONLY_ACTIVE_ARCH = NO;
				OTHER_SWIFT_FLAGS = "-D RELEASE";
				SUPPORTED_PLATFORMS = "iphonesimulator iphoneos macosx appletvos appletvsimulator watchos watchsimulator";
				SWIFT_OPTIMIZATION_LEVEL = "-Owholemodule";
				SWIFT_VERSION = 5.0;
				TARGETED_DEVICE_FAMILY = "1,2,3,4";
				TVOS_DEPLOYMENT_TARGET = 9.0;
				VALIDATE_PRODUCT = YES;
				VERSIONING_SYSTEM = "apple-generic";
				VERSION_INFO_PREFIX = "";
				WATCHOS_DEPLOYMENT_TARGET = 3.0;
			};
			name = Release;
		};
		C8A56AEE1AD7424700B4673B /* Debug */ = {
			isa = XCBuildConfiguration;
			buildSettings = {
				DEFINES_MODULE = YES;
				DYLIB_COMPATIBILITY_VERSION = 1;
				DYLIB_CURRENT_VERSION = 1;
				DYLIB_INSTALL_NAME_BASE = "@rpath";
				INFOPLIST_FILE = "$(SRCROOT)/RxSwift/Info.plist";
				INSTALL_PATH = "$(LOCAL_LIBRARY_DIR)/Frameworks";
				LD_RUNPATH_SEARCH_PATHS = "$(inherited) @executable_path/Frameworks @loader_path/Frameworks";
				PRODUCT_BUNDLE_IDENTIFIER = "io.rx.$(PRODUCT_NAME:rfc1034identifier)";
				PRODUCT_NAME = RxSwift;
				SKIP_INSTALL = YES;
			};
			name = Debug;
		};
		C8A56AEF1AD7424700B4673B /* Release */ = {
			isa = XCBuildConfiguration;
			buildSettings = {
				DEFINES_MODULE = YES;
				DYLIB_COMPATIBILITY_VERSION = 1;
				DYLIB_CURRENT_VERSION = 1;
				DYLIB_INSTALL_NAME_BASE = "@rpath";
				INFOPLIST_FILE = "$(SRCROOT)/RxSwift/Info.plist";
				INSTALL_PATH = "$(LOCAL_LIBRARY_DIR)/Frameworks";
				LD_RUNPATH_SEARCH_PATHS = "$(inherited) @executable_path/Frameworks @loader_path/Frameworks";
				PRODUCT_BUNDLE_IDENTIFIER = "io.rx.$(PRODUCT_NAME:rfc1034identifier)";
				PRODUCT_NAME = RxSwift;
				SKIP_INSTALL = YES;
			};
			name = Release;
		};
		C8E8BA5E1E2C181A00A4AC2C /* Debug */ = {
			isa = XCBuildConfiguration;
			buildSettings = {
				CLANG_ANALYZER_NONNULL = YES;
				CLANG_WARN_DOCUMENTATION_COMMENTS = YES;
				"CODE_SIGN_IDENTITY[sdk=iphoneos*]" = "iPhone Developer";
				CODE_SIGN_STYLE = Manual;
				DEBUG_INFORMATION_FORMAT = dwarf;
				DEVELOPMENT_TEAM = "";
				GCC_PREPROCESSOR_DEFINITIONS = (
					"DEBUG=1",
					"$(inherited)",
				);
				INFOPLIST_FILE = Tests/Benchmarks/Info.plist;
				IPHONEOS_DEPLOYMENT_TARGET = 10.2;
				LD_RUNPATH_SEARCH_PATHS = "$(inherited) @executable_path/Frameworks @loader_path/Frameworks";
				MACOSX_DEPLOYMENT_TARGET = 10.10;
				PRODUCT_BUNDLE_IDENTIFIER = io.rx.Benchmarks;
				PRODUCT_NAME = "$(TARGET_NAME)";
				PROVISIONING_PROFILE_SPECIFIER = "";
				SDKROOT = iphoneos;
				SWIFT_ACTIVE_COMPILATION_CONDITIONS = DEBUG;
			};
			name = Debug;
		};
		C8E8BA5F1E2C181A00A4AC2C /* Release */ = {
			isa = XCBuildConfiguration;
			buildSettings = {
				CLANG_ANALYZER_NONNULL = YES;
				CLANG_WARN_DOCUMENTATION_COMMENTS = YES;
				"CODE_SIGN_IDENTITY[sdk=iphoneos*]" = "iPhone Developer";
				CODE_SIGN_STYLE = Manual;
				DEVELOPMENT_TEAM = "";
				INFOPLIST_FILE = Tests/Benchmarks/Info.plist;
				IPHONEOS_DEPLOYMENT_TARGET = 10.2;
				LD_RUNPATH_SEARCH_PATHS = "$(inherited) @executable_path/Frameworks @loader_path/Frameworks";
				MACOSX_DEPLOYMENT_TARGET = 10.10;
				PRODUCT_BUNDLE_IDENTIFIER = io.rx.Benchmarks;
				PRODUCT_NAME = "$(TARGET_NAME)";
				PROVISIONING_PROFILE_SPECIFIER = "";
				SDKROOT = iphoneos;
			};
			name = Release;
		};
		C8E8BA601E2C181A00A4AC2C /* Release-Tests */ = {
			isa = XCBuildConfiguration;
			buildSettings = {
				CLANG_ANALYZER_NONNULL = YES;
				CLANG_WARN_DOCUMENTATION_COMMENTS = YES;
				"CODE_SIGN_IDENTITY[sdk=iphoneos*]" = "iPhone Developer";
				CODE_SIGN_STYLE = Manual;
				DEVELOPMENT_TEAM = "";
				INFOPLIST_FILE = Tests/Benchmarks/Info.plist;
				IPHONEOS_DEPLOYMENT_TARGET = 10.2;
				LD_RUNPATH_SEARCH_PATHS = "$(inherited) @executable_path/Frameworks @loader_path/Frameworks";
				MACOSX_DEPLOYMENT_TARGET = 10.10;
				PRODUCT_BUNDLE_IDENTIFIER = io.rx.Benchmarks;
				PRODUCT_NAME = "$(TARGET_NAME)";
				PROVISIONING_PROFILE_SPECIFIER = "";
				SDKROOT = iphoneos;
			};
			name = "Release-Tests";
		};
/* End XCBuildConfiguration section */

/* Begin XCConfigurationList section */
		A2897D4F225CA1E7004EA481 /* Build configuration list for PBXNativeTarget "RxRelay" */ = {
			isa = XCConfigurationList;
			buildConfigurations = (
				A2897D50225CA1E7004EA481 /* Debug */,
				A2897D51225CA1E7004EA481 /* Release */,
				A2897D52225CA1E7004EA481 /* Release-Tests */,
			);
			defaultConfigurationIsVisible = 0;
			defaultConfigurationName = Release;
		};
		C80939691B8A71760088E94D /* Build configuration list for PBXNativeTarget "RxCocoa" */ = {
			isa = XCConfigurationList;
			buildConfigurations = (
				C809396A1B8A71760088E94D /* Debug */,
				C809396B1B8A71760088E94D /* Release */,
				C809396C1B8A71760088E94D /* Release-Tests */,
			);
			defaultConfigurationIsVisible = 0;
			defaultConfigurationName = Release;
		};
		C8093BC31B8A71F00088E94D /* Build configuration list for PBXNativeTarget "RxBlocking" */ = {
			isa = XCConfigurationList;
			buildConfigurations = (
				C8093BC41B8A71F00088E94D /* Debug */,
				C8093BC51B8A71F00088E94D /* Release */,
				C8093BC61B8A71F00088E94D /* Release-Tests */,
			);
			defaultConfigurationIsVisible = 0;
			defaultConfigurationName = Release;
		};
		C83508CE1C386F6F0027C24C /* Build configuration list for PBXNativeTarget "AllTests-iOS" */ = {
			isa = XCConfigurationList;
			buildConfigurations = (
				C83508CB1C386F6F0027C24C /* Debug */,
				C83508CC1C386F6F0027C24C /* Release */,
				C83508CD1C386F6F0027C24C /* Release-Tests */,
			);
			defaultConfigurationIsVisible = 0;
			defaultConfigurationName = Release;
		};
		C835098C1C38740E0027C24C /* Build configuration list for PBXNativeTarget "AllTests-tvOS" */ = {
			isa = XCConfigurationList;
			buildConfigurations = (
				C835098D1C38740E0027C24C /* Debug */,
				C835098E1C38740E0027C24C /* Release */,
				C835098F1C38740E0027C24C /* Release-Tests */,
			);
			defaultConfigurationIsVisible = 0;
			defaultConfigurationName = Release;
		};
		C835099C1C38742C0027C24C /* Build configuration list for PBXNativeTarget "AllTests-macOS" */ = {
			isa = XCConfigurationList;
			buildConfigurations = (
				C835099D1C38742C0027C24C /* Debug */,
				C835099E1C38742C0027C24C /* Release */,
				C835099F1C38742C0027C24C /* Release-Tests */,
			);
			defaultConfigurationIsVisible = 0;
			defaultConfigurationName = Release;
		};
		C85BA0581C3878750075D68E /* Build configuration list for PBXNativeTarget "Microoptimizations" */ = {
			isa = XCConfigurationList;
			buildConfigurations = (
				C85BA0551C3878750075D68E /* Debug */,
				C85BA0561C3878750075D68E /* Release */,
				C85BA0571C3878750075D68E /* Release-Tests */,
			);
			defaultConfigurationIsVisible = 0;
			defaultConfigurationName = Release;
		};
		C88FA5081C25C44800CCFEA4 /* Build configuration list for PBXNativeTarget "RxTest" */ = {
			isa = XCConfigurationList;
			buildConfigurations = (
				C88FA5091C25C44800CCFEA4 /* Debug */,
				C88FA50A1C25C44800CCFEA4 /* Release */,
				C88FA50B1C25C44800CCFEA4 /* Release-Tests */,
			);
			defaultConfigurationIsVisible = 0;
			defaultConfigurationName = Release;
		};
		C8A56AD11AD7424700B4673B /* Build configuration list for PBXProject "Rx" */ = {
			isa = XCConfigurationList;
			buildConfigurations = (
				C8A56AEB1AD7424700B4673B /* Debug */,
				C8A56AEC1AD7424700B4673B /* Release */,
				C8633A941B08FA5500375D60 /* Release-Tests */,
			);
			defaultConfigurationIsVisible = 0;
			defaultConfigurationName = Release;
		};
		C8A56AED1AD7424700B4673B /* Build configuration list for PBXNativeTarget "RxSwift" */ = {
			isa = XCConfigurationList;
			buildConfigurations = (
				C8A56AEE1AD7424700B4673B /* Debug */,
				C8A56AEF1AD7424700B4673B /* Release */,
				C8633A951B08FA5500375D60 /* Release-Tests */,
			);
			defaultConfigurationIsVisible = 0;
			defaultConfigurationName = Release;
		};
		C8E8BA5D1E2C181A00A4AC2C /* Build configuration list for PBXNativeTarget "Benchmarks" */ = {
			isa = XCConfigurationList;
			buildConfigurations = (
				C8E8BA5E1E2C181A00A4AC2C /* Debug */,
				C8E8BA5F1E2C181A00A4AC2C /* Release */,
				C8E8BA601E2C181A00A4AC2C /* Release-Tests */,
			);
			defaultConfigurationIsVisible = 0;
			defaultConfigurationName = Release;
		};
/* End XCConfigurationList section */
	};
	rootObject = C8A56ACE1AD7424700B4673B /* Project object */;
}<|MERGE_RESOLUTION|>--- conflicted
+++ resolved
@@ -46,13 +46,7 @@
 		54700CA01CE37E1800EF3A8F /* UINavigationItem+RxTests.swift.swift in Sources */ = {isa = PBXBuildFile; fileRef = 54700C9E1CE37D1000EF3A8F /* UINavigationItem+RxTests.swift.swift */; };
 		54700CA11CE37E1900EF3A8F /* UINavigationItem+RxTests.swift.swift in Sources */ = {isa = PBXBuildFile; fileRef = 54700C9E1CE37D1000EF3A8F /* UINavigationItem+RxTests.swift.swift */; };
 		601AE3DA1EE24E4F00617386 /* SwiftSupport.swift in Sources */ = {isa = PBXBuildFile; fileRef = 601AE3D91EE24E4F00617386 /* SwiftSupport.swift */; };
-<<<<<<< HEAD
 		65CD03771D1AA8BB005CEB2B /* Observable+Dependencies.swift in Sources */ = {isa = PBXBuildFile; fileRef = 65CD03761D1AA8BB005CEB2B /* Observable+Dependencies.swift */; };
-		6B9CA56B202A1F44002C2D11 /* KeyPathBinder.swift in Sources */ = {isa = PBXBuildFile; fileRef = 6B9CA568202A1F43002C2D11 /* KeyPathBinder.swift */; };
-		6B9CA56E202A206A002C2D11 /* KeyPathBinder+RxTests.swift in Sources */ = {isa = PBXBuildFile; fileRef = 6B9CA56D202A1F96002C2D11 /* KeyPathBinder+RxTests.swift */; };
-		6B9CA56F202A206B002C2D11 /* KeyPathBinder+RxTests.swift in Sources */ = {isa = PBXBuildFile; fileRef = 6B9CA56D202A1F96002C2D11 /* KeyPathBinder+RxTests.swift */; };
-		6B9CA570202A206C002C2D11 /* KeyPathBinder+RxTests.swift in Sources */ = {isa = PBXBuildFile; fileRef = 6B9CA56D202A1F96002C2D11 /* KeyPathBinder+RxTests.swift */; };
-=======
 		6A7D2CD423BBDBDC0038576E /* ReplayRelayTests.swift in Sources */ = {isa = PBXBuildFile; fileRef = 6A7D2CD323BBDBDC0038576E /* ReplayRelayTests.swift */; };
 		6A7D2CD523BBDBDC0038576E /* ReplayRelayTests.swift in Sources */ = {isa = PBXBuildFile; fileRef = 6A7D2CD323BBDBDC0038576E /* ReplayRelayTests.swift */; };
 		6A7D2CD623BBDBDC0038576E /* ReplayRelayTests.swift in Sources */ = {isa = PBXBuildFile; fileRef = 6A7D2CD323BBDBDC0038576E /* ReplayRelayTests.swift */; };
@@ -76,7 +70,6 @@
 		78C385EB256859DC005E39B3 /* Infallible+Tests.swift in Sources */ = {isa = PBXBuildFile; fileRef = 78C385EA256859DC005E39B3 /* Infallible+Tests.swift */; };
 		78C385EC256859DC005E39B3 /* Infallible+Tests.swift in Sources */ = {isa = PBXBuildFile; fileRef = 78C385EA256859DC005E39B3 /* Infallible+Tests.swift */; };
 		78F2D93E24C8D35700D13F0C /* RxWKNavigationDelegateProxy.swift in Sources */ = {isa = PBXBuildFile; fileRef = 504540CD2419701D0098665F /* RxWKNavigationDelegateProxy.swift */; };
->>>>>>> 04c8d2b4
 		7EDBAEB41C89B1A6006CBE67 /* UITabBarItem+RxTests.swift in Sources */ = {isa = PBXBuildFile; fileRef = 7EDBAEAB1C89B1A5006CBE67 /* UITabBarItem+RxTests.swift */; };
 		7EDBAEC31C89BCB9006CBE67 /* UITabBarItem+RxTests.swift in Sources */ = {isa = PBXBuildFile; fileRef = 7EDBAEAB1C89B1A5006CBE67 /* UITabBarItem+RxTests.swift */; };
 		7F600F411C5D0C6E00535B1D /* UIRefreshControl+Rx.swift in Sources */ = {isa = PBXBuildFile; fileRef = 7F600F3D1C5D0C0100535B1D /* UIRefreshControl+Rx.swift */; };
@@ -984,11 +977,7 @@
 		504540CF241971E70098665F /* DelegateProxyTest+WebKit.swift */ = {isa = PBXFileReference; fileEncoding = 4; lastKnownFileType = sourcecode.swift; path = "DelegateProxyTest+WebKit.swift"; sourceTree = "<group>"; };
 		54700C9E1CE37D1000EF3A8F /* UINavigationItem+RxTests.swift.swift */ = {isa = PBXFileReference; fileEncoding = 4; lastKnownFileType = sourcecode.swift; path = "UINavigationItem+RxTests.swift.swift"; sourceTree = "<group>"; };
 		601AE3D91EE24E4F00617386 /* SwiftSupport.swift */ = {isa = PBXFileReference; fileEncoding = 4; lastKnownFileType = sourcecode.swift; path = SwiftSupport.swift; sourceTree = "<group>"; };
-<<<<<<< HEAD
 		65CD03761D1AA8BB005CEB2B /* Observable+Dependencies.swift */ = {isa = PBXFileReference; fileEncoding = 4; lastKnownFileType = sourcecode.swift; path = "Observable+Dependencies.swift"; sourceTree = "<group>"; };
-		6B9CA568202A1F43002C2D11 /* KeyPathBinder.swift */ = {isa = PBXFileReference; lastKnownFileType = sourcecode.swift; path = KeyPathBinder.swift; sourceTree = "<group>"; };
-		6B9CA56D202A1F96002C2D11 /* KeyPathBinder+RxTests.swift */ = {isa = PBXFileReference; lastKnownFileType = sourcecode.swift; path = "KeyPathBinder+RxTests.swift"; sourceTree = "<group>"; };
-=======
 		6A7D2CD323BBDBDC0038576E /* ReplayRelayTests.swift */ = {isa = PBXFileReference; lastKnownFileType = sourcecode.swift; path = ReplayRelayTests.swift; sourceTree = "<group>"; };
 		6A94254923AFC2F300B7A24C /* ReplayRelay.swift */ = {isa = PBXFileReference; lastKnownFileType = sourcecode.swift; path = ReplayRelay.swift; sourceTree = "<group>"; };
 		7846F56524F83AF400A39919 /* Infallible.swift */ = {isa = PBXFileReference; lastKnownFileType = sourcecode.swift; path = Infallible.swift; sourceTree = "<group>"; };
@@ -1005,7 +994,6 @@
 		78B6157623B6A035009C2AD9 /* Binder+Tests.swift */ = {isa = PBXFileReference; fileEncoding = 4; lastKnownFileType = sourcecode.swift; path = "Binder+Tests.swift"; sourceTree = "<group>"; };
 		78C385CD25685076005E39B3 /* Infallible+BindTests.swift */ = {isa = PBXFileReference; lastKnownFileType = sourcecode.swift; path = "Infallible+BindTests.swift"; sourceTree = "<group>"; };
 		78C385EA256859DC005E39B3 /* Infallible+Tests.swift */ = {isa = PBXFileReference; lastKnownFileType = sourcecode.swift; path = "Infallible+Tests.swift"; sourceTree = "<group>"; };
->>>>>>> 04c8d2b4
 		7EDBAEAB1C89B1A5006CBE67 /* UITabBarItem+RxTests.swift */ = {isa = PBXFileReference; fileEncoding = 4; lastKnownFileType = sourcecode.swift; path = "UITabBarItem+RxTests.swift"; sourceTree = "<group>"; };
 		7F600F3D1C5D0C0100535B1D /* UIRefreshControl+Rx.swift */ = {isa = PBXFileReference; fileEncoding = 4; lastKnownFileType = sourcecode.swift; path = "UIRefreshControl+Rx.swift"; sourceTree = "<group>"; };
 		7F600F421C5D0D2D00535B1D /* UIRefreshControl+RxTests.swift */ = {isa = PBXFileReference; fileEncoding = 4; lastKnownFileType = sourcecode.swift; path = "UIRefreshControl+RxTests.swift"; sourceTree = "<group>"; };
