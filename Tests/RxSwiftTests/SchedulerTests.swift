//
//  SchedulerTests.swift
//  Tests
//
//  Created by Krunoslav Zaher on 7/22/16.
//  Copyright © 2016 Krunoslav Zaher. All rights reserved.
//

import RxSwift
import XCTest
#if os(Linux)
import Glibc
import Dispatch
#endif

import struct Foundation.Date

class ConcurrentDispatchQueueSchedulerTests: RxTest {
    func createScheduler() -> SchedulerType {
        return ConcurrentDispatchQueueScheduler(qos: .userInitiated)
    }
}

final class SerialDispatchQueueSchedulerTests: RxTest {
    func createScheduler() -> SchedulerType {
        return SerialDispatchQueueScheduler(qos: .userInitiated)
    }
}

class OperationQueueSchedulerTests: RxTest {
}

extension ConcurrentDispatchQueueSchedulerTests {
    func test_scheduleRelative() {
        let expectScheduling = expectation(description: "wait")
        let start = Date()

        var interval = 0.0

        let scheduler = self.createScheduler()

        _ = scheduler.scheduleRelative(1, dueTime: 0.5) { _ -> Disposable in
            interval = Date().timeIntervalSince(start)
            expectScheduling.fulfill()
            return Disposables.create()
        }

        waitForExpectations(timeout: 1.0) { error in
            XCTAssertNil(error)
        }

        XCTAssertEqual(interval, 0.5, accuracy: 0.2)
    }

    func test_scheduleRelativeCancel() {
        let expectScheduling = expectation(description: "wait")
        let start = Date()

        var interval = 0.0

        let scheduler = self.createScheduler()

        let disposable = scheduler.scheduleRelative(1, dueTime: 0.1) { _ -> Disposable in
            interval = Date().timeIntervalSince(start)
            expectScheduling.fulfill()
            return Disposables.create()
        }
        disposable.dispose()

        DispatchQueue.main.asyncAfter (deadline: .now() + .milliseconds(200)) {
            expectScheduling.fulfill()
        }

        waitForExpectations(timeout: 0.5) { error in
            XCTAssertNil(error)
        }

        XCTAssertEqual(interval, 0.0, accuracy: 0.0)
    }

    func test_schedulePeriodic() {
        let expectScheduling = expectation(description: "wait")
        let start = Date()
        let times = Synchronized([Date]())

        let scheduler = self.createScheduler()

<<<<<<< HEAD
        let disposable = scheduler.schedulePeriodic(0, startAfter: 0.2, period: 0.3) { state -> Int in
            times.append(Date())
=======
        let disposable = scheduler.schedulePeriodic(0, startAfter: 0.2, period: 0.3) { (state) -> Int in
            times.mutate { $0.append(Date()) }
>>>>>>> e9d711b0
            if state == 1 {
                expectScheduling.fulfill()
            }
            return state + 1
        }

        waitForExpectations(timeout: 1.0) { error in
            XCTAssertNil(error)
        }

        disposable.dispose()

        XCTAssertEqual(times.value.count, 2)
        XCTAssertEqual(times.value[0].timeIntervalSince(start), 0.2, accuracy: 0.1)
        XCTAssertEqual(times.value[1].timeIntervalSince(start), 0.5, accuracy: 0.2)
    }

    func test_schedulePeriodicCancel() {
        let expectScheduling = expectation(description: "wait")
        var times = [Date]()

        let scheduler = self.createScheduler()

        let disposable = scheduler.schedulePeriodic(0, startAfter: 0.2, period: 0.3) { state -> Int in
            times.append(Date())
            return state + 1
        }

        disposable.dispose()

        DispatchQueue.main.asyncAfter (deadline: .now() + .milliseconds(300)) {
            expectScheduling.fulfill()
        }

        waitForExpectations(timeout: 1.0) { error in
            XCTAssertNil(error)
        }

        XCTAssertEqual(times.count, 0)
    }
}

extension OperationQueueSchedulerTests {
    func test_scheduleWithPriority() {
        let expectScheduling = expectation(description: "wait")

        let operationQueue = OperationQueue()
        operationQueue.maxConcurrentOperationCount = 1

        let highPriority = OperationQueueScheduler(operationQueue: operationQueue, queuePriority: .high)
        let lowPriority = OperationQueueScheduler(operationQueue: operationQueue, queuePriority: .low)

        var times = [String]()

        _ = highPriority.schedule(Int.self) { _ -> Disposable in
            Thread.sleep(forTimeInterval: 0.4)
            times.append("HIGH")

            return Disposables.create()
            }

        _ = lowPriority.schedule(Int.self) { _ -> Disposable in
            Thread.sleep(forTimeInterval: 1)
            times.append("LOW")

            expectScheduling.fulfill()

            return Disposables.create()
            }

        _ = highPriority.schedule(Int.self) { _ -> Disposable in
            Thread.sleep(forTimeInterval: 0.2)
            times.append("HIGH")

            return Disposables.create()
            }

        waitForExpectations(timeout: 4.0) { error in
            XCTAssertNil(error)
        }

        XCTAssertEqual(["HIGH", "HIGH", "LOW"], times)
    }
}<|MERGE_RESOLUTION|>--- conflicted
+++ resolved
@@ -85,13 +85,8 @@
 
         let scheduler = self.createScheduler()
 
-<<<<<<< HEAD
         let disposable = scheduler.schedulePeriodic(0, startAfter: 0.2, period: 0.3) { state -> Int in
-            times.append(Date())
-=======
-        let disposable = scheduler.schedulePeriodic(0, startAfter: 0.2, period: 0.3) { (state) -> Int in
             times.mutate { $0.append(Date()) }
->>>>>>> e9d711b0
             if state == 1 {
                 expectScheduling.fulfill()
             }
