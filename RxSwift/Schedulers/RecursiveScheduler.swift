--- conflicted
+++ resolved
@@ -8,13 +8,8 @@
 
 import Foundation
 
-<<<<<<< HEAD
-class RecursiveScheduler<State, S: SchedulerType>: RecursiveSchedulerOf<State, S.TimeInterval> {
-    private let _scheduler: S
-=======
 class RecursiveScheduler<State, S: SchedulerType>: AnyRecursiveScheduler<State, S.TimeInterval> {
-    let scheduler: S
->>>>>>> d22a8fda
+    let _scheduler: S
     
     init(scheduler: S, action: Action) {
         _scheduler = scheduler
