--- conflicted
+++ resolved
@@ -20,13 +20,7 @@
         rxAbstractMethod()
     }
     
-<<<<<<< HEAD
-    open func asObservable() -> Observable<Element> {
-        return self
-    }
-=======
-    public func asObservable() -> Observable<Element> { self }
->>>>>>> 04c8d2b4
+    open func asObservable() -> Observable<Element> { self }
     
     deinit {
 #if TRACE_RESOURCES
