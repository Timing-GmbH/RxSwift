//
//  Anomalies.swift
//  Tests
//
//  Created by Krunoslav Zaher on 10/22/16.
//  Copyright © 2016 Krunoslav Zaher. All rights reserved.
//

import RxSwift
import RxCocoa
import RxTest
import XCTest
import Dispatch

import class Foundation.Thread

/**
 Makes sure github anomalies and edge cases don't surface up again.
 */
class AnomaliesTest: RxTest {
}

extension AnomaliesTest {
    func test936() {
        func performSharingOperatorsTest(share: @escaping (Observable<Int>) -> Observable<Int>) {
            let queue = DispatchQueue(
                label: "Test",
                attributes: .concurrent // commenting this to use a serial queue remove the issue
            )

            for i in 0 ..< 10 {
                let expectation = self.expectation(description: "wait until sequence completes")

                queue.async {
                    let scheduler: SchedulerType = ConcurrentDispatchQueueScheduler(queue: queue, leeway: .milliseconds(5))

                    func makeSequence(label: String, period: RxTimeInterval) -> Observable<Int> {
                        return share(Observable<Int>.interval(period, scheduler: scheduler))
                    }

                    let _ = makeSequence(label: "main", period: 0.1)
                        .flatMapLatest { (index: Int) -> Observable<(Int, Int)> in
                            return makeSequence(label: "nested", period: 0.02).map { (index, $0) }
                        }
                        .take(10)
                        .enumerated().map { ($0, $1.0, $1.1) }
                        .subscribe(
                            onNext: { _ in },
                            onCompleted: {
                                expectation.fulfill()
                            } 
                    )
                }
            }

            waitForExpectations(timeout: 10.0) { (e) in
                XCTAssertNil(e)
            }
        }

        for op in [
                { $0.share(replay: 1) },
                { $0.replay(1).refCount() },
<<<<<<< HEAD
                { $0.publish().refCount() },
                { $0.share(replay: 1) }
=======
                { $0.publish().refCount() }
>>>>>>> bf83288e
            ] as [(Observable<Int>) -> Observable<Int>] {
            performSharingOperatorsTest(share: op)
        }
    }

    func test1323() {
        func performSharingOperatorsTest(share: @escaping (Observable<Int>) -> Observable<Int>) {
            _ = share(Observable<Int>.create({ observer in
                    observer.on(.next(1))
                    Thread.sleep(forTimeInterval: 0.1)
                    observer.on(.completed)
                    return Disposables.create()
                })
                .flatMap { (int) -> Observable<Int> in
                    return Observable.create { (observer) -> Disposable in
                        DispatchQueue.global().async {
                            observer.onNext(int)
                            observer.onCompleted()
                        }
                        return Disposables.create()
                    }
                })
                .subscribe { (e) in
                }
        }

        for op in [
            { $0.share(replay: 0, scope: .whileConnected) },
            { $0.share(replay: 0, scope: .forever) },
            { $0.share(replay: 1, scope: .whileConnected) },
            { $0.share(replay: 1, scope: .forever) },
            { $0.share(replay: 2, scope: .whileConnected) },
            { $0.share(replay: 2, scope: .forever) },
            ] as [(Observable<Int>) -> Observable<Int>] {
            performSharingOperatorsTest(share: op)
        }
    }

    func test1344(){
        let disposeBag = DisposeBag()
        let foo = Observable<Int>.create({ observer in
                observer.on(.next(1))
                Thread.sleep(forTimeInterval: 0.1)
                observer.on(.completed)
                return Disposables.create()
            })
            .flatMap { (int) -> Observable<[Int]> in
                return Observable.create { (observer) -> Disposable in
                    DispatchQueue.global().async {
                        observer.onNext([int])
                    }
                    self.sleep(0.1)
                    return Disposables.create()
                }
            }

        Observable.merge(foo, .just([42]))
            .subscribe { (e) in
            }
            .disposed(by: disposeBag)
    }

    func testSeparationBetweenOnAndSubscriptionLocks() {
        func performSharingOperatorsTest(share: @escaping (Observable<Int>) -> Observable<Int>) {
            for i in 0 ..< 1 {
                let expectation = self.expectation(description: "wait until sequence completes")

                let queue = DispatchQueue(
                            label: "off main thread",
                            attributes: .concurrent
                        )

                queue.async {
                    func makeSequence(label: String, period: RxTimeInterval) -> Observable<Int> {
                        let schedulerQueue = DispatchQueue(
                            label: "Test",
                            attributes: .concurrent
                        )

                        let scheduler: SchedulerType = ConcurrentDispatchQueueScheduler(queue: schedulerQueue, leeway: .milliseconds(0))

                        return share(Observable<Int>.interval(period, scheduler: scheduler))
                    }

                    let _ = Observable.of(
                            makeSequence(label: "main", period: 0.2),
                            makeSequence(label: "nested", period: 0.3)
                        ).merge()
                        .take(1)
                        .subscribe(
                            onNext: { _ in
                                Thread.sleep(forTimeInterval: 0.4)
                            },
                            onCompleted: {
                                expectation.fulfill()
                        }
                    )
                }
            }

            waitForExpectations(timeout: 2.0) { (e) in
                XCTAssertNil(e)
            }
        }

        for op in [
            { $0.share(replay: 0, scope: .whileConnected) },
            { $0.share(replay: 0, scope: .forever) },
            { $0.share(replay: 1, scope: .whileConnected) },
            { $0.share(replay: 1, scope: .forever) },
            { $0.share(replay: 2, scope: .whileConnected) },
            { $0.share(replay: 2, scope: .forever) },
            ] as [(Observable<Int>) -> Observable<Int>] {
            performSharingOperatorsTest(share: op)
        }
    }
}<|MERGE_RESOLUTION|>--- conflicted
+++ resolved
@@ -61,12 +61,7 @@
         for op in [
                 { $0.share(replay: 1) },
                 { $0.replay(1).refCount() },
-<<<<<<< HEAD
-                { $0.publish().refCount() },
-                { $0.share(replay: 1) }
-=======
                 { $0.publish().refCount() }
->>>>>>> bf83288e
             ] as [(Observable<Int>) -> Observable<Int>] {
             performSharingOperatorsTest(share: op)
         }
